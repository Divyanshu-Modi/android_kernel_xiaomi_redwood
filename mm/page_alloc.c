// SPDX-License-Identifier: GPL-2.0-only
/*
 *  linux/mm/page_alloc.c
 *
 *  Manages the free list, the system allocates free pages here.
 *  Note that kmalloc() lives in slab.c
 *
 *  Copyright (C) 1991, 1992, 1993, 1994  Linus Torvalds
 *  Swap reorganised 29.12.95, Stephen Tweedie
 *  Support of BIGMEM added by Gerhard Wichert, Siemens AG, July 1999
 *  Reshaped it to be a zoned allocator, Ingo Molnar, Red Hat, 1999
 *  Discontiguous memory support, Kanoj Sarcar, SGI, Nov 1999
 *  Zone balancing, Kanoj Sarcar, SGI, Jan 2000
 *  Per cpu hot/cold page lists, bulk allocation, Martin J. Bligh, Sept 2002
 *          (lots of bits borrowed from Ingo Molnar & Andrew Morton)
 */

#include <linux/stddef.h>
#include <linux/mm.h>
#include <linux/highmem.h>
#include <linux/swap.h>
#include <linux/interrupt.h>
#include <linux/pagemap.h>
#include <linux/jiffies.h>
#include <linux/memblock.h>
#include <linux/compiler.h>
#include <linux/kernel.h>
#include <linux/kasan.h>
#include <linux/module.h>
#include <linux/suspend.h>
#include <linux/pagevec.h>
#include <linux/blkdev.h>
#include <linux/slab.h>
#include <linux/ratelimit.h>
#include <linux/oom.h>
#include <linux/topology.h>
#include <linux/sysctl.h>
#include <linux/cpu.h>
#include <linux/cpuset.h>
#include <linux/memory_hotplug.h>
#include <linux/nodemask.h>
#include <linux/vmalloc.h>
#include <linux/vmstat.h>
#include <linux/mempolicy.h>
#include <linux/memremap.h>
#include <linux/stop_machine.h>
#include <linux/random.h>
#include <linux/sort.h>
#include <linux/pfn.h>
#include <linux/backing-dev.h>
#include <linux/fault-inject.h>
#include <linux/page-isolation.h>
#include <linux/debugobjects.h>
#include <linux/kmemleak.h>
#include <linux/compaction.h>
#include <trace/events/kmem.h>
#include <trace/events/oom.h>
#include <linux/prefetch.h>
#include <linux/mm_inline.h>
#include <linux/migrate.h>
#include <linux/hugetlb.h>
#include <linux/sched/rt.h>
#include <linux/sched/mm.h>
#include <linux/page_owner.h>
#include <linux/kthread.h>
#include <linux/memcontrol.h>
#include <linux/show_mem_notifier.h>
#include <linux/ftrace.h>
#include <linux/lockdep.h>
#include <linux/nmi.h>
#include <linux/psi.h>
#include <linux/khugepaged.h>

#include <asm/sections.h>
#include <asm/tlbflush.h>
#include <asm/div64.h>
#include "internal.h"
#include "shuffle.h"

/* prevent >1 _updater_ of zone percpu pageset ->high and ->batch fields */
static DEFINE_MUTEX(pcp_batch_high_lock);
#define MIN_PERCPU_PAGELIST_FRACTION	(8)

#ifdef CONFIG_USE_PERCPU_NUMA_NODE_ID
DEFINE_PER_CPU(int, numa_node);
EXPORT_PER_CPU_SYMBOL(numa_node);
#endif

DEFINE_STATIC_KEY_TRUE(vm_numa_stat_key);

#ifdef CONFIG_HAVE_MEMORYLESS_NODES
/*
 * N.B., Do NOT reference the '_numa_mem_' per cpu variable directly.
 * It will not be defined when CONFIG_HAVE_MEMORYLESS_NODES is not defined.
 * Use the accessor functions set_numa_mem(), numa_mem_id() and cpu_to_mem()
 * defined in <linux/topology.h>.
 */
DEFINE_PER_CPU(int, _numa_mem_);		/* Kernel "local memory" node */
EXPORT_PER_CPU_SYMBOL(_numa_mem_);
int _node_numa_mem_[MAX_NUMNODES];
#endif

/* work_structs for global per-cpu drains */
struct pcpu_drain {
	struct zone *zone;
	struct work_struct work;
};
DEFINE_MUTEX(pcpu_drain_mutex);
DEFINE_PER_CPU(struct pcpu_drain, pcpu_drain);

#ifdef CONFIG_GCC_PLUGIN_LATENT_ENTROPY
volatile unsigned long latent_entropy __latent_entropy;
EXPORT_SYMBOL(latent_entropy);
#endif

/*
 * Array of node states.
 */
nodemask_t node_states[NR_NODE_STATES] __read_mostly = {
	[N_POSSIBLE] = NODE_MASK_ALL,
	[N_ONLINE] = { { [0] = 1UL } },
#ifndef CONFIG_NUMA
	[N_NORMAL_MEMORY] = { { [0] = 1UL } },
#ifdef CONFIG_HIGHMEM
	[N_HIGH_MEMORY] = { { [0] = 1UL } },
#endif
	[N_MEMORY] = { { [0] = 1UL } },
	[N_CPU] = { { [0] = 1UL } },
#endif	/* NUMA */
};
EXPORT_SYMBOL(node_states);

atomic_long_t _totalram_pages __read_mostly;
EXPORT_SYMBOL(_totalram_pages);
unsigned long totalreserve_pages __read_mostly;
unsigned long totalcma_pages __read_mostly;

int percpu_pagelist_fraction;
gfp_t gfp_allowed_mask __read_mostly = GFP_BOOT_MASK;
#ifdef CONFIG_INIT_ON_ALLOC_DEFAULT_ON
DEFINE_STATIC_KEY_TRUE(init_on_alloc);
#else
DEFINE_STATIC_KEY_FALSE(init_on_alloc);
#endif
EXPORT_SYMBOL(init_on_alloc);

#ifdef CONFIG_INIT_ON_FREE_DEFAULT_ON
DEFINE_STATIC_KEY_TRUE(init_on_free);
#else
DEFINE_STATIC_KEY_FALSE(init_on_free);
#endif
EXPORT_SYMBOL(init_on_free);

static int __init early_init_on_alloc(char *buf)
{
	int ret;
	bool bool_result;

	if (!buf)
		return -EINVAL;
	ret = kstrtobool(buf, &bool_result);
	if (bool_result && page_poisoning_enabled())
		pr_info("mem auto-init: CONFIG_PAGE_POISONING is on, will take precedence over init_on_alloc\n");
	if (bool_result)
		static_branch_enable(&init_on_alloc);
	else
		static_branch_disable(&init_on_alloc);
	return ret;
}
early_param("init_on_alloc", early_init_on_alloc);

static int __init early_init_on_free(char *buf)
{
	int ret;
	bool bool_result;

	if (!buf)
		return -EINVAL;
	ret = kstrtobool(buf, &bool_result);
	if (bool_result && page_poisoning_enabled())
		pr_info("mem auto-init: CONFIG_PAGE_POISONING is on, will take precedence over init_on_free\n");
	if (bool_result)
		static_branch_enable(&init_on_free);
	else
		static_branch_disable(&init_on_free);
	return ret;
}
early_param("init_on_free", early_init_on_free);

/*
 * A cached value of the page's pageblock's migratetype, used when the page is
 * put on a pcplist. Used to avoid the pageblock migratetype lookup when
 * freeing from pcplists in most cases, at the cost of possibly becoming stale.
 * Also the migratetype set in the page does not necessarily match the pcplist
 * index, e.g. page might have MIGRATE_CMA set but be on a pcplist with any
 * other index - this ensures that it will be put on the correct CMA freelist.
 */
static inline int get_pcppage_migratetype(struct page *page)
{
	return page->index;
}

static inline void set_pcppage_migratetype(struct page *page, int migratetype)
{
	page->index = migratetype;
}

#ifdef CONFIG_PM_SLEEP
/*
 * The following functions are used by the suspend/hibernate code to temporarily
 * change gfp_allowed_mask in order to avoid using I/O during memory allocations
 * while devices are suspended.  To avoid races with the suspend/hibernate code,
 * they should always be called with system_transition_mutex held
 * (gfp_allowed_mask also should only be modified with system_transition_mutex
 * held, unless the suspend/hibernate code is guaranteed not to run in parallel
 * with that modification).
 */

static gfp_t saved_gfp_mask;

void pm_restore_gfp_mask(void)
{
	WARN_ON(!mutex_is_locked(&system_transition_mutex));
	if (saved_gfp_mask) {
		gfp_allowed_mask = saved_gfp_mask;
		saved_gfp_mask = 0;
	}
}

void pm_restrict_gfp_mask(void)
{
	WARN_ON(!mutex_is_locked(&system_transition_mutex));
	WARN_ON(saved_gfp_mask);
	saved_gfp_mask = gfp_allowed_mask;
	gfp_allowed_mask &= ~(__GFP_IO | __GFP_FS);
}

bool pm_suspended_storage(void)
{
	if ((gfp_allowed_mask & (__GFP_IO | __GFP_FS)) == (__GFP_IO | __GFP_FS))
		return false;
	return true;
}
#endif /* CONFIG_PM_SLEEP */

#ifdef CONFIG_HUGETLB_PAGE_SIZE_VARIABLE
unsigned int pageblock_order __read_mostly;
#endif

static void __free_pages_ok(struct page *page, unsigned int order);

/*
 * results with 256, 32 in the lowmem_reserve sysctl:
 *	1G machine -> (16M dma, 800M-16M normal, 1G-800M high)
 *	1G machine -> (16M dma, 784M normal, 224M high)
 *	NORMAL allocation will leave 784M/256 of ram reserved in the ZONE_DMA
 *	HIGHMEM allocation will leave 224M/32 of ram reserved in ZONE_NORMAL
 *	HIGHMEM allocation will leave (224M+784M)/256 of ram reserved in ZONE_DMA
 *
 * TBD: should special case ZONE_DMA32 machines here - in those we normally
 * don't need any ZONE_NORMAL reservation
 */
int sysctl_lowmem_reserve_ratio[MAX_NR_ZONES] = {
#ifdef CONFIG_ZONE_DMA
	[ZONE_DMA] = 256,
#endif
#ifdef CONFIG_ZONE_DMA32
	[ZONE_DMA32] = 256,
#endif
	[ZONE_NORMAL] = 32,
#ifdef CONFIG_HIGHMEM
	[ZONE_HIGHMEM] = 0,
#endif
	[ZONE_MOVABLE] = 0,
};

static char * const zone_names[MAX_NR_ZONES] = {
#ifdef CONFIG_ZONE_DMA
	 "DMA",
#endif
#ifdef CONFIG_ZONE_DMA32
	 "DMA32",
#endif
	 "Normal",
#ifdef CONFIG_HIGHMEM
	 "HighMem",
#endif
	 "Movable",
#ifdef CONFIG_ZONE_DEVICE
	 "Device",
#endif
};

const char * const migratetype_names[MIGRATE_TYPES] = {
	"Unmovable",
	"Movable",
	"Reclaimable",
#ifdef CONFIG_CMA
	"CMA",
#endif
	"HighAtomic",
#ifdef CONFIG_MEMORY_ISOLATION
	"Isolate",
#endif
};

compound_page_dtor * const compound_page_dtors[] = {
	NULL,
	free_compound_page,
#ifdef CONFIG_HUGETLB_PAGE
	free_huge_page,
#endif
#if defined(CONFIG_TRANSPARENT_HUGEPAGE) || defined(CONFIG_GKI_OPT_FEATURES)
	free_transhuge_page,
#endif
};

/*
 * Try to keep at least this much lowmem free.  Do not allow normal
 * allocations below this point, only high priority ones. Automatically
 * tuned according to the amount of memory in the system.
 */
int min_free_kbytes = 1024;
int user_min_free_kbytes = -1;
#ifdef CONFIG_DISCONTIGMEM
/*
 * DiscontigMem defines memory ranges as separate pg_data_t even if the ranges
 * are not on separate NUMA nodes. Functionally this works but with
 * watermark_boost_factor, it can reclaim prematurely as the ranges can be
 * quite small. By default, do not boost watermarks on discontigmem as in
 * many cases very high-order allocations like THP are likely to be
 * unsupported and the premature reclaim offsets the advantage of long-term
 * fragmentation avoidance.
 */
int watermark_boost_factor __read_mostly;
#else
int watermark_boost_factor __read_mostly = 15000;
#endif
int watermark_scale_factor = 10;

/*
 * Extra memory for the system to try freeing. Used to temporarily
 * free memory, to make space for new workloads. Anyone can allocate
 * down to the min watermarks controlled by min_free_kbytes above.
 */
int extra_free_kbytes = 0;

static unsigned long nr_kernel_pages __initdata;
static unsigned long nr_all_pages __initdata;
static unsigned long dma_reserve __initdata;

#ifdef CONFIG_HAVE_MEMBLOCK_NODE_MAP
static unsigned long arch_zone_lowest_possible_pfn[MAX_NR_ZONES] __initdata;
static unsigned long arch_zone_highest_possible_pfn[MAX_NR_ZONES] __initdata;
static unsigned long required_kernelcore __initdata;
static unsigned long required_kernelcore_percent __initdata;
static unsigned long required_movablecore __initdata;
static unsigned long required_movablecore_percent __initdata;
static unsigned long zone_movable_pfn[MAX_NUMNODES] __initdata;
static bool mirrored_kernelcore __meminitdata;

/* movable_zone is the "real" zone pages in ZONE_MOVABLE are taken from */
int movable_zone;
EXPORT_SYMBOL(movable_zone);
#endif /* CONFIG_HAVE_MEMBLOCK_NODE_MAP */

#if MAX_NUMNODES > 1
unsigned int nr_node_ids __read_mostly = MAX_NUMNODES;
unsigned int nr_online_nodes __read_mostly = 1;
EXPORT_SYMBOL(nr_node_ids);
EXPORT_SYMBOL(nr_online_nodes);
#endif

int page_group_by_mobility_disabled __read_mostly;

#ifdef CONFIG_DEFERRED_STRUCT_PAGE_INIT
/*
 * During boot we initialize deferred pages on-demand, as needed, but once
 * page_alloc_init_late() has finished, the deferred pages are all initialized,
 * and we can permanently disable that path.
 */
static DEFINE_STATIC_KEY_TRUE(deferred_pages);

/*
 * Calling kasan_free_pages() only after deferred memory initialization
 * has completed. Poisoning pages during deferred memory init will greatly
 * lengthen the process and cause problem in large memory systems as the
 * deferred pages initialization is done with interrupt disabled.
 *
 * Assuming that there will be no reference to those newly initialized
 * pages before they are ever allocated, this should have no effect on
 * KASAN memory tracking as the poison will be properly inserted at page
 * allocation time. The only corner case is when pages are allocated by
 * on-demand allocation and then freed again before the deferred pages
 * initialization is done, but this is not likely to happen.
 */
static inline void kasan_free_nondeferred_pages(struct page *page, int order)
{
	if (!static_branch_unlikely(&deferred_pages))
		kasan_free_pages(page, order);
}

/* Returns true if the struct page for the pfn is uninitialised */
static inline bool __meminit early_page_uninitialised(unsigned long pfn)
{
	int nid = early_pfn_to_nid(pfn);

	if (node_online(nid) && pfn >= NODE_DATA(nid)->first_deferred_pfn)
		return true;

	return false;
}

/*
 * Returns true when the remaining initialisation should be deferred until
 * later in the boot cycle when it can be parallelised.
 */
static bool __meminit
defer_init(int nid, unsigned long pfn, unsigned long end_pfn)
{
	static unsigned long prev_end_pfn, nr_initialised;

	/*
	 * prev_end_pfn static that contains the end of previous zone
	 * No need to protect because called very early in boot before smp_init.
	 */
	if (prev_end_pfn != end_pfn) {
		prev_end_pfn = end_pfn;
		nr_initialised = 0;
	}

	/* Always populate low zones for address-constrained allocations */
	if (end_pfn < pgdat_end_pfn(NODE_DATA(nid)))
		return false;

	/*
	 * We start only with one section of pages, more pages are added as
	 * needed until the rest of deferred pages are initialized.
	 */
	nr_initialised++;
	if ((nr_initialised > PAGES_PER_SECTION) &&
	    (pfn & (PAGES_PER_SECTION - 1)) == 0) {
		NODE_DATA(nid)->first_deferred_pfn = pfn;
		return true;
	}
	return false;
}
#else
#define kasan_free_nondeferred_pages(p, o)	kasan_free_pages(p, o)

static inline bool early_page_uninitialised(unsigned long pfn)
{
	return false;
}

static inline bool defer_init(int nid, unsigned long pfn, unsigned long end_pfn)
{
	return false;
}
#endif

/* Return a pointer to the bitmap storing bits affecting a block of pages */
static inline unsigned long *get_pageblock_bitmap(struct page *page,
							unsigned long pfn)
{
#ifdef CONFIG_SPARSEMEM
	return section_to_usemap(__pfn_to_section(pfn));
#else
	return page_zone(page)->pageblock_flags;
#endif /* CONFIG_SPARSEMEM */
}

static inline int pfn_to_bitidx(struct page *page, unsigned long pfn)
{
#ifdef CONFIG_SPARSEMEM
	pfn &= (PAGES_PER_SECTION-1);
	return (pfn >> pageblock_order) * NR_PAGEBLOCK_BITS;
#else
	pfn = pfn - round_down(page_zone(page)->zone_start_pfn, pageblock_nr_pages);
	return (pfn >> pageblock_order) * NR_PAGEBLOCK_BITS;
#endif /* CONFIG_SPARSEMEM */
}

/**
 * get_pfnblock_flags_mask - Return the requested group of flags for the pageblock_nr_pages block of pages
 * @page: The page within the block of interest
 * @pfn: The target page frame number
 * @end_bitidx: The last bit of interest to retrieve
 * @mask: mask of bits that the caller is interested in
 *
 * Return: pageblock_bits flags
 */
static __always_inline unsigned long __get_pfnblock_flags_mask(struct page *page,
					unsigned long pfn,
					unsigned long end_bitidx,
					unsigned long mask)
{
	unsigned long *bitmap;
	unsigned long bitidx, word_bitidx;
	unsigned long word;

	bitmap = get_pageblock_bitmap(page, pfn);
	bitidx = pfn_to_bitidx(page, pfn);
	word_bitidx = bitidx / BITS_PER_LONG;
	bitidx &= (BITS_PER_LONG-1);

	word = bitmap[word_bitidx];
	bitidx += end_bitidx;
	return (word >> (BITS_PER_LONG - bitidx - 1)) & mask;
}

unsigned long get_pfnblock_flags_mask(struct page *page, unsigned long pfn,
					unsigned long end_bitidx,
					unsigned long mask)
{
	return __get_pfnblock_flags_mask(page, pfn, end_bitidx, mask);
}

static __always_inline int get_pfnblock_migratetype(struct page *page, unsigned long pfn)
{
	return __get_pfnblock_flags_mask(page, pfn, PB_migrate_end, MIGRATETYPE_MASK);
}

/**
 * set_pfnblock_flags_mask - Set the requested group of flags for a pageblock_nr_pages block of pages
 * @page: The page within the block of interest
 * @flags: The flags to set
 * @pfn: The target page frame number
 * @end_bitidx: The last bit of interest
 * @mask: mask of bits that the caller is interested in
 */
void set_pfnblock_flags_mask(struct page *page, unsigned long flags,
					unsigned long pfn,
					unsigned long end_bitidx,
					unsigned long mask)
{
	unsigned long *bitmap;
	unsigned long bitidx, word_bitidx;
	unsigned long old_word, word;

	BUILD_BUG_ON(NR_PAGEBLOCK_BITS != 4);
	BUILD_BUG_ON(MIGRATE_TYPES > (1 << PB_migratetype_bits));

	bitmap = get_pageblock_bitmap(page, pfn);
	bitidx = pfn_to_bitidx(page, pfn);
	word_bitidx = bitidx / BITS_PER_LONG;
	bitidx &= (BITS_PER_LONG-1);

	VM_BUG_ON_PAGE(!zone_spans_pfn(page_zone(page), pfn), page);

	bitidx += end_bitidx;
	mask <<= (BITS_PER_LONG - bitidx - 1);
	flags <<= (BITS_PER_LONG - bitidx - 1);

	word = READ_ONCE(bitmap[word_bitidx]);
	for (;;) {
		old_word = cmpxchg(&bitmap[word_bitidx], word, (word & ~mask) | flags);
		if (word == old_word)
			break;
		word = old_word;
	}
}

void set_pageblock_migratetype(struct page *page, int migratetype)
{
	if (unlikely(page_group_by_mobility_disabled &&
		     migratetype < MIGRATE_PCPTYPES))
		migratetype = MIGRATE_UNMOVABLE;

	set_pageblock_flags_group(page, (unsigned long)migratetype,
					PB_migrate, PB_migrate_end);
}

#ifdef CONFIG_DEBUG_VM
static int page_outside_zone_boundaries(struct zone *zone, struct page *page)
{
	int ret = 0;
	unsigned seq;
	unsigned long pfn = page_to_pfn(page);
	unsigned long sp, start_pfn;

	do {
		seq = zone_span_seqbegin(zone);
		start_pfn = zone->zone_start_pfn;
		sp = zone->spanned_pages;
		if (!zone_spans_pfn(zone, pfn))
			ret = 1;
	} while (zone_span_seqretry(zone, seq));

	if (ret)
		pr_err("page 0x%lx outside node %d zone %s [ 0x%lx - 0x%lx ]\n",
			pfn, zone_to_nid(zone), zone->name,
			start_pfn, start_pfn + sp);

	return ret;
}

static int page_is_consistent(struct zone *zone, struct page *page)
{
	if (!pfn_valid_within(page_to_pfn(page)))
		return 0;
	if (zone != page_zone(page))
		return 0;

	return 1;
}
/*
 * Temporary debugging check for pages not lying within a given zone.
 */
static int __maybe_unused bad_range(struct zone *zone, struct page *page)
{
	if (page_outside_zone_boundaries(zone, page))
		return 1;
	if (!page_is_consistent(zone, page))
		return 1;

	return 0;
}
#else
static inline int __maybe_unused bad_range(struct zone *zone, struct page *page)
{
	return 0;
}
#endif

static void bad_page(struct page *page, const char *reason,
		unsigned long bad_flags)
{
	static unsigned long resume;
	static unsigned long nr_shown;
	static unsigned long nr_unshown;

	/*
	 * Allow a burst of 60 reports, then keep quiet for that minute;
	 * or allow a steady drip of one report per second.
	 */
	if (nr_shown == 60) {
		if (time_before(jiffies, resume)) {
			nr_unshown++;
			goto out;
		}
		if (nr_unshown) {
			pr_alert(
			      "BUG: Bad page state: %lu messages suppressed\n",
				nr_unshown);
			nr_unshown = 0;
		}
		nr_shown = 0;
	}
	if (nr_shown++ == 0)
		resume = jiffies + 60 * HZ;

	pr_alert("BUG: Bad page state in process %s  pfn:%05lx\n",
		current->comm, page_to_pfn(page));
	__dump_page(page, reason);
	bad_flags &= page->flags;
	if (bad_flags)
		pr_alert("bad because of flags: %#lx(%pGp)\n",
						bad_flags, &bad_flags);
	dump_page_owner(page);

	print_modules();
	dump_stack();
out:
	/* Leave bad fields for debug, except PageBuddy could make trouble */
	page_mapcount_reset(page); /* remove PageBuddy */
	add_taint(TAINT_BAD_PAGE, LOCKDEP_NOW_UNRELIABLE);
}

/*
 * Higher-order pages are called "compound pages".  They are structured thusly:
 *
 * The first PAGE_SIZE page is called the "head page" and have PG_head set.
 *
 * The remaining PAGE_SIZE pages are called "tail pages". PageTail() is encoded
 * in bit 0 of page->compound_head. The rest of bits is pointer to head page.
 *
 * The first tail page's ->compound_dtor holds the offset in array of compound
 * page destructors. See compound_page_dtors.
 *
 * The first tail page's ->compound_order holds the order of allocation.
 * This usage means that zero-order pages may not be compound.
 */

void free_compound_page(struct page *page)
{
	mem_cgroup_uncharge(page);
	__free_pages_ok(page, compound_order(page));
}

void prep_compound_page(struct page *page, unsigned int order)
{
	int i;
	int nr_pages = 1 << order;

	set_compound_page_dtor(page, COMPOUND_PAGE_DTOR);
	set_compound_order(page, order);
	__SetPageHead(page);
	for (i = 1; i < nr_pages; i++) {
		struct page *p = page + i;
		set_page_count(p, 0);
		p->mapping = TAIL_MAPPING;
		set_compound_head(p, page);
	}
	atomic_set(compound_mapcount_ptr(page), -1);
}

#ifdef CONFIG_DEBUG_PAGEALLOC
unsigned int _debug_guardpage_minorder;

bool _debug_pagealloc_enabled_early __read_mostly
			= IS_ENABLED(CONFIG_DEBUG_PAGEALLOC_ENABLE_DEFAULT);
EXPORT_SYMBOL(_debug_pagealloc_enabled_early);
DEFINE_STATIC_KEY_FALSE(_debug_pagealloc_enabled);
EXPORT_SYMBOL(_debug_pagealloc_enabled);

DEFINE_STATIC_KEY_FALSE(_debug_guardpage_enabled);

static int __init early_debug_pagealloc(char *buf)
{
	return kstrtobool(buf, &_debug_pagealloc_enabled_early);
}
early_param("debug_pagealloc", early_debug_pagealloc);

void init_debug_pagealloc(void)
{
	if (!debug_pagealloc_enabled())
		return;

	static_branch_enable(&_debug_pagealloc_enabled);

	if (!debug_guardpage_minorder())
		return;

	static_branch_enable(&_debug_guardpage_enabled);
}

static int __init debug_guardpage_minorder_setup(char *buf)
{
	unsigned long res;

	if (kstrtoul(buf, 10, &res) < 0 ||  res > MAX_ORDER / 2) {
		pr_err("Bad debug_guardpage_minorder value\n");
		return 0;
	}
	_debug_guardpage_minorder = res;
	pr_info("Setting debug_guardpage_minorder to %lu\n", res);
	return 0;
}
early_param("debug_guardpage_minorder", debug_guardpage_minorder_setup);

static inline bool set_page_guard(struct zone *zone, struct page *page,
				unsigned int order, int migratetype)
{
	if (!debug_guardpage_enabled())
		return false;

	if (order >= debug_guardpage_minorder())
		return false;

	__SetPageGuard(page);
	INIT_LIST_HEAD(&page->lru);
	set_page_private(page, order);
	/* Guard pages are not available for any usage */
	__mod_zone_freepage_state(zone, -(1 << order), migratetype);

	return true;
}

static inline void clear_page_guard(struct zone *zone, struct page *page,
				unsigned int order, int migratetype)
{
	if (!debug_guardpage_enabled())
		return;

	__ClearPageGuard(page);

	set_page_private(page, 0);
	if (!is_migrate_isolate(migratetype))
		__mod_zone_freepage_state(zone, (1 << order), migratetype);
}
#else
static inline bool set_page_guard(struct zone *zone, struct page *page,
			unsigned int order, int migratetype) { return false; }
static inline void clear_page_guard(struct zone *zone, struct page *page,
				unsigned int order, int migratetype) {}
#endif

static inline void set_page_order(struct page *page, unsigned int order)
{
	set_page_private(page, order);
	__SetPageBuddy(page);
}

/*
 * This function checks whether a page is free && is the buddy
 * we can coalesce a page and its buddy if
 * (a) the buddy is not in a hole (check before calling!) &&
 * (b) the buddy is in the buddy system &&
 * (c) a page and its buddy have the same order &&
 * (d) a page and its buddy are in the same zone.
 *
 * For recording whether a page is in the buddy system, we set PageBuddy.
 * Setting, clearing, and testing PageBuddy is serialized by zone->lock.
 *
 * For recording page's order, we use page_private(page).
 */
static inline int page_is_buddy(struct page *page, struct page *buddy,
							unsigned int order)
{
	if (page_is_guard(buddy) && page_order(buddy) == order) {
		if (page_zone_id(page) != page_zone_id(buddy))
			return 0;

		VM_BUG_ON_PAGE(page_count(buddy) != 0, buddy);

		return 1;
	}

	if (PageBuddy(buddy) && page_order(buddy) == order) {
		/*
		 * zone check is done late to avoid uselessly
		 * calculating zone/node ids for pages that could
		 * never merge.
		 */
		if (page_zone_id(page) != page_zone_id(buddy))
			return 0;

		VM_BUG_ON_PAGE(page_count(buddy) != 0, buddy);

		return 1;
	}
	return 0;
}

#ifdef CONFIG_COMPACTION
static inline struct capture_control *task_capc(struct zone *zone)
{
	struct capture_control *capc = current->capture_control;

	return capc &&
		!(current->flags & PF_KTHREAD) &&
		!capc->page &&
		capc->cc->zone == zone &&
		capc->cc->direct_compaction ? capc : NULL;
}

static inline bool
compaction_capture(struct capture_control *capc, struct page *page,
		   int order, int migratetype)
{
	if (!capc || order != capc->cc->order)
		return false;

	/* Do not accidentally pollute CMA or isolated regions*/
	if (is_migrate_cma(migratetype) ||
	    is_migrate_isolate(migratetype))
		return false;

	/*
	 * Do not let lower order allocations polluate a movable pageblock.
	 * This might let an unmovable request use a reclaimable pageblock
	 * and vice-versa but no more than normal fallback logic which can
	 * have trouble finding a high-order free page.
	 */
	if (order < pageblock_order && migratetype == MIGRATE_MOVABLE)
		return false;

	capc->page = page;
	return true;
}

#else
static inline struct capture_control *task_capc(struct zone *zone)
{
	return NULL;
}

static inline bool
compaction_capture(struct capture_control *capc, struct page *page,
		   int order, int migratetype)
{
	return false;
}
#endif /* CONFIG_COMPACTION */

/*
 * Freeing function for a buddy system allocator.
 *
 * The concept of a buddy system is to maintain direct-mapped table
 * (containing bit values) for memory blocks of various "orders".
 * The bottom level table contains the map for the smallest allocatable
 * units of memory (here, pages), and each level above it describes
 * pairs of units from the levels below, hence, "buddies".
 * At a high level, all that happens here is marking the table entry
 * at the bottom level available, and propagating the changes upward
 * as necessary, plus some accounting needed to play nicely with other
 * parts of the VM system.
 * At each level, we keep a list of pages, which are heads of continuous
 * free pages of length of (1 << order) and marked with PageBuddy.
 * Page's order is recorded in page_private(page) field.
 * So when we are allocating or freeing one, we can derive the state of the
 * other.  That is, if we allocate a small block, and both were
 * free, the remainder of the region must be split into blocks.
 * If a block is freed, and its buddy is also free, then this
 * triggers coalescing into a block of larger size.
 *
 * -- nyc
 */

static inline void __free_one_page(struct page *page,
		unsigned long pfn,
		struct zone *zone, unsigned int order,
		int migratetype)
{
	unsigned long combined_pfn;
	unsigned long uninitialized_var(buddy_pfn);
	struct page *buddy;
	unsigned int max_order;
	struct capture_control *capc = task_capc(zone);

	max_order = min_t(unsigned int, MAX_ORDER, pageblock_order + 1);

	VM_BUG_ON(!zone_is_initialized(zone));
	VM_BUG_ON_PAGE(page->flags & PAGE_FLAGS_CHECK_AT_PREP, page);

	VM_BUG_ON(migratetype == -1);
	if (likely(!is_migrate_isolate(migratetype)))
		__mod_zone_freepage_state(zone, 1 << order, migratetype);

	VM_BUG_ON_PAGE(pfn & ((1 << order) - 1), page);
	VM_BUG_ON_PAGE(bad_range(zone, page), page);

continue_merging:
	while (order < max_order - 1) {
		if (compaction_capture(capc, page, order, migratetype)) {
			__mod_zone_freepage_state(zone, -(1 << order),
								migratetype);
			return;
		}
		buddy_pfn = __find_buddy_pfn(pfn, order);
		buddy = page + (buddy_pfn - pfn);

		if (!pfn_valid_within(buddy_pfn))
			goto done_merging;
		if (!page_is_buddy(page, buddy, order))
			goto done_merging;
		/*
		 * Our buddy is free or it is CONFIG_DEBUG_PAGEALLOC guard page,
		 * merge with it and move up one order.
		 */
		if (page_is_guard(buddy))
			clear_page_guard(zone, buddy, order, migratetype);
		else
			del_page_from_free_area(buddy, &zone->free_area[order]);
		combined_pfn = buddy_pfn & pfn;
		page = page + (combined_pfn - pfn);
		pfn = combined_pfn;
		order++;
	}
	if (max_order < MAX_ORDER) {
		/* If we are here, it means order is >= pageblock_order.
		 * We want to prevent merge between freepages on isolate
		 * pageblock and normal pageblock. Without this, pageblock
		 * isolation could cause incorrect freepage or CMA accounting.
		 *
		 * We don't want to hit this code for the more frequent
		 * low-order merging.
		 */
		if (unlikely(has_isolate_pageblock(zone))) {
			int buddy_mt;

			buddy_pfn = __find_buddy_pfn(pfn, order);
			buddy = page + (buddy_pfn - pfn);
			buddy_mt = get_pageblock_migratetype(buddy);

			if (migratetype != buddy_mt
					&& (is_migrate_isolate(migratetype) ||
						is_migrate_isolate(buddy_mt)))
				goto done_merging;
		}
		max_order++;
		goto continue_merging;
	}

done_merging:
	set_page_order(page, order);

	/*
	 * If this is not the largest possible page, check if the buddy
	 * of the next-highest order is free. If it is, it's possible
	 * that pages are being freed that will coalesce soon. In case,
	 * that is happening, add the free page to the tail of the list
	 * so it's less likely to be used soon and more likely to be merged
	 * as a higher order page
	 */
	if ((order < MAX_ORDER-2) && pfn_valid_within(buddy_pfn)
			&& !is_shuffle_order(order)) {
		struct page *higher_page, *higher_buddy;
		combined_pfn = buddy_pfn & pfn;
		higher_page = page + (combined_pfn - pfn);
		buddy_pfn = __find_buddy_pfn(combined_pfn, order + 1);
		higher_buddy = higher_page + (buddy_pfn - combined_pfn);
		if (pfn_valid_within(buddy_pfn) &&
		    page_is_buddy(higher_page, higher_buddy, order + 1)) {
			add_to_free_area_tail(page, &zone->free_area[order],
					      migratetype);
			return;
		}
	}

	if (is_shuffle_order(order))
		add_to_free_area_random(page, &zone->free_area[order],
				migratetype);
	else
		add_to_free_area(page, &zone->free_area[order], migratetype);

}

/*
 * A bad page could be due to a number of fields. Instead of multiple branches,
 * try and check multiple fields with one check. The caller must do a detailed
 * check if necessary.
 */
static inline bool page_expected_state(struct page *page,
					unsigned long check_flags)
{
	if (unlikely(atomic_read(&page->_mapcount) != -1))
		return false;

	if (unlikely((unsigned long)page->mapping |
			page_ref_count(page) |
#ifdef CONFIG_MEMCG
			(unsigned long)page->mem_cgroup |
#endif
			(page->flags & check_flags)))
		return false;

	return true;
}

static void free_pages_check_bad(struct page *page)
{
	const char *bad_reason;
	unsigned long bad_flags;

	bad_reason = NULL;
	bad_flags = 0;

	if (unlikely(atomic_read(&page->_mapcount) != -1))
		bad_reason = "nonzero mapcount";
	if (unlikely(page->mapping != NULL))
		bad_reason = "non-NULL mapping";
	if (unlikely(page_ref_count(page) != 0))
		bad_reason = "nonzero _refcount";
	if (unlikely(page->flags & PAGE_FLAGS_CHECK_AT_FREE)) {
		bad_reason = "PAGE_FLAGS_CHECK_AT_FREE flag(s) set";
		bad_flags = PAGE_FLAGS_CHECK_AT_FREE;
	}
#ifdef CONFIG_MEMCG
	if (unlikely(page->mem_cgroup))
		bad_reason = "page still charged to cgroup";
#endif
	bad_page(page, bad_reason, bad_flags);
}

static inline int free_pages_check(struct page *page)
{
	if (likely(page_expected_state(page, PAGE_FLAGS_CHECK_AT_FREE)))
		return 0;

	/* Something has gone sideways, find it */
	free_pages_check_bad(page);
	return 1;
}

static int free_tail_pages_check(struct page *head_page, struct page *page)
{
	int ret = 1;

	/*
	 * We rely page->lru.next never has bit 0 set, unless the page
	 * is PageTail(). Let's make sure that's true even for poisoned ->lru.
	 */
	BUILD_BUG_ON((unsigned long)LIST_POISON1 & 1);

	if (!IS_ENABLED(CONFIG_DEBUG_VM)) {
		ret = 0;
		goto out;
	}
	switch (page - head_page) {
	case 1:
		/* the first tail page: ->mapping may be compound_mapcount() */
		if (unlikely(compound_mapcount(page))) {
			bad_page(page, "nonzero compound_mapcount", 0);
			goto out;
		}
		break;
	case 2:
		/*
		 * the second tail page: ->mapping is
		 * deferred_list.next -- ignore value.
		 */
		break;
	default:
		if (page->mapping != TAIL_MAPPING) {
			bad_page(page, "corrupted mapping in tail page", 0);
			goto out;
		}
		break;
	}
	if (unlikely(!PageTail(page))) {
		bad_page(page, "PageTail not set", 0);
		goto out;
	}
	if (unlikely(compound_head(page) != head_page)) {
		bad_page(page, "compound_head not consistent", 0);
		goto out;
	}
	ret = 0;
out:
	page->mapping = NULL;
	clear_compound_head(page);
	return ret;
}

static void kernel_init_free_pages(struct page *page, int numpages)
{
	int i;

	for (i = 0; i < numpages; i++)
		clear_highpage(page + i);
}

static __always_inline bool free_pages_prepare(struct page *page,
					unsigned int order, bool check_free)
{
	int bad = 0;

	VM_BUG_ON_PAGE(PageTail(page), page);

	trace_mm_page_free(page, order);

	/*
	 * Check tail pages before head page information is cleared to
	 * avoid checking PageCompound for order-0 pages.
	 */
	if (unlikely(order)) {
		bool compound = PageCompound(page);
		int i;

		VM_BUG_ON_PAGE(compound && compound_order(page) != order, page);

		if (compound)
			ClearPageDoubleMap(page);
		for (i = 1; i < (1 << order); i++) {
			if (compound)
				bad += free_tail_pages_check(page, page + i);
			if (unlikely(free_pages_check(page + i))) {
				bad++;
				continue;
			}
			(page + i)->flags &= ~PAGE_FLAGS_CHECK_AT_PREP;
		}
	}
	if (PageMappingFlags(page))
		page->mapping = NULL;
	if (memcg_kmem_enabled() && PageKmemcg(page))
		__memcg_kmem_uncharge(page, order);
	if (check_free)
		bad += free_pages_check(page);
	if (bad)
		return false;

	page_cpupid_reset_last(page);
	page->flags &= ~PAGE_FLAGS_CHECK_AT_PREP;
	reset_page_owner(page, order);

	if (!PageHighMem(page)) {
		debug_check_no_locks_freed(page_address(page),
					   PAGE_SIZE << order);
		debug_check_no_obj_freed(page_address(page),
					   PAGE_SIZE << order);
	}
	if (want_init_on_free())
		kernel_init_free_pages(page, 1 << order);

	kernel_poison_pages(page, 1 << order, 0);
	/*
	 * arch_free_page() can make the page's contents inaccessible.  s390
	 * does this.  So nothing which can access the page's contents should
	 * happen after this.
	 */
	arch_free_page(page, order);

	if (debug_pagealloc_enabled_static())
		kernel_map_pages(page, 1 << order, 0);

	kasan_free_nondeferred_pages(page, order);

	return true;
}

#ifdef CONFIG_DEBUG_VM
/*
 * With DEBUG_VM enabled, order-0 pages are checked immediately when being freed
 * to pcp lists. With debug_pagealloc also enabled, they are also rechecked when
 * moved from pcp lists to free lists.
 */
static bool free_pcp_prepare(struct page *page)
{
	return free_pages_prepare(page, 0, true);
}

static bool bulkfree_pcp_prepare(struct page *page)
{
	if (debug_pagealloc_enabled_static())
		return free_pages_check(page);
	else
		return false;
}
#else
/*
 * With DEBUG_VM disabled, order-0 pages being freed are checked only when
 * moving from pcp lists to free list in order to reduce overhead. With
 * debug_pagealloc enabled, they are checked also immediately when being freed
 * to the pcp lists.
 */
static bool free_pcp_prepare(struct page *page)
{
	if (debug_pagealloc_enabled_static())
		return free_pages_prepare(page, 0, true);
	else
		return free_pages_prepare(page, 0, false);
}

static bool bulkfree_pcp_prepare(struct page *page)
{
	return free_pages_check(page);
}
#endif /* CONFIG_DEBUG_VM */

static inline void prefetch_buddy(struct page *page)
{
	unsigned long pfn = page_to_pfn(page);
	unsigned long buddy_pfn = __find_buddy_pfn(pfn, 0);
	struct page *buddy = page + (buddy_pfn - pfn);

	prefetch(buddy);
}

/*
 * Frees a number of pages from the PCP lists
 * Assumes all pages on list are in same zone, and of same order.
 * count is the number of pages to free.
 *
 * If the zone was previously in an "all pages pinned" state then look to
 * see if this freeing clears that state.
 *
 * And clear the zone's pages_scanned counter, to hold off the "all pages are
 * pinned" detection logic.
 */
static void free_pcppages_bulk(struct zone *zone, int count,
					struct per_cpu_pages *pcp)
{
	int migratetype = 0;
	int batch_free = 0;
	int prefetch_nr = 0;
	bool isolated_pageblocks;
	struct page *page, *tmp;
	LIST_HEAD(head);

	/*
	 * Ensure proper count is passed which otherwise would stuck in the
	 * below while (list_empty(list)) loop.
	 */
	count = min(pcp->count, count);
	while (count) {
		struct list_head *list;

		/*
		 * Remove pages from lists in a round-robin fashion. A
		 * batch_free count is maintained that is incremented when an
		 * empty list is encountered.  This is so more pages are freed
		 * off fuller lists instead of spinning excessively around empty
		 * lists
		 */
		do {
			batch_free++;
			if (++migratetype == MIGRATE_PCPTYPES)
				migratetype = 0;
			list = &pcp->lists[migratetype];
		} while (list_empty(list));

		/* This is the only non-empty list. Free them all. */
		if (batch_free == MIGRATE_PCPTYPES)
			batch_free = count;

		do {
			page = list_last_entry(list, struct page, lru);
			/* must delete to avoid corrupting pcp list */
			list_del(&page->lru);
			pcp->count--;

			if (bulkfree_pcp_prepare(page))
				continue;

			list_add_tail(&page->lru, &head);

			/*
			 * We are going to put the page back to the global
			 * pool, prefetch its buddy to speed up later access
			 * under zone->lock. It is believed the overhead of
			 * an additional test and calculating buddy_pfn here
			 * can be offset by reduced memory latency later. To
			 * avoid excessive prefetching due to large count, only
			 * prefetch buddy for the first pcp->batch nr of pages.
			 */
			if (prefetch_nr++ < pcp->batch)
				prefetch_buddy(page);
		} while (--count && --batch_free && !list_empty(list));
	}

	spin_lock(&zone->lock);
	isolated_pageblocks = has_isolate_pageblock(zone);

	/*
	 * Use safe version since after __free_one_page(),
	 * page->lru.next will not point to original list.
	 */
	list_for_each_entry_safe(page, tmp, &head, lru) {
		int mt = get_pcppage_migratetype(page);
		/* MIGRATE_ISOLATE page should not go to pcplists */
		VM_BUG_ON_PAGE(is_migrate_isolate(mt), page);
		/* Pageblock could have been isolated meanwhile */
		if (unlikely(isolated_pageblocks))
			mt = get_pageblock_migratetype(page);

		__free_one_page(page, page_to_pfn(page), zone, 0, mt);
		trace_mm_page_pcpu_drain(page, 0, mt);
	}
	spin_unlock(&zone->lock);
}

static void free_one_page(struct zone *zone,
				struct page *page, unsigned long pfn,
				unsigned int order,
				int migratetype)
{
	spin_lock(&zone->lock);
	if (unlikely(has_isolate_pageblock(zone) ||
		is_migrate_isolate(migratetype))) {
		migratetype = get_pfnblock_migratetype(page, pfn);
	}
	__free_one_page(page, pfn, zone, order, migratetype);
	spin_unlock(&zone->lock);
}

static void __meminit __init_single_page(struct page *page, unsigned long pfn,
				unsigned long zone, int nid)
{
	mm_zero_struct_page(page);
	set_page_links(page, zone, nid, pfn);
	init_page_count(page);
	page_mapcount_reset(page);
	page_cpupid_reset_last(page);
	page_kasan_tag_reset(page);

	INIT_LIST_HEAD(&page->lru);
#ifdef WANT_PAGE_VIRTUAL
	/* The shift won't overflow because ZONE_NORMAL is below 4G. */
	if (!is_highmem_idx(zone))
		set_page_address(page, __va(pfn << PAGE_SHIFT));
#endif
}

#ifdef CONFIG_DEFERRED_STRUCT_PAGE_INIT
static void __meminit init_reserved_page(unsigned long pfn)
{
	pg_data_t *pgdat;
	int nid, zid;

	if (!early_page_uninitialised(pfn))
		return;

	nid = early_pfn_to_nid(pfn);
	pgdat = NODE_DATA(nid);

	for (zid = 0; zid < MAX_NR_ZONES; zid++) {
		struct zone *zone = &pgdat->node_zones[zid];

		if (pfn >= zone->zone_start_pfn && pfn < zone_end_pfn(zone))
			break;
	}
	__init_single_page(pfn_to_page(pfn), pfn, zid, nid);
}
#else
static inline void init_reserved_page(unsigned long pfn)
{
}
#endif /* CONFIG_DEFERRED_STRUCT_PAGE_INIT */

/*
 * Initialised pages do not have PageReserved set. This function is
 * called for each range allocated by the bootmem allocator and
 * marks the pages PageReserved. The remaining valid pages are later
 * sent to the buddy page allocator.
 */
void __meminit reserve_bootmem_region(phys_addr_t start, phys_addr_t end)
{
	unsigned long start_pfn = PFN_DOWN(start);
	unsigned long end_pfn = PFN_UP(end);

	for (; start_pfn < end_pfn; start_pfn++) {
		if (pfn_valid(start_pfn)) {
			struct page *page = pfn_to_page(start_pfn);

			init_reserved_page(start_pfn);

			/* Avoid false-positive PageTail() */
			INIT_LIST_HEAD(&page->lru);

			/*
			 * no need for atomic set_bit because the struct
			 * page is not visible yet so nobody should
			 * access it yet.
			 */
			__SetPageReserved(page);
		}
	}
}

static void __free_pages_ok(struct page *page, unsigned int order)
{
	unsigned long flags;
	int migratetype;
	unsigned long pfn = page_to_pfn(page);

	if (!free_pages_prepare(page, order, true))
		return;

	migratetype = get_pfnblock_migratetype(page, pfn);
	local_irq_save(flags);
	__count_vm_events(PGFREE, 1 << order);
	free_one_page(page_zone(page), page, pfn, order, migratetype);
	local_irq_restore(flags);
}

void __free_pages_core(struct page *page, unsigned int order)
{
	unsigned int nr_pages = 1 << order;
	struct page *p = page;
	unsigned int loop;

	prefetchw(p);
	for (loop = 0; loop < (nr_pages - 1); loop++, p++) {
		prefetchw(p + 1);
		__ClearPageReserved(p);
		set_page_count(p, 0);
	}
	__ClearPageReserved(p);
	set_page_count(p, 0);

	atomic_long_add(nr_pages, &page_zone(page)->managed_pages);
	set_page_refcounted(page);
	__free_pages(page, order);
}

#if defined(CONFIG_HAVE_ARCH_EARLY_PFN_TO_NID) || \
	defined(CONFIG_HAVE_MEMBLOCK_NODE_MAP)

static struct mminit_pfnnid_cache early_pfnnid_cache __meminitdata;

int __meminit early_pfn_to_nid(unsigned long pfn)
{
	static DEFINE_SPINLOCK(early_pfn_lock);
	int nid;

	spin_lock(&early_pfn_lock);
	nid = __early_pfn_to_nid(pfn, &early_pfnnid_cache);
	if (nid < 0)
		nid = first_online_node;
	spin_unlock(&early_pfn_lock);

	return nid;
}
#endif

#ifdef CONFIG_NODES_SPAN_OTHER_NODES
/* Only safe to use early in boot when initialisation is single-threaded */
static inline bool __meminit early_pfn_in_nid(unsigned long pfn, int node)
{
	int nid;

	nid = __early_pfn_to_nid(pfn, &early_pfnnid_cache);
	if (nid >= 0 && nid != node)
		return false;
	return true;
}

#else
static inline bool __meminit early_pfn_in_nid(unsigned long pfn, int node)
{
	return true;
}
#endif


void __init memblock_free_pages(struct page *page, unsigned long pfn,
							unsigned int order)
{
	if (early_page_uninitialised(pfn))
		return;
	__free_pages_core(page, order);
}

/*
 * Check that the whole (or subset of) a pageblock given by the interval of
 * [start_pfn, end_pfn) is valid and within the same zone, before scanning it
 * with the migration of free compaction scanner. The scanners then need to
 * use only pfn_valid_within() check for arches that allow holes within
 * pageblocks.
 *
 * Return struct page pointer of start_pfn, or NULL if checks were not passed.
 *
 * It's possible on some configurations to have a setup like node0 node1 node0
 * i.e. it's possible that all pages within a zones range of pages do not
 * belong to a single zone. We assume that a border between node0 and node1
 * can occur within a single pageblock, but not a node0 node1 node0
 * interleaving within a single pageblock. It is therefore sufficient to check
 * the first and last page of a pageblock and avoid checking each individual
 * page in a pageblock.
 */
struct page *__pageblock_pfn_to_page(unsigned long start_pfn,
				     unsigned long end_pfn, struct zone *zone)
{
	struct page *start_page;
	struct page *end_page;

	/* end_pfn is one past the range we are checking */
	end_pfn--;

	if (!pfn_valid(start_pfn) || !pfn_valid(end_pfn))
		return NULL;

	start_page = pfn_to_online_page(start_pfn);
	if (!start_page)
		return NULL;

	if (page_zone(start_page) != zone)
		return NULL;

	end_page = pfn_to_page(end_pfn);

	/* This gives a shorter code than deriving page_zone(end_page) */
	if (page_zone_id(start_page) != page_zone_id(end_page))
		return NULL;

	return start_page;
}

void set_zone_contiguous(struct zone *zone)
{
	unsigned long block_start_pfn = zone->zone_start_pfn;
	unsigned long block_end_pfn;

	block_end_pfn = ALIGN(block_start_pfn + 1, pageblock_nr_pages);
	for (; block_start_pfn < zone_end_pfn(zone);
			block_start_pfn = block_end_pfn,
			 block_end_pfn += pageblock_nr_pages) {

		block_end_pfn = min(block_end_pfn, zone_end_pfn(zone));

		if (!__pageblock_pfn_to_page(block_start_pfn,
					     block_end_pfn, zone))
			return;
		cond_resched();
	}

	/* We confirm that there is no hole */
	zone->contiguous = true;
}

void clear_zone_contiguous(struct zone *zone)
{
	zone->contiguous = false;
}

#ifdef CONFIG_DEFERRED_STRUCT_PAGE_INIT
static void __init deferred_free_range(unsigned long pfn,
				       unsigned long nr_pages)
{
	struct page *page;
	unsigned long i;

	if (!nr_pages)
		return;

	page = pfn_to_page(pfn);

	/* Free a large naturally-aligned chunk if possible */
	if (nr_pages == pageblock_nr_pages &&
	    (pfn & (pageblock_nr_pages - 1)) == 0) {
		set_pageblock_migratetype(page, MIGRATE_MOVABLE);
		__free_pages_core(page, pageblock_order);
		return;
	}

	for (i = 0; i < nr_pages; i++, page++, pfn++) {
		if ((pfn & (pageblock_nr_pages - 1)) == 0)
			set_pageblock_migratetype(page, MIGRATE_MOVABLE);
		__free_pages_core(page, 0);
	}
}

/* Completion tracking for deferred_init_memmap() threads */
static atomic_t pgdat_init_n_undone __initdata;
static __initdata DECLARE_COMPLETION(pgdat_init_all_done_comp);

static inline void __init pgdat_init_report_one_done(void)
{
	if (atomic_dec_and_test(&pgdat_init_n_undone))
		complete(&pgdat_init_all_done_comp);
}

/*
 * Returns true if page needs to be initialized or freed to buddy allocator.
 *
 * First we check if pfn is valid on architectures where it is possible to have
 * holes within pageblock_nr_pages. On systems where it is not possible, this
 * function is optimized out.
 *
 * Then, we check if a current large page is valid by only checking the validity
 * of the head pfn.
 */
static inline bool __init deferred_pfn_valid(unsigned long pfn)
{
	if (!pfn_valid_within(pfn))
		return false;
	if (!(pfn & (pageblock_nr_pages - 1)) && !pfn_valid(pfn))
		return false;
	return true;
}

/*
 * Free pages to buddy allocator. Try to free aligned pages in
 * pageblock_nr_pages sizes.
 */
static void __init deferred_free_pages(unsigned long pfn,
				       unsigned long end_pfn)
{
	unsigned long nr_pgmask = pageblock_nr_pages - 1;
	unsigned long nr_free = 0;

	for (; pfn < end_pfn; pfn++) {
		if (!deferred_pfn_valid(pfn)) {
			deferred_free_range(pfn - nr_free, nr_free);
			nr_free = 0;
		} else if (!(pfn & nr_pgmask)) {
			deferred_free_range(pfn - nr_free, nr_free);
			nr_free = 1;
		} else {
			nr_free++;
		}
	}
	/* Free the last block of pages to allocator */
	deferred_free_range(pfn - nr_free, nr_free);
}

/*
 * Initialize struct pages.  We minimize pfn page lookups and scheduler checks
 * by performing it only once every pageblock_nr_pages.
 * Return number of pages initialized.
 */
static unsigned long  __init deferred_init_pages(struct zone *zone,
						 unsigned long pfn,
						 unsigned long end_pfn)
{
	unsigned long nr_pgmask = pageblock_nr_pages - 1;
	int nid = zone_to_nid(zone);
	unsigned long nr_pages = 0;
	int zid = zone_idx(zone);
	struct page *page = NULL;

	for (; pfn < end_pfn; pfn++) {
		if (!deferred_pfn_valid(pfn)) {
			page = NULL;
			continue;
		} else if (!page || !(pfn & nr_pgmask)) {
			page = pfn_to_page(pfn);
		} else {
			page++;
		}
		__init_single_page(page, pfn, zid, nid);
		nr_pages++;
	}
	return (nr_pages);
}

/*
 * This function is meant to pre-load the iterator for the zone init.
 * Specifically it walks through the ranges until we are caught up to the
 * first_init_pfn value and exits there. If we never encounter the value we
 * return false indicating there are no valid ranges left.
 */
static bool __init
deferred_init_mem_pfn_range_in_zone(u64 *i, struct zone *zone,
				    unsigned long *spfn, unsigned long *epfn,
				    unsigned long first_init_pfn)
{
	u64 j;

	/*
	 * Start out by walking through the ranges in this zone that have
	 * already been initialized. We don't need to do anything with them
	 * so we just need to flush them out of the system.
	 */
	for_each_free_mem_pfn_range_in_zone(j, zone, spfn, epfn) {
		if (*epfn <= first_init_pfn)
			continue;
		if (*spfn < first_init_pfn)
			*spfn = first_init_pfn;
		*i = j;
		return true;
	}

	return false;
}

/*
 * Initialize and free pages. We do it in two loops: first we initialize
 * struct page, then free to buddy allocator, because while we are
 * freeing pages we can access pages that are ahead (computing buddy
 * page in __free_one_page()).
 *
 * In order to try and keep some memory in the cache we have the loop
 * broken along max page order boundaries. This way we will not cause
 * any issues with the buddy page computation.
 */
static unsigned long __init
deferred_init_maxorder(u64 *i, struct zone *zone, unsigned long *start_pfn,
		       unsigned long *end_pfn)
{
	unsigned long mo_pfn = ALIGN(*start_pfn + 1, MAX_ORDER_NR_PAGES);
	unsigned long spfn = *start_pfn, epfn = *end_pfn;
	unsigned long nr_pages = 0;
	u64 j = *i;

	/* First we loop through and initialize the page values */
	for_each_free_mem_pfn_range_in_zone_from(j, zone, start_pfn, end_pfn) {
		unsigned long t;

		if (mo_pfn <= *start_pfn)
			break;

		t = min(mo_pfn, *end_pfn);
		nr_pages += deferred_init_pages(zone, *start_pfn, t);

		if (mo_pfn < *end_pfn) {
			*start_pfn = mo_pfn;
			break;
		}
	}

	/* Reset values and now loop through freeing pages as needed */
	swap(j, *i);

	for_each_free_mem_pfn_range_in_zone_from(j, zone, &spfn, &epfn) {
		unsigned long t;

		if (mo_pfn <= spfn)
			break;

		t = min(mo_pfn, epfn);
		deferred_free_pages(spfn, t);

		if (mo_pfn <= epfn)
			break;
	}

	return nr_pages;
}

/* Initialise remaining memory on a node */
static int __init deferred_init_memmap(void *data)
{
	pg_data_t *pgdat = data;
	const struct cpumask *cpumask = cpumask_of_node(pgdat->node_id);
	unsigned long spfn = 0, epfn = 0, nr_pages = 0;
	unsigned long first_init_pfn, flags;
	unsigned long start = jiffies;
	struct zone *zone;
	int zid;
	u64 i;

	/* Bind memory initialisation thread to a local node if possible */
	if (!cpumask_empty(cpumask))
		set_cpus_allowed_ptr(current, cpumask);

	pgdat_resize_lock(pgdat, &flags);
	first_init_pfn = pgdat->first_deferred_pfn;
	if (first_init_pfn == ULONG_MAX) {
		pgdat_resize_unlock(pgdat, &flags);
		pgdat_init_report_one_done();
		return 0;
	}

	/* Sanity check boundaries */
	BUG_ON(pgdat->first_deferred_pfn < pgdat->node_start_pfn);
	BUG_ON(pgdat->first_deferred_pfn > pgdat_end_pfn(pgdat));
	pgdat->first_deferred_pfn = ULONG_MAX;

	/*
	 * Once we unlock here, the zone cannot be grown anymore, thus if an
	 * interrupt thread must allocate this early in boot, zone must be
	 * pre-grown prior to start of deferred page initialization.
	 */
	pgdat_resize_unlock(pgdat, &flags);

	/* Only the highest zone is deferred so find it */
	for (zid = 0; zid < MAX_NR_ZONES; zid++) {
		zone = pgdat->node_zones + zid;
		if (first_init_pfn < zone_end_pfn(zone))
			break;
	}

	/* If the zone is empty somebody else may have cleared out the zone */
	if (!deferred_init_mem_pfn_range_in_zone(&i, zone, &spfn, &epfn,
						 first_init_pfn))
		goto zone_empty;

	/*
	 * Initialize and free pages in MAX_ORDER sized increments so
	 * that we can avoid introducing any issues with the buddy
	 * allocator.
	 */
	while (spfn < epfn) {
		nr_pages += deferred_init_maxorder(&i, zone, &spfn, &epfn);
		cond_resched();
	}
zone_empty:
	/* Sanity check that the next zone really is unpopulated */
	WARN_ON(++zid < MAX_NR_ZONES && populated_zone(++zone));

	pr_info("node %d initialised, %lu pages in %ums\n",
		pgdat->node_id,	nr_pages, jiffies_to_msecs(jiffies - start));

	pgdat_init_report_one_done();
	return 0;
}

/*
 * If this zone has deferred pages, try to grow it by initializing enough
 * deferred pages to satisfy the allocation specified by order, rounded up to
 * the nearest PAGES_PER_SECTION boundary.  So we're adding memory in increments
 * of SECTION_SIZE bytes by initializing struct pages in increments of
 * PAGES_PER_SECTION * sizeof(struct page) bytes.
 *
 * Return true when zone was grown, otherwise return false. We return true even
 * when we grow less than requested, to let the caller decide if there are
 * enough pages to satisfy the allocation.
 *
 * Note: We use noinline because this function is needed only during boot, and
 * it is called from a __ref function _deferred_grow_zone. This way we are
 * making sure that it is not inlined into permanent text section.
 */
static noinline bool __init
deferred_grow_zone(struct zone *zone, unsigned int order)
{
	unsigned long nr_pages_needed = ALIGN(1 << order, PAGES_PER_SECTION);
	pg_data_t *pgdat = zone->zone_pgdat;
	unsigned long first_deferred_pfn = pgdat->first_deferred_pfn;
	unsigned long spfn, epfn, flags;
	unsigned long nr_pages = 0;
	u64 i;

	/* Only the last zone may have deferred pages */
	if (zone_end_pfn(zone) != pgdat_end_pfn(pgdat))
		return false;

	pgdat_resize_lock(pgdat, &flags);

	/*
	 * If someone grew this zone while we were waiting for spinlock, return
	 * true, as there might be enough pages already.
	 */
	if (first_deferred_pfn != pgdat->first_deferred_pfn) {
		pgdat_resize_unlock(pgdat, &flags);
		return true;
	}

	/* If the zone is empty somebody else may have cleared out the zone */
	if (!deferred_init_mem_pfn_range_in_zone(&i, zone, &spfn, &epfn,
						 first_deferred_pfn)) {
		pgdat->first_deferred_pfn = ULONG_MAX;
		pgdat_resize_unlock(pgdat, &flags);
		/* Retry only once. */
		return first_deferred_pfn != ULONG_MAX;
	}

	/*
	 * Initialize and free pages in MAX_ORDER sized increments so
	 * that we can avoid introducing any issues with the buddy
	 * allocator.
	 */
	while (spfn < epfn) {
		/* update our first deferred PFN for this section */
		first_deferred_pfn = spfn;

		nr_pages += deferred_init_maxorder(&i, zone, &spfn, &epfn);
		touch_nmi_watchdog();

		/* We should only stop along section boundaries */
		if ((first_deferred_pfn ^ spfn) < PAGES_PER_SECTION)
			continue;

		/* If our quota has been met we can stop here */
		if (nr_pages >= nr_pages_needed)
			break;
	}

	pgdat->first_deferred_pfn = spfn;
	pgdat_resize_unlock(pgdat, &flags);

	return nr_pages > 0;
}

/*
 * deferred_grow_zone() is __init, but it is called from
 * get_page_from_freelist() during early boot until deferred_pages permanently
 * disables this call. This is why we have refdata wrapper to avoid warning,
 * and to ensure that the function body gets unloaded.
 */
static bool __ref
_deferred_grow_zone(struct zone *zone, unsigned int order)
{
	return deferred_grow_zone(zone, order);
}

#endif /* CONFIG_DEFERRED_STRUCT_PAGE_INIT */

void __init page_alloc_init_late(void)
{
	struct zone *zone;
	int nid;

#ifdef CONFIG_DEFERRED_STRUCT_PAGE_INIT

	/* There will be num_node_state(N_MEMORY) threads */
	atomic_set(&pgdat_init_n_undone, num_node_state(N_MEMORY));
	for_each_node_state(nid, N_MEMORY) {
		kthread_run(deferred_init_memmap, NODE_DATA(nid), "pgdatinit%d", nid);
	}

	/* Block until all are initialised */
	wait_for_completion(&pgdat_init_all_done_comp);

	/*
	 * The number of managed pages has changed due to the initialisation
	 * so the pcpu batch and high limits needs to be updated or the limits
	 * will be artificially small.
	 */
	for_each_populated_zone(zone)
		zone_pcp_update(zone);

	/*
	 * We initialized the rest of the deferred pages.  Permanently disable
	 * on-demand struct page initialization.
	 */
	static_branch_disable(&deferred_pages);

	/* Reinit limits that are based on free pages after the kernel is up */
	files_maxfiles_init();
#endif

	/* Discard memblock private memory */
	memblock_discard();

	for_each_node_state(nid, N_MEMORY)
		shuffle_free_memory(NODE_DATA(nid));

	for_each_populated_zone(zone)
		set_zone_contiguous(zone);
}

#ifdef CONFIG_CMA
/* Free whole pageblock and set its migration type to MIGRATE_CMA. */
void __init init_cma_reserved_pageblock(struct page *page)
{
	unsigned i = pageblock_nr_pages;
	struct page *p = page;

	do {
		__ClearPageReserved(p);
		set_page_count(p, 0);
	} while (++p, --i);

	set_pageblock_migratetype(page, MIGRATE_CMA);

	if (pageblock_order >= MAX_ORDER) {
		i = pageblock_nr_pages;
		p = page;
		do {
			set_page_refcounted(p);
			__free_pages(p, MAX_ORDER - 1);
			p += MAX_ORDER_NR_PAGES;
		} while (i -= MAX_ORDER_NR_PAGES);
	} else {
		set_page_refcounted(page);
		__free_pages(page, pageblock_order);
	}

	adjust_managed_page_count(page, pageblock_nr_pages);
}
#endif

/*
 * The order of subdivision here is critical for the IO subsystem.
 * Please do not alter this order without good reasons and regression
 * testing. Specifically, as large blocks of memory are subdivided,
 * the order in which smaller blocks are delivered depends on the order
 * they're subdivided in this function. This is the primary factor
 * influencing the order in which pages are delivered to the IO
 * subsystem according to empirical testing, and this is also justified
 * by considering the behavior of a buddy system containing a single
 * large block of memory acted on by a series of small allocations.
 * This behavior is a critical factor in sglist merging's success.
 *
 * -- nyc
 */
static inline void expand(struct zone *zone, struct page *page,
	int low, int high, struct free_area *area,
	int migratetype)
{
	unsigned long size = 1 << high;

	while (high > low) {
		area--;
		high--;
		size >>= 1;
		VM_BUG_ON_PAGE(bad_range(zone, &page[size]), &page[size]);

		/*
		 * Mark as guard pages (or page), that will allow to
		 * merge back to allocator when buddy will be freed.
		 * Corresponding page table entries will not be touched,
		 * pages will stay not present in virtual address space
		 */
		if (set_page_guard(zone, &page[size], high, migratetype))
			continue;

		add_to_free_area(&page[size], area, migratetype);
		set_page_order(&page[size], high);
	}
}

static void check_new_page_bad(struct page *page)
{
	const char *bad_reason = NULL;
	unsigned long bad_flags = 0;

	if (unlikely(atomic_read(&page->_mapcount) != -1))
		bad_reason = "nonzero mapcount";
	if (unlikely(page->mapping != NULL))
		bad_reason = "non-NULL mapping";
	if (unlikely(page_ref_count(page) != 0))
		bad_reason = "nonzero _refcount";
	if (unlikely(page->flags & __PG_HWPOISON)) {
		bad_reason = "HWPoisoned (hardware-corrupted)";
		bad_flags = __PG_HWPOISON;
		/* Don't complain about hwpoisoned pages */
		page_mapcount_reset(page); /* remove PageBuddy */
		return;
	}
	if (unlikely(page->flags & PAGE_FLAGS_CHECK_AT_PREP)) {
		bad_reason = "PAGE_FLAGS_CHECK_AT_PREP flag set";
		bad_flags = PAGE_FLAGS_CHECK_AT_PREP;
	}
#ifdef CONFIG_MEMCG
	if (unlikely(page->mem_cgroup))
		bad_reason = "page still charged to cgroup";
#endif
	bad_page(page, bad_reason, bad_flags);
}

/*
 * This page is about to be returned from the page allocator
 */
static inline int check_new_page(struct page *page)
{
	if (likely(page_expected_state(page,
				PAGE_FLAGS_CHECK_AT_PREP|__PG_HWPOISON)))
		return 0;

	check_new_page_bad(page);
	return 1;
}

static inline bool free_pages_prezeroed(void)
{
	return (IS_ENABLED(CONFIG_PAGE_POISONING_ZERO) &&
		page_poisoning_enabled()) || want_init_on_free();
}

#ifdef CONFIG_DEBUG_VM
/*
 * With DEBUG_VM enabled, order-0 pages are checked for expected state when
 * being allocated from pcp lists. With debug_pagealloc also enabled, they are
 * also checked when pcp lists are refilled from the free lists.
 */
static inline bool check_pcp_refill(struct page *page)
{
	if (debug_pagealloc_enabled_static())
		return check_new_page(page);
	else
		return false;
}

static inline bool check_new_pcp(struct page *page)
{
	return check_new_page(page);
}
#else
/*
 * With DEBUG_VM disabled, free order-0 pages are checked for expected state
 * when pcp lists are being refilled from the free lists. With debug_pagealloc
 * enabled, they are also checked when being allocated from the pcp lists.
 */
static inline bool check_pcp_refill(struct page *page)
{
	return check_new_page(page);
}
static inline bool check_new_pcp(struct page *page)
{
	if (debug_pagealloc_enabled_static())
		return check_new_page(page);
	else
		return false;
}
#endif /* CONFIG_DEBUG_VM */

static bool check_new_pages(struct page *page, unsigned int order)
{
	int i;
	for (i = 0; i < (1 << order); i++) {
		struct page *p = page + i;

		if (unlikely(check_new_page(p)))
			return true;
	}

	return false;
}

inline void post_alloc_hook(struct page *page, unsigned int order,
				gfp_t gfp_flags)
{
	set_page_private(page, 0);
	set_page_refcounted(page);

	arch_alloc_page(page, order);
	if (debug_pagealloc_enabled_static())
		kernel_map_pages(page, 1 << order, 1);
	kasan_alloc_pages(page, order);
	kernel_poison_pages(page, 1 << order, 1);
	set_page_owner(page, order, gfp_flags);
}

static void prep_new_page(struct page *page, unsigned int order, gfp_t gfp_flags,
							unsigned int alloc_flags)
{
	post_alloc_hook(page, order, gfp_flags);

	if (!free_pages_prezeroed() && want_init_on_alloc(gfp_flags))
		kernel_init_free_pages(page, 1 << order);

	if (order && (gfp_flags & __GFP_COMP))
		prep_compound_page(page, order);

	/*
	 * page is set pfmemalloc when ALLOC_NO_WATERMARKS was necessary to
	 * allocate the page. The expectation is that the caller is taking
	 * steps that will free more memory. The caller should avoid the page
	 * being used for !PFMEMALLOC purposes.
	 */
	if (alloc_flags & ALLOC_NO_WATERMARKS)
		set_page_pfmemalloc(page);
	else
		clear_page_pfmemalloc(page);
}

/*
 * Go through the free lists for the given migratetype and remove
 * the smallest available page from the freelists
 */
static __always_inline
struct page *__rmqueue_smallest(struct zone *zone, unsigned int order,
						int migratetype)
{
	unsigned int current_order;
	struct free_area *area;
	struct page *page;

	/* Find a page of the appropriate size in the preferred list */
	for (current_order = order; current_order < MAX_ORDER; ++current_order) {
		area = &(zone->free_area[current_order]);
		page = get_page_from_free_area(area, migratetype);
		if (!page)
			continue;
		del_page_from_free_area(page, area);
		expand(zone, page, order, current_order, area, migratetype);
		set_pcppage_migratetype(page, migratetype);
		return page;
	}

	return NULL;
}


/*
 * This array describes the order lists are fallen back to when
 * the free lists for the desirable migrate type are depleted
 */
static int fallbacks[MIGRATE_TYPES][4] = {
	[MIGRATE_UNMOVABLE]   = { MIGRATE_RECLAIMABLE, MIGRATE_MOVABLE,   MIGRATE_TYPES },
	[MIGRATE_MOVABLE]     = { MIGRATE_RECLAIMABLE, MIGRATE_UNMOVABLE, MIGRATE_TYPES },
	[MIGRATE_RECLAIMABLE] = { MIGRATE_UNMOVABLE,   MIGRATE_MOVABLE,   MIGRATE_TYPES },
#ifdef CONFIG_CMA
	[MIGRATE_CMA]         = { MIGRATE_TYPES }, /* Never used */
#endif
#ifdef CONFIG_MEMORY_ISOLATION
	[MIGRATE_ISOLATE]     = { MIGRATE_TYPES }, /* Never used */
#endif
};

#ifdef CONFIG_CMA
static __always_inline struct page *__rmqueue_cma_fallback(struct zone *zone,
					unsigned int order)
{
	return __rmqueue_smallest(zone, order, MIGRATE_CMA);
}
#else
static inline struct page *__rmqueue_cma_fallback(struct zone *zone,
					unsigned int order) { return NULL; }
#endif

/*
 * Move the free pages in a range to the free lists of the requested type.
 * Note that start_page and end_pages are not aligned on a pageblock
 * boundary. If alignment is required, use move_freepages_block()
 */
static int move_freepages(struct zone *zone,
			  struct page *start_page, struct page *end_page,
			  int migratetype, int *num_movable)
{
	struct page *page;
	unsigned int order;
	int pages_moved = 0;

	for (page = start_page; page <= end_page;) {
		if (!pfn_valid_within(page_to_pfn(page))) {
			page++;
			continue;
		}

		if (!PageBuddy(page)) {
			/*
			 * We assume that pages that could be isolated for
			 * migration are movable. But we don't actually try
			 * isolating, as that would be expensive.
			 */
			if (num_movable &&
					(PageLRU(page) || __PageMovable(page)))
				(*num_movable)++;

			page++;
			continue;
		}

		/* Make sure we are not inadvertently changing nodes */
		VM_BUG_ON_PAGE(page_to_nid(page) != zone_to_nid(zone), page);
		VM_BUG_ON_PAGE(page_zone(page) != zone, page);

		order = page_order(page);
		move_to_free_area(page, &zone->free_area[order], migratetype);
		page += 1 << order;
		pages_moved += 1 << order;
	}

	return pages_moved;
}

int move_freepages_block(struct zone *zone, struct page *page,
				int migratetype, int *num_movable)
{
	unsigned long start_pfn, end_pfn;
	struct page *start_page, *end_page;

	if (num_movable)
		*num_movable = 0;

	start_pfn = page_to_pfn(page);
	start_pfn = start_pfn & ~(pageblock_nr_pages-1);
	start_page = pfn_to_page(start_pfn);
	end_page = start_page + pageblock_nr_pages - 1;
	end_pfn = start_pfn + pageblock_nr_pages - 1;

	/* Do not cross zone boundaries */
	if (!zone_spans_pfn(zone, start_pfn))
		start_page = page;
	if (!zone_spans_pfn(zone, end_pfn))
		return 0;

	return move_freepages(zone, start_page, end_page, migratetype,
								num_movable);
}

static void change_pageblock_range(struct page *pageblock_page,
					int start_order, int migratetype)
{
	int nr_pageblocks = 1 << (start_order - pageblock_order);

	while (nr_pageblocks--) {
		set_pageblock_migratetype(pageblock_page, migratetype);
		pageblock_page += pageblock_nr_pages;
	}
}

/*
 * When we are falling back to another migratetype during allocation, try to
 * steal extra free pages from the same pageblocks to satisfy further
 * allocations, instead of polluting multiple pageblocks.
 *
 * If we are stealing a relatively large buddy page, it is likely there will
 * be more free pages in the pageblock, so try to steal them all. For
 * reclaimable and unmovable allocations, we steal regardless of page size,
 * as fragmentation caused by those allocations polluting movable pageblocks
 * is worse than movable allocations stealing from unmovable and reclaimable
 * pageblocks.
 */
static bool can_steal_fallback(unsigned int order, int start_mt)
{
	/*
	 * Leaving this order check is intended, although there is
	 * relaxed order check in next check. The reason is that
	 * we can actually steal whole pageblock if this condition met,
	 * but, below check doesn't guarantee it and that is just heuristic
	 * so could be changed anytime.
	 */
	if (order >= pageblock_order)
		return true;

	if (order >= pageblock_order / 2 ||
		start_mt == MIGRATE_RECLAIMABLE ||
		start_mt == MIGRATE_UNMOVABLE ||
		page_group_by_mobility_disabled)
		return true;

	return false;
}

<<<<<<< HEAD
static bool boost_eligible(struct zone *z)
{
	unsigned long high_wmark, threshold;
	unsigned long reclaim_eligible, free_pages;

	high_wmark = z->_watermark[WMARK_HIGH];
	reclaim_eligible = zone_page_state_snapshot(z, NR_ZONE_INACTIVE_FILE) +
			zone_page_state_snapshot(z, NR_ZONE_ACTIVE_FILE);
	free_pages = zone_page_state(z, NR_FREE_PAGES) -
			zone_page_state(z, NR_FREE_CMA_PAGES);
	threshold = high_wmark + (2 * mult_frac(high_wmark,
					watermark_boost_factor, 10000));

	/*
	 * Don't boost watermark If we are already low on memory where the
	 * boosting can simply put the watermarks at higher levels for a
	 * longer duration of time and thus the other users relied on the
	 * watermarks are forced to choose unintended decissions. If memory
	 * is so low, kswapd in normal mode should help.
	 */

	if (reclaim_eligible < threshold && free_pages < threshold)
		return false;

	return true;
}

static inline void boost_watermark(struct zone *zone)
{
	unsigned long max_boost;

	if (!watermark_boost_factor || !boost_eligible(zone))
		return;
=======
static inline bool boost_watermark(struct zone *zone)
{
	unsigned long max_boost;

	if (!watermark_boost_factor)
		return false;
>>>>>>> 5a490914
	/*
	 * Don't bother in zones that are unlikely to produce results.
	 * On small machines, including kdump capture kernels running
	 * in a small area, boosting the watermark can cause an out of
	 * memory situation immediately.
	 */
	if ((pageblock_nr_pages * 4) > zone_managed_pages(zone))
		return false;

	max_boost = mult_frac(zone->_watermark[WMARK_HIGH],
			watermark_boost_factor, 10000);

	/*
	 * high watermark may be uninitialised if fragmentation occurs
	 * very early in boot so do not boost. We do not fall
	 * through and boost by pageblock_nr_pages as failing
	 * allocations that early means that reclaim is not going
	 * to help and it may even be impossible to reclaim the
	 * boosted watermark resulting in a hang.
	 */
	if (!max_boost)
		return false;

	max_boost = max(pageblock_nr_pages, max_boost);

	zone->watermark_boost = min(zone->watermark_boost + pageblock_nr_pages,
		max_boost);

	return true;
}

/*
 * This function implements actual steal behaviour. If order is large enough,
 * we can steal whole pageblock. If not, we first move freepages in this
 * pageblock to our migratetype and determine how many already-allocated pages
 * are there in the pageblock with a compatible migratetype. If at least half
 * of pages are free or compatible, we can change migratetype of the pageblock
 * itself, so pages freed in the future will be put on the correct free list.
 */
static void steal_suitable_fallback(struct zone *zone, struct page *page,
		unsigned int alloc_flags, int start_type, bool whole_block)
{
	unsigned int current_order = page_order(page);
	struct free_area *area;
	int free_pages, movable_pages, alike_pages;
	int old_block_type;

	old_block_type = get_pageblock_migratetype(page);

	/*
	 * This can happen due to races and we want to prevent broken
	 * highatomic accounting.
	 */
	if (is_migrate_highatomic(old_block_type))
		goto single_page;

	/* Take ownership for orders >= pageblock_order */
	if (current_order >= pageblock_order) {
		change_pageblock_range(page, current_order, start_type);
		goto single_page;
	}

	/*
	 * Boost watermarks to increase reclaim pressure to reduce the
	 * likelihood of future fallbacks. Wake kswapd now as the node
	 * may be balanced overall and kswapd will not wake naturally.
	 */
	if (boost_watermark(zone) && (alloc_flags & ALLOC_KSWAPD))
		set_bit(ZONE_BOOSTED_WATERMARK, &zone->flags);

	/* We are not allowed to try stealing from the whole block */
	if (!whole_block)
		goto single_page;

	free_pages = move_freepages_block(zone, page, start_type,
						&movable_pages);
	/*
	 * Determine how many pages are compatible with our allocation.
	 * For movable allocation, it's the number of movable pages which
	 * we just obtained. For other types it's a bit more tricky.
	 */
	if (start_type == MIGRATE_MOVABLE) {
		alike_pages = movable_pages;
	} else {
		/*
		 * If we are falling back a RECLAIMABLE or UNMOVABLE allocation
		 * to MOVABLE pageblock, consider all non-movable pages as
		 * compatible. If it's UNMOVABLE falling back to RECLAIMABLE or
		 * vice versa, be conservative since we can't distinguish the
		 * exact migratetype of non-movable pages.
		 */
		if (old_block_type == MIGRATE_MOVABLE)
			alike_pages = pageblock_nr_pages
						- (free_pages + movable_pages);
		else
			alike_pages = 0;
	}

	/* moving whole block can fail due to zone boundary conditions */
	if (!free_pages)
		goto single_page;

	/*
	 * If a sufficient number of pages in the block are either free or of
	 * comparable migratability as our allocation, claim the whole block.
	 */
	if (free_pages + alike_pages >= (1 << (pageblock_order-1)) ||
			page_group_by_mobility_disabled)
		set_pageblock_migratetype(page, start_type);

	return;

single_page:
	area = &zone->free_area[current_order];
	move_to_free_area(page, area, start_type);
}

/*
 * Check whether there is a suitable fallback freepage with requested order.
 * If only_stealable is true, this function returns fallback_mt only if
 * we can steal other freepages all together. This would help to reduce
 * fragmentation due to mixed migratetype pages in one pageblock.
 */
int find_suitable_fallback(struct free_area *area, unsigned int order,
			int migratetype, bool only_stealable, bool *can_steal)
{
	int i;
	int fallback_mt;

	if (area->nr_free == 0)
		return -1;

	*can_steal = false;
	for (i = 0;; i++) {
		fallback_mt = fallbacks[migratetype][i];
		if (fallback_mt == MIGRATE_TYPES)
			break;

		if (free_area_empty(area, fallback_mt))
			continue;

		if (can_steal_fallback(order, migratetype))
			*can_steal = true;

		if (!only_stealable)
			return fallback_mt;

		if (*can_steal)
			return fallback_mt;
	}

	return -1;
}

/*
 * Reserve a pageblock for exclusive use of high-order atomic allocations if
 * there are no empty page blocks that contain a page with a suitable order
 */
static void reserve_highatomic_pageblock(struct page *page, struct zone *zone,
				unsigned int alloc_order)
{
	int mt;
	unsigned long max_managed, flags;

	/*
	 * Limit the number reserved to 1 pageblock or roughly 1% of a zone.
	 * Check is race-prone but harmless.
	 */
	max_managed = (zone_managed_pages(zone) / 100) + pageblock_nr_pages;
	if (zone->nr_reserved_highatomic >= max_managed)
		return;

	spin_lock_irqsave(&zone->lock, flags);

	/* Recheck the nr_reserved_highatomic limit under the lock */
	if (zone->nr_reserved_highatomic >= max_managed)
		goto out_unlock;

	/* Yoink! */
	mt = get_pageblock_migratetype(page);
	if (!is_migrate_highatomic(mt) && !is_migrate_isolate(mt)
	    && !is_migrate_cma(mt)) {
		zone->nr_reserved_highatomic += pageblock_nr_pages;
		set_pageblock_migratetype(page, MIGRATE_HIGHATOMIC);
		move_freepages_block(zone, page, MIGRATE_HIGHATOMIC, NULL);
	}

out_unlock:
	spin_unlock_irqrestore(&zone->lock, flags);
}

/*
 * Used when an allocation is about to fail under memory pressure. This
 * potentially hurts the reliability of high-order allocations when under
 * intense memory pressure but failed atomic allocations should be easier
 * to recover from than an OOM.
 *
 * If @force is true, try to unreserve a pageblock even though highatomic
 * pageblock is exhausted.
 */
static bool unreserve_highatomic_pageblock(const struct alloc_context *ac,
						bool force)
{
	struct zonelist *zonelist = ac->zonelist;
	unsigned long flags;
	struct zoneref *z;
	struct zone *zone;
	struct page *page;
	int order;
	bool ret;

	for_each_zone_zonelist_nodemask(zone, z, zonelist, ac->high_zoneidx,
								ac->nodemask) {
		/*
		 * Preserve at least one pageblock unless memory pressure
		 * is really high.
		 */
		if (!force && zone->nr_reserved_highatomic <=
					pageblock_nr_pages)
			continue;

		spin_lock_irqsave(&zone->lock, flags);
		for (order = 0; order < MAX_ORDER; order++) {
			struct free_area *area = &(zone->free_area[order]);

			page = get_page_from_free_area(area, MIGRATE_HIGHATOMIC);
			if (!page)
				continue;

			/*
			 * In page freeing path, migratetype change is racy so
			 * we can counter several free pages in a pageblock
			 * in this loop althoug we changed the pageblock type
			 * from highatomic to ac->migratetype. So we should
			 * adjust the count once.
			 */
			if (is_migrate_highatomic_page(page)) {
				/*
				 * It should never happen but changes to
				 * locking could inadvertently allow a per-cpu
				 * drain to add pages to MIGRATE_HIGHATOMIC
				 * while unreserving so be safe and watch for
				 * underflows.
				 */
				zone->nr_reserved_highatomic -= min(
						pageblock_nr_pages,
						zone->nr_reserved_highatomic);
			}

			/*
			 * Convert to ac->migratetype and avoid the normal
			 * pageblock stealing heuristics. Minimally, the caller
			 * is doing the work and needs the pages. More
			 * importantly, if the block was always converted to
			 * MIGRATE_UNMOVABLE or another type then the number
			 * of pageblocks that cannot be completely freed
			 * may increase.
			 */
			set_pageblock_migratetype(page, ac->migratetype);
			ret = move_freepages_block(zone, page, ac->migratetype,
									NULL);
			if (ret) {
				spin_unlock_irqrestore(&zone->lock, flags);
				return ret;
			}
		}
		spin_unlock_irqrestore(&zone->lock, flags);
	}

	return false;
}

/*
 * Try finding a free buddy page on the fallback list and put it on the free
 * list of requested migratetype, possibly along with other pages from the same
 * block, depending on fragmentation avoidance heuristics. Returns true if
 * fallback was found so that __rmqueue_smallest() can grab it.
 *
 * The use of signed ints for order and current_order is a deliberate
 * deviation from the rest of this file, to make the for loop
 * condition simpler.
 */
static __always_inline bool
__rmqueue_fallback(struct zone *zone, int order, int start_migratetype,
						unsigned int alloc_flags)
{
	struct free_area *area;
	int current_order;
	int min_order = order;
	struct page *page;
	int fallback_mt;
	bool can_steal;

	/*
	 * Do not steal pages from freelists belonging to other pageblocks
	 * i.e. orders < pageblock_order. If there are no local zones free,
	 * the zonelists will be reiterated without ALLOC_NOFRAGMENT.
	 */
	if (alloc_flags & ALLOC_NOFRAGMENT)
		min_order = pageblock_order;

	/*
	 * Find the largest available free page in the other list. This roughly
	 * approximates finding the pageblock with the most free pages, which
	 * would be too costly to do exactly.
	 */
	for (current_order = MAX_ORDER - 1; current_order >= min_order;
				--current_order) {
		area = &(zone->free_area[current_order]);
		fallback_mt = find_suitable_fallback(area, current_order,
				start_migratetype, false, &can_steal);
		if (fallback_mt == -1)
			continue;

		/*
		 * We cannot steal all free pages from the pageblock and the
		 * requested migratetype is movable. In that case it's better to
		 * steal and split the smallest available page instead of the
		 * largest available page, because even if the next movable
		 * allocation falls back into a different pageblock than this
		 * one, it won't cause permanent fragmentation.
		 */
		if (!can_steal && start_migratetype == MIGRATE_MOVABLE
					&& current_order > order)
			goto find_smallest;

		goto do_steal;
	}

	return false;

find_smallest:
	for (current_order = order; current_order < MAX_ORDER;
							current_order++) {
		area = &(zone->free_area[current_order]);
		fallback_mt = find_suitable_fallback(area, current_order,
				start_migratetype, false, &can_steal);
		if (fallback_mt != -1)
			break;
	}

	/*
	 * This should not happen - we already found a suitable fallback
	 * when looking for the largest page.
	 */
	VM_BUG_ON(current_order == MAX_ORDER);

do_steal:
	page = get_page_from_free_area(area, fallback_mt);

	steal_suitable_fallback(zone, page, alloc_flags, start_migratetype,
								can_steal);

	trace_mm_page_alloc_extfrag(page, order, current_order,
		start_migratetype, fallback_mt);

	return true;

}

/*
 * Do the hard work of removing an element from the buddy allocator.
 * Call me with the zone->lock already held.
 */
static __always_inline struct page *
__rmqueue(struct zone *zone, unsigned int order, int migratetype,
						unsigned int alloc_flags)
{
	struct page *page;

retry:
	page = __rmqueue_smallest(zone, order, migratetype);

	if (unlikely(!page) && __rmqueue_fallback(zone, order, migratetype,
						  alloc_flags))
		goto retry;

	trace_mm_page_alloc_zone_locked(page, order, migratetype);
	return page;
}

#ifdef CONFIG_CMA
static struct page *__rmqueue_cma(struct zone *zone, unsigned int order,
				  int migratetype,
				  unsigned int alloc_flags)
{
	struct page *page = 0;

	if (IS_ENABLED(CONFIG_CMA))
		if (!zone->cma_alloc)
			page = __rmqueue_cma_fallback(zone, order);
	trace_mm_page_alloc_zone_locked(page, order, MIGRATE_CMA);
	return page;
}
#else
static inline struct page *__rmqueue_cma(struct zone *zone, unsigned int order,
					 int migratetype,
					 unsigned int alloc_flags)
{
	return NULL;
}
#endif

/*
 * Obtain a specified number of elements from the buddy allocator, all under
 * a single hold of the lock, for efficiency.  Add them to the supplied list.
 * Returns the number of new pages which were placed at *list.
 */
static int rmqueue_bulk(struct zone *zone, unsigned int order,
			unsigned long count, struct list_head *list,
			int migratetype, unsigned int alloc_flags)
{
	int i, alloced = 0;

	spin_lock(&zone->lock);
	for (i = 0; i < count; ++i) {
		struct page *page;

		/*
		 * If migrate type CMA is being requested only try to
		 * satisfy the request with CMA pages to try and increase
		 * CMA utlization.
		 */
		if (is_migrate_cma(migratetype))
			page = __rmqueue_cma(zone, order, migratetype,
					     alloc_flags);
		else
			page = __rmqueue(zone, order, migratetype, alloc_flags);

		if (unlikely(page == NULL))
			break;

		if (unlikely(check_pcp_refill(page)))
			continue;

		/*
		 * Split buddy pages returned by expand() are received here in
		 * physical page order. The page is added to the tail of
		 * caller's list. From the callers perspective, the linked list
		 * is ordered by page number under some conditions. This is
		 * useful for IO devices that can forward direction from the
		 * head, thus also in the physical page order. This is useful
		 * for IO devices that can merge IO requests if the physical
		 * pages are ordered properly.
		 */
		list_add_tail(&page->lru, list);
		alloced++;
		if (is_migrate_cma(get_pcppage_migratetype(page)))
			__mod_zone_page_state(zone, NR_FREE_CMA_PAGES,
					      -(1 << order));
	}

	/*
	 * i pages were removed from the buddy list even if some leak due
	 * to check_pcp_refill failing so adjust NR_FREE_PAGES based
	 * on i. Do not confuse with 'alloced' which is the number of
	 * pages added to the pcp list.
	 */
	__mod_zone_page_state(zone, NR_FREE_PAGES, -(i << order));
	spin_unlock(&zone->lock);
	return alloced;
}

/*
 * Return the pcp list that corresponds to the migrate type if that list isn't
 * empty.
 * If the list is empty return NULL.
 */
static struct list_head *get_populated_pcp_list(struct zone *zone,
			unsigned int order, struct per_cpu_pages *pcp,
			int migratetype, unsigned int alloc_flags)
{
	struct list_head *list = &pcp->lists[migratetype];

	if (list_empty(list)) {
		pcp->count += rmqueue_bulk(zone, order,
				pcp->batch, list,
				migratetype, alloc_flags);

		if (list_empty(list))
			list = NULL;
	}
	return list;
}

#ifdef CONFIG_NUMA
/*
 * Called from the vmstat counter updater to drain pagesets of this
 * currently executing processor on remote nodes after they have
 * expired.
 *
 * Note that this function must be called with the thread pinned to
 * a single processor.
 */
void drain_zone_pages(struct zone *zone, struct per_cpu_pages *pcp)
{
	unsigned long flags;
	int to_drain, batch;

	local_irq_save(flags);
	batch = READ_ONCE(pcp->batch);
	to_drain = min(pcp->count, batch);
	if (to_drain > 0)
		free_pcppages_bulk(zone, to_drain, pcp);
	local_irq_restore(flags);
}
#endif

/*
 * Drain pcplists of the indicated processor and zone.
 *
 * The processor must either be the current processor and the
 * thread pinned to the current processor or a processor that
 * is not online.
 */
static void drain_pages_zone(unsigned int cpu, struct zone *zone)
{
	unsigned long flags;
	struct per_cpu_pageset *pset;
	struct per_cpu_pages *pcp;

	local_irq_save(flags);
	pset = per_cpu_ptr(zone->pageset, cpu);

	pcp = &pset->pcp;
	if (pcp->count)
		free_pcppages_bulk(zone, pcp->count, pcp);
	local_irq_restore(flags);
}

/*
 * Drain pcplists of all zones on the indicated processor.
 *
 * The processor must either be the current processor and the
 * thread pinned to the current processor or a processor that
 * is not online.
 */
static void drain_pages(unsigned int cpu)
{
	struct zone *zone;

	for_each_populated_zone(zone) {
		drain_pages_zone(cpu, zone);
	}
}

/*
 * Spill all of this CPU's per-cpu pages back into the buddy allocator.
 *
 * The CPU has to be pinned. When zone parameter is non-NULL, spill just
 * the single zone's pages.
 */
void drain_local_pages(struct zone *zone)
{
	int cpu = smp_processor_id();

	if (zone)
		drain_pages_zone(cpu, zone);
	else
		drain_pages(cpu);
}

static void drain_local_pages_wq(struct work_struct *work)
{
	struct pcpu_drain *drain;

	drain = container_of(work, struct pcpu_drain, work);

	/*
	 * drain_all_pages doesn't use proper cpu hotplug protection so
	 * we can race with cpu offline when the WQ can move this from
	 * a cpu pinned worker to an unbound one. We can operate on a different
	 * cpu which is allright but we also have to make sure to not move to
	 * a different one.
	 */
	preempt_disable();
	drain_local_pages(drain->zone);
	preempt_enable();
}

/*
 * Spill all the per-cpu pages from all CPUs back into the buddy allocator.
 *
 * When zone parameter is non-NULL, spill just the single zone's pages.
 *
 * Note that this can be extremely slow as the draining happens in a workqueue.
 */
void drain_all_pages(struct zone *zone)
{
	int cpu;

	/*
	 * Allocate in the BSS so we wont require allocation in
	 * direct reclaim path for CONFIG_CPUMASK_OFFSTACK=y
	 */
	static cpumask_t cpus_with_pcps;

	/*
	 * Make sure nobody triggers this path before mm_percpu_wq is fully
	 * initialized.
	 */
	if (WARN_ON_ONCE(!mm_percpu_wq))
		return;

	/*
	 * Do not drain if one is already in progress unless it's specific to
	 * a zone. Such callers are primarily CMA and memory hotplug and need
	 * the drain to be complete when the call returns.
	 */
	if (unlikely(!mutex_trylock(&pcpu_drain_mutex))) {
		if (!zone)
			return;
		mutex_lock(&pcpu_drain_mutex);
	}

	/*
	 * We don't care about racing with CPU hotplug event
	 * as offline notification will cause the notified
	 * cpu to drain that CPU pcps and on_each_cpu_mask
	 * disables preemption as part of its processing
	 */
	for_each_online_cpu(cpu) {
		struct per_cpu_pageset *pcp;
		struct zone *z;
		bool has_pcps = false;

		if (zone) {
			pcp = per_cpu_ptr(zone->pageset, cpu);
			if (pcp->pcp.count)
				has_pcps = true;
		} else {
			for_each_populated_zone(z) {
				pcp = per_cpu_ptr(z->pageset, cpu);
				if (pcp->pcp.count) {
					has_pcps = true;
					break;
				}
			}
		}

		if (has_pcps)
			cpumask_set_cpu(cpu, &cpus_with_pcps);
		else
			cpumask_clear_cpu(cpu, &cpus_with_pcps);
	}

	for_each_cpu(cpu, &cpus_with_pcps) {
		struct pcpu_drain *drain = per_cpu_ptr(&pcpu_drain, cpu);

		drain->zone = zone;
		INIT_WORK(&drain->work, drain_local_pages_wq);
		queue_work_on(cpu, mm_percpu_wq, &drain->work);
	}
	for_each_cpu(cpu, &cpus_with_pcps)
		flush_work(&per_cpu_ptr(&pcpu_drain, cpu)->work);

	mutex_unlock(&pcpu_drain_mutex);
}

#ifdef CONFIG_HIBERNATION

/*
 * Touch the watchdog for every WD_PAGE_COUNT pages.
 */
#define WD_PAGE_COUNT	(128*1024)

void mark_free_pages(struct zone *zone)
{
	unsigned long pfn, max_zone_pfn, page_count = WD_PAGE_COUNT;
	unsigned long flags;
	unsigned int order, t;
	struct page *page;

	if (zone_is_empty(zone))
		return;

	spin_lock_irqsave(&zone->lock, flags);

	max_zone_pfn = zone_end_pfn(zone);
	for (pfn = zone->zone_start_pfn; pfn < max_zone_pfn; pfn++)
		if (pfn_valid(pfn)) {
			page = pfn_to_page(pfn);

			if (!--page_count) {
				touch_nmi_watchdog();
				page_count = WD_PAGE_COUNT;
			}

			if (page_zone(page) != zone)
				continue;

			if (!swsusp_page_is_forbidden(page))
				swsusp_unset_page_free(page);
		}

	for_each_migratetype_order(order, t) {
		list_for_each_entry(page,
				&zone->free_area[order].free_list[t], lru) {
			unsigned long i;

			pfn = page_to_pfn(page);
			for (i = 0; i < (1UL << order); i++) {
				if (!--page_count) {
					touch_nmi_watchdog();
					page_count = WD_PAGE_COUNT;
				}
				swsusp_set_page_free(pfn_to_page(pfn + i));
			}
		}
	}
	spin_unlock_irqrestore(&zone->lock, flags);
}
#endif /* CONFIG_PM */

static bool free_unref_page_prepare(struct page *page, unsigned long pfn)
{
	int migratetype;

	if (!free_pcp_prepare(page))
		return false;

	migratetype = get_pfnblock_migratetype(page, pfn);
	set_pcppage_migratetype(page, migratetype);
	return true;
}

static void free_unref_page_commit(struct page *page, unsigned long pfn)
{
	struct zone *zone = page_zone(page);
	struct per_cpu_pages *pcp;
	int migratetype;

	migratetype = get_pcppage_migratetype(page);
	__count_vm_event(PGFREE);

	/*
	 * We only track unmovable, reclaimable and movable on pcp lists.
	 * Free ISOLATE pages back to the allocator because they are being
	 * offlined but treat HIGHATOMIC as movable pages so we can get those
	 * areas back if necessary. Otherwise, we may have to free
	 * excessively into the page allocator
	 */
	if (migratetype >= MIGRATE_PCPTYPES) {
		if (unlikely(is_migrate_isolate(migratetype))) {
			free_one_page(zone, page, pfn, 0, migratetype);
			return;
		}
		migratetype = MIGRATE_MOVABLE;
	}

	pcp = &this_cpu_ptr(zone->pageset)->pcp;
	list_add(&page->lru, &pcp->lists[migratetype]);
	pcp->count++;
	if (pcp->count >= pcp->high) {
		unsigned long batch = READ_ONCE(pcp->batch);
		free_pcppages_bulk(zone, batch, pcp);
	}
}

/*
 * Free a 0-order page
 */
void free_unref_page(struct page *page)
{
	unsigned long flags;
	unsigned long pfn = page_to_pfn(page);

	if (!free_unref_page_prepare(page, pfn))
		return;

	local_irq_save(flags);
	free_unref_page_commit(page, pfn);
	local_irq_restore(flags);
}

/*
 * Free a list of 0-order pages
 */
void free_unref_page_list(struct list_head *list)
{
	struct page *page, *next;
	unsigned long flags, pfn;
	int batch_count = 0;

	/* Prepare pages for freeing */
	list_for_each_entry_safe(page, next, list, lru) {
		pfn = page_to_pfn(page);
		if (!free_unref_page_prepare(page, pfn))
			list_del(&page->lru);
		set_page_private(page, pfn);
	}

	local_irq_save(flags);
	list_for_each_entry_safe(page, next, list, lru) {
		unsigned long pfn = page_private(page);

		set_page_private(page, 0);
		trace_mm_page_free_batched(page);
		free_unref_page_commit(page, pfn);

		/*
		 * Guard against excessive IRQ disabled times when we get
		 * a large list of pages to free.
		 */
		if (++batch_count == SWAP_CLUSTER_MAX) {
			local_irq_restore(flags);
			batch_count = 0;
			local_irq_save(flags);
		}
	}
	local_irq_restore(flags);
}

/*
 * split_page takes a non-compound higher-order page, and splits it into
 * n (1<<order) sub-pages: page[0..n]
 * Each sub-page must be freed individually.
 *
 * Note: this is probably too low level an operation for use in drivers.
 * Please consult with lkml before using this in your driver.
 */
void split_page(struct page *page, unsigned int order)
{
	int i;

	VM_BUG_ON_PAGE(PageCompound(page), page);
	VM_BUG_ON_PAGE(!page_count(page), page);

	for (i = 1; i < (1 << order); i++)
		set_page_refcounted(page + i);
	split_page_owner(page, 1 << order);
}
EXPORT_SYMBOL_GPL(split_page);

int __isolate_free_page(struct page *page, unsigned int order)
{
	struct free_area *area = &page_zone(page)->free_area[order];
	unsigned long watermark;
	struct zone *zone;
	int mt;

	BUG_ON(!PageBuddy(page));

	zone = page_zone(page);
	mt = get_pageblock_migratetype(page);

	if (!is_migrate_isolate(mt)) {
		/*
		 * Obey watermarks as if the page was being allocated. We can
		 * emulate a high-order watermark check with a raised order-0
		 * watermark, because we already know our high-order page
		 * exists.
		 */
		watermark = zone->_watermark[WMARK_MIN] + (1UL << order);
		if (!zone_watermark_ok(zone, 0, watermark, 0, ALLOC_CMA))
			return 0;

		__mod_zone_freepage_state(zone, -(1UL << order), mt);
	}

	/* Remove page from free list */

	del_page_from_free_area(page, area);

	/*
	 * Set the pageblock if the isolated page is at least half of a
	 * pageblock
	 */
	if (order >= pageblock_order - 1) {
		struct page *endpage = page + (1 << order) - 1;
		for (; page < endpage; page += pageblock_nr_pages) {
			int mt = get_pageblock_migratetype(page);
			if (!is_migrate_isolate(mt) && !is_migrate_cma(mt)
			    && !is_migrate_highatomic(mt))
				set_pageblock_migratetype(page,
							  MIGRATE_MOVABLE);
		}
	}


	return 1UL << order;
}

/*
 * Update NUMA hit/miss statistics
 *
 * Must be called with interrupts disabled.
 */
static inline void zone_statistics(struct zone *preferred_zone, struct zone *z)
{
#ifdef CONFIG_NUMA
	enum numa_stat_item local_stat = NUMA_LOCAL;

	/* skip numa counters update if numa stats is disabled */
	if (!static_branch_likely(&vm_numa_stat_key))
		return;

	if (zone_to_nid(z) != numa_node_id())
		local_stat = NUMA_OTHER;

	if (zone_to_nid(z) == zone_to_nid(preferred_zone))
		__inc_numa_state(z, NUMA_HIT);
	else {
		__inc_numa_state(z, NUMA_MISS);
		__inc_numa_state(preferred_zone, NUMA_FOREIGN);
	}
	__inc_numa_state(z, local_stat);
#endif
}

/* Remove page from the per-cpu list, caller must protect the list */
static struct page *__rmqueue_pcplist(struct zone *zone, int migratetype,
			unsigned int alloc_flags,
			struct per_cpu_pages *pcp,
			gfp_t gfp_flags)
{
	struct page *page = NULL;
	struct list_head *list = NULL;

	do {
		/* First try to get CMA pages */
		if (migratetype == MIGRATE_MOVABLE &&
				gfp_flags & __GFP_CMA) {
			list = get_populated_pcp_list(zone, 0, pcp,
					get_cma_migrate_type(), alloc_flags);
		}

		if (list == NULL) {
			/*
			 * Either CMA is not suitable or there are no
			 * free CMA pages.
			 */
			list = get_populated_pcp_list(zone, 0, pcp,
					migratetype, alloc_flags);
			if (unlikely(list == NULL) ||
					unlikely(list_empty(list)))
				return NULL;

		}

		page = list_first_entry(list, struct page, lru);
		list_del(&page->lru);
		pcp->count--;
	} while (check_new_pcp(page));

	return page;
}

/* Lock and remove page from the per-cpu list */
static struct page *rmqueue_pcplist(struct zone *preferred_zone,
			struct zone *zone, gfp_t gfp_flags,
			int migratetype, unsigned int alloc_flags)
{
	struct per_cpu_pages *pcp;
	struct page *page;
	unsigned long flags;

	local_irq_save(flags);
	pcp = &this_cpu_ptr(zone->pageset)->pcp;
	page = __rmqueue_pcplist(zone,  migratetype, alloc_flags, pcp,
				 gfp_flags);
	if (page) {
		__count_zid_vm_events(PGALLOC, page_zonenum(page), 1);
		zone_statistics(preferred_zone, zone);
	}
	local_irq_restore(flags);
	return page;
}

/*
 * Allocate a page from the given zone. Use pcplists for order-0 allocations.
 */
static inline
struct page *rmqueue(struct zone *preferred_zone,
			struct zone *zone, unsigned int order,
			gfp_t gfp_flags, unsigned int alloc_flags,
			int migratetype)
{
	unsigned long flags;
	struct page *page;

	if (likely(order == 0)) {
		page = rmqueue_pcplist(preferred_zone, zone, gfp_flags,
					migratetype, alloc_flags);
		goto out;
	}

	/*
	 * We most definitely don't want callers attempting to
	 * allocate greater than order-1 page units with __GFP_NOFAIL.
	 */
	WARN_ON_ONCE((gfp_flags & __GFP_NOFAIL) && (order > 1));
	spin_lock_irqsave(&zone->lock, flags);

	do {
		page = NULL;

		if (alloc_flags & ALLOC_HARDER) {
			page = __rmqueue_smallest(zone, order, MIGRATE_HIGHATOMIC);
			if (page)
				trace_mm_page_alloc_zone_locked(page, order, migratetype);
		}

		if (!page && migratetype == MIGRATE_MOVABLE &&
				gfp_flags & __GFP_CMA)
			page = __rmqueue_cma(zone, order, migratetype,
					     alloc_flags);

		if (!page)
			page = __rmqueue(zone, order, migratetype, alloc_flags);

	} while (page && check_new_pages(page, order));

	spin_unlock(&zone->lock);
	if (!page)
		goto failed;
	__mod_zone_freepage_state(zone, -(1 << order),
				  get_pcppage_migratetype(page));

	__count_zid_vm_events(PGALLOC, page_zonenum(page), 1 << order);
	zone_statistics(preferred_zone, zone);
	local_irq_restore(flags);

out:
	/* Separate test+clear to avoid unnecessary atomics */
	if (test_bit(ZONE_BOOSTED_WATERMARK, &zone->flags)) {
		clear_bit(ZONE_BOOSTED_WATERMARK, &zone->flags);
		wakeup_kswapd(zone, 0, 0, zone_idx(zone));
	}

	VM_BUG_ON_PAGE(page && bad_range(zone, page), page);
	return page;

failed:
	local_irq_restore(flags);
	return NULL;
}

#ifdef CONFIG_FAIL_PAGE_ALLOC

static struct {
	struct fault_attr attr;

	bool ignore_gfp_highmem;
	bool ignore_gfp_reclaim;
	u32 min_order;
} fail_page_alloc = {
	.attr = FAULT_ATTR_INITIALIZER,
	.ignore_gfp_reclaim = true,
	.ignore_gfp_highmem = true,
	.min_order = 1,
};

static int __init setup_fail_page_alloc(char *str)
{
	return setup_fault_attr(&fail_page_alloc.attr, str);
}
__setup("fail_page_alloc=", setup_fail_page_alloc);

static bool __should_fail_alloc_page(gfp_t gfp_mask, unsigned int order)
{
	if (order < fail_page_alloc.min_order)
		return false;
	if (gfp_mask & __GFP_NOFAIL)
		return false;
	if (fail_page_alloc.ignore_gfp_highmem && (gfp_mask & __GFP_HIGHMEM))
		return false;
	if (fail_page_alloc.ignore_gfp_reclaim &&
			(gfp_mask & __GFP_DIRECT_RECLAIM))
		return false;

	return should_fail(&fail_page_alloc.attr, 1 << order);
}

#ifdef CONFIG_FAULT_INJECTION_DEBUG_FS

static int __init fail_page_alloc_debugfs(void)
{
	umode_t mode = S_IFREG | 0600;
	struct dentry *dir;

	dir = fault_create_debugfs_attr("fail_page_alloc", NULL,
					&fail_page_alloc.attr);

	debugfs_create_bool("ignore-gfp-wait", mode, dir,
			    &fail_page_alloc.ignore_gfp_reclaim);
	debugfs_create_bool("ignore-gfp-highmem", mode, dir,
			    &fail_page_alloc.ignore_gfp_highmem);
	debugfs_create_u32("min-order", mode, dir, &fail_page_alloc.min_order);

	return 0;
}

late_initcall(fail_page_alloc_debugfs);

#endif /* CONFIG_FAULT_INJECTION_DEBUG_FS */

#else /* CONFIG_FAIL_PAGE_ALLOC */

static inline bool __should_fail_alloc_page(gfp_t gfp_mask, unsigned int order)
{
	return false;
}

#endif /* CONFIG_FAIL_PAGE_ALLOC */

noinline bool should_fail_alloc_page(gfp_t gfp_mask, unsigned int order)
{
	return __should_fail_alloc_page(gfp_mask, order);
}
ALLOW_ERROR_INJECTION(should_fail_alloc_page, TRUE);

/*
 * Return true if free base pages are above 'mark'. For high-order checks it
 * will return true of the order-0 watermark is reached and there is at least
 * one free page of a suitable size. Checking now avoids taking the zone lock
 * to check in the allocation paths if no pages are free.
 */
bool __zone_watermark_ok(struct zone *z, unsigned int order, unsigned long mark,
			 int classzone_idx, unsigned int alloc_flags,
			 long free_pages)
{
	long min = mark;
	int o;
	const bool alloc_harder = (alloc_flags & (ALLOC_HARDER|ALLOC_OOM));

	/* free_pages may go negative - that's OK */
	free_pages -= (1 << order) - 1;

	if (alloc_flags & ALLOC_HIGH)
		min -= min / 2;

	/*
	 * If the caller does not have rights to ALLOC_HARDER then subtract
	 * the high-atomic reserves. This will over-estimate the size of the
	 * atomic reserve but it avoids a search.
	 */
	if (likely(!alloc_harder)) {
		free_pages -= z->nr_reserved_highatomic;
	} else {
		/*
		 * OOM victims can try even harder than normal ALLOC_HARDER
		 * users on the grounds that it's definitely going to be in
		 * the exit path shortly and free memory. Any allocation it
		 * makes during the free path will be small and short-lived.
		 */
		if (alloc_flags & ALLOC_OOM)
			min -= min / 2;
		else
			min -= min / 4;
	}


#ifdef CONFIG_CMA
	/* If allocation can't use CMA areas don't use free CMA pages */
	if (!(alloc_flags & ALLOC_CMA))
		free_pages -= zone_page_state(z, NR_FREE_CMA_PAGES);
#endif

	/*
	 * Check watermarks for an order-0 allocation request. If these
	 * are not met, then a high-order request also cannot go ahead
	 * even if a suitable page happened to be free.
	 */
	if (free_pages <= min + z->lowmem_reserve[classzone_idx])
		return false;

	/* If this is an order-0 request then the watermark is fine */
	if (!order)
		return true;

	/* For a high-order request, check at least one suitable page is free */
	for (o = order; o < MAX_ORDER; o++) {
		struct free_area *area = &z->free_area[o];
		int mt;

		if (!area->nr_free)
			continue;

		for (mt = 0; mt < MIGRATE_PCPTYPES; mt++) {
#ifdef CONFIG_CMA
			/*
			 * Note that this check is needed only
			 * when MIGRATE_CMA < MIGRATE_PCPTYPES.
			 */
			if (mt == MIGRATE_CMA)
				continue;
#endif
			if (!free_area_empty(area, mt))
				return true;
		}

#ifdef CONFIG_CMA
		if ((alloc_flags & ALLOC_CMA) &&
		    !free_area_empty(area, MIGRATE_CMA)) {
			return true;
		}
#endif
		if (alloc_harder &&
			!list_empty(&area->free_list[MIGRATE_HIGHATOMIC]))
			return true;
	}
	return false;
}

bool zone_watermark_ok(struct zone *z, unsigned int order, unsigned long mark,
		      int classzone_idx, unsigned int alloc_flags)
{
	return __zone_watermark_ok(z, order, mark, classzone_idx, alloc_flags,
					zone_page_state(z, NR_FREE_PAGES));
}

static inline bool zone_watermark_fast(struct zone *z, unsigned int order,
				unsigned long mark, int classzone_idx,
				unsigned int alloc_flags, gfp_t gfp_mask)
{
	long free_pages = zone_page_state(z, NR_FREE_PAGES);
	long cma_pages = 0;

#ifdef CONFIG_CMA
	/* If allocation can't use CMA areas don't use free CMA pages */
	if (!(alloc_flags & ALLOC_CMA))
		cma_pages = zone_page_state(z, NR_FREE_CMA_PAGES);
#endif

	/*
	 * Fast check for order-0 only. If this fails then the reserves
	 * need to be calculated. There is a corner case where the check
	 * passes but only the high-order atomic reserve are free. If
	 * the caller is !atomic then it'll uselessly search the free
	 * list. That corner case is then slower but it is harmless.
	 */
	if (!order && (free_pages - cma_pages) > mark + z->lowmem_reserve[classzone_idx])
		return true;

	if (__zone_watermark_ok(z, order, mark, classzone_idx, alloc_flags,
					free_pages))
		return true;
	/*
	 * Ignore watermark boosting for GFP_ATOMIC order-0 allocations
	 * when checking the min watermark. The min watermark is the
	 * point where boosting is ignored so that kswapd is woken up
	 * when below the low watermark.
	 */
	if (unlikely(!order && (gfp_mask & __GFP_ATOMIC) && z->watermark_boost
		&& ((alloc_flags & ALLOC_WMARK_MASK) == WMARK_MIN))) {
		mark = z->_watermark[WMARK_MIN];
		return __zone_watermark_ok(z, order, mark, classzone_idx,
					alloc_flags, free_pages);
	}

	return false;
}

bool zone_watermark_ok_safe(struct zone *z, unsigned int order,
			unsigned long mark, int classzone_idx)
{
	long free_pages = zone_page_state(z, NR_FREE_PAGES);

	if (z->percpu_drift_mark && free_pages < z->percpu_drift_mark)
		free_pages = zone_page_state_snapshot(z, NR_FREE_PAGES);

	return __zone_watermark_ok(z, order, mark, classzone_idx, 0,
								free_pages);
}

#ifdef CONFIG_NUMA
static bool zone_allows_reclaim(struct zone *local_zone, struct zone *zone)
{
	return node_distance(zone_to_nid(local_zone), zone_to_nid(zone)) <=
				node_reclaim_distance;
}
#else	/* CONFIG_NUMA */
static bool zone_allows_reclaim(struct zone *local_zone, struct zone *zone)
{
	return true;
}
#endif	/* CONFIG_NUMA */

/*
 * The restriction on ZONE_DMA32 as being a suitable zone to use to avoid
 * fragmentation is subtle. If the preferred zone was HIGHMEM then
 * premature use of a lower zone may cause lowmem pressure problems that
 * are worse than fragmentation. If the next zone is ZONE_DMA then it is
 * probably too small. It only makes sense to spread allocations to avoid
 * fragmentation between the Normal and DMA32 zones.
 */
static inline unsigned int
alloc_flags_nofragment(struct zone *zone, gfp_t gfp_mask)
{
	unsigned int alloc_flags = 0;

	if (gfp_mask & __GFP_KSWAPD_RECLAIM)
		alloc_flags |= ALLOC_KSWAPD;

#ifdef CONFIG_ZONE_DMA32
	if (!zone)
		return alloc_flags;

	if (zone_idx(zone) != ZONE_NORMAL)
		return alloc_flags;

	/*
	 * If ZONE_DMA32 exists, assume it is the one after ZONE_NORMAL and
	 * the pointer is within zone->zone_pgdat->node_zones[]. Also assume
	 * on UMA that if Normal is populated then so is DMA32.
	 */
	BUILD_BUG_ON(ZONE_NORMAL - ZONE_DMA32 != 1);
	if (nr_online_nodes > 1 && !populated_zone(--zone))
		return alloc_flags;

	alloc_flags |= ALLOC_NOFRAGMENT;
#endif /* CONFIG_ZONE_DMA32 */
	return alloc_flags;
}

/*
 * get_page_from_freelist goes through the zonelist trying to allocate
 * a page.
 */
static struct page *
get_page_from_freelist(gfp_t gfp_mask, unsigned int order, int alloc_flags,
						const struct alloc_context *ac)
{
	struct zoneref *z;
	struct zone *zone;
	struct pglist_data *last_pgdat_dirty_limit = NULL;
	bool no_fallback;

retry:
	/*
	 * Scan zonelist, looking for a zone with enough free.
	 * See also __cpuset_node_allowed() comment in kernel/cpuset.c.
	 */
	no_fallback = alloc_flags & ALLOC_NOFRAGMENT;
	z = ac->preferred_zoneref;
	for_next_zone_zonelist_nodemask(zone, z, ac->zonelist, ac->high_zoneidx,
								ac->nodemask) {
		struct page *page;
		unsigned long mark;

		if (cpusets_enabled() &&
			(alloc_flags & ALLOC_CPUSET) &&
			!__cpuset_zone_allowed(zone, gfp_mask))
				continue;
		/*
		 * When allocating a page cache page for writing, we
		 * want to get it from a node that is within its dirty
		 * limit, such that no single node holds more than its
		 * proportional share of globally allowed dirty pages.
		 * The dirty limits take into account the node's
		 * lowmem reserves and high watermark so that kswapd
		 * should be able to balance it without having to
		 * write pages from its LRU list.
		 *
		 * XXX: For now, allow allocations to potentially
		 * exceed the per-node dirty limit in the slowpath
		 * (spread_dirty_pages unset) before going into reclaim,
		 * which is important when on a NUMA setup the allowed
		 * nodes are together not big enough to reach the
		 * global limit.  The proper fix for these situations
		 * will require awareness of nodes in the
		 * dirty-throttling and the flusher threads.
		 */
		if (ac->spread_dirty_pages) {
			if (last_pgdat_dirty_limit == zone->zone_pgdat)
				continue;

			if (!node_dirty_ok(zone->zone_pgdat)) {
				last_pgdat_dirty_limit = zone->zone_pgdat;
				continue;
			}
		}

		if (no_fallback && nr_online_nodes > 1 &&
		    zone != ac->preferred_zoneref->zone) {
			int local_nid;

			/*
			 * If moving to a remote node, retry but allow
			 * fragmenting fallbacks. Locality is more important
			 * than fragmentation avoidance.
			 */
			local_nid = zone_to_nid(ac->preferred_zoneref->zone);
			if (zone_to_nid(zone) != local_nid) {
				alloc_flags &= ~ALLOC_NOFRAGMENT;
				goto retry;
			}
		}

		mark = wmark_pages(zone, alloc_flags & ALLOC_WMARK_MASK);
		/*
		 * Allow high, atomic, harder order-0 allocation requests
		 * to skip the ->watermark_boost for min watermark check.
		 * In doing so, check for:
		 *  1) ALLOC_WMARK_MIN - Allow to wake up kswapd in the
		 *			 slow path.
		 *  2) ALLOC_HIGH - Allow high priority requests.
		 *  3) ALLOC_HARDER - Allow (__GFP_ATOMIC && !__GFP_NOMEMALLOC),
		 *			of the others.
		 */
		if (unlikely(!order && !(alloc_flags & ALLOC_WMARK_MASK) &&
		     (alloc_flags & (ALLOC_HARDER | ALLOC_HIGH)))) {
			mark = zone->_watermark[WMARK_MIN];
		}
		if (!zone_watermark_fast(zone, order, mark,
				       ac_classzone_idx(ac), alloc_flags,
				       gfp_mask)) {
			int ret;

#ifdef CONFIG_DEFERRED_STRUCT_PAGE_INIT
			/*
			 * Watermark failed for this zone, but see if we can
			 * grow this zone if it contains deferred pages.
			 */
			if (static_branch_unlikely(&deferred_pages)) {
				if (_deferred_grow_zone(zone, order))
					goto try_this_zone;
			}
#endif
			/* Checked here to keep the fast path fast */
			BUILD_BUG_ON(ALLOC_NO_WATERMARKS < NR_WMARK);
			if (alloc_flags & ALLOC_NO_WATERMARKS)
				goto try_this_zone;

			if (node_reclaim_mode == 0 ||
			    !zone_allows_reclaim(ac->preferred_zoneref->zone, zone))
				continue;

			ret = node_reclaim(zone->zone_pgdat, gfp_mask, order);
			switch (ret) {
			case NODE_RECLAIM_NOSCAN:
				/* did not scan */
				continue;
			case NODE_RECLAIM_FULL:
				/* scanned but unreclaimable */
				continue;
			default:
				/* did we reclaim enough */
				if (zone_watermark_ok(zone, order, mark,
						ac_classzone_idx(ac), alloc_flags))
					goto try_this_zone;

				continue;
			}
		}

try_this_zone:
		page = rmqueue(ac->preferred_zoneref->zone, zone, order,
				gfp_mask, alloc_flags, ac->migratetype);
		if (page) {
			prep_new_page(page, order, gfp_mask, alloc_flags);

			/*
			 * If this is a high-order atomic allocation then check
			 * if the pageblock should be reserved for the future
			 */
			if (unlikely(order && (alloc_flags & ALLOC_HARDER)))
				reserve_highatomic_pageblock(page, zone, order);

			return page;
		} else {
#ifdef CONFIG_DEFERRED_STRUCT_PAGE_INIT
			/* Try again if zone has deferred pages */
			if (static_branch_unlikely(&deferred_pages)) {
				if (_deferred_grow_zone(zone, order))
					goto try_this_zone;
			}
#endif
		}
	}

	/*
	 * It's possible on a UMA machine to get through all zones that are
	 * fragmented. If avoiding fragmentation, reset and try again.
	 */
	if (no_fallback) {
		alloc_flags &= ~ALLOC_NOFRAGMENT;
		goto retry;
	}

	return NULL;
}

static void warn_alloc_show_mem(gfp_t gfp_mask, nodemask_t *nodemask)
{
	unsigned int filter = SHOW_MEM_FILTER_NODES;

	/*
	 * This documents exceptions given to allocations in certain
	 * contexts that are allowed to allocate outside current's set
	 * of allowed nodes.
	 */
	if (!(gfp_mask & __GFP_NOMEMALLOC))
		if (tsk_is_oom_victim(current) ||
		    (current->flags & (PF_MEMALLOC | PF_EXITING)))
			filter &= ~SHOW_MEM_FILTER_NODES;
	if (in_interrupt() || !(gfp_mask & __GFP_DIRECT_RECLAIM))
		filter &= ~SHOW_MEM_FILTER_NODES;

	show_mem(filter, nodemask);
	show_mem_call_notifiers();
}

void warn_alloc(gfp_t gfp_mask, nodemask_t *nodemask, const char *fmt, ...)
{
	struct va_format vaf;
	va_list args;
	static DEFINE_RATELIMIT_STATE(nopage_rs, 10*HZ, 1);

	if ((gfp_mask & __GFP_NOWARN) || !__ratelimit(&nopage_rs))
		return;

	va_start(args, fmt);
	vaf.fmt = fmt;
	vaf.va = &args;
	pr_warn("%s: %pV, mode:%#x(%pGg), nodemask=%*pbl",
			current->comm, &vaf, gfp_mask, &gfp_mask,
			nodemask_pr_args(nodemask));
	va_end(args);

	cpuset_print_current_mems_allowed();
	pr_cont("\n");
	dump_stack();
	warn_alloc_show_mem(gfp_mask, nodemask);
}

static inline struct page *
__alloc_pages_cpuset_fallback(gfp_t gfp_mask, unsigned int order,
			      unsigned int alloc_flags,
			      const struct alloc_context *ac)
{
	struct page *page;

	page = get_page_from_freelist(gfp_mask, order,
			alloc_flags|ALLOC_CPUSET, ac);
	/*
	 * fallback to ignore cpuset restriction if our nodes
	 * are depleted
	 */
	if (!page)
		page = get_page_from_freelist(gfp_mask, order,
				alloc_flags, ac);

	return page;
}

static inline struct page *
__alloc_pages_may_oom(gfp_t gfp_mask, unsigned int order,
	const struct alloc_context *ac, unsigned long *did_some_progress)
{
	struct oom_control oc = {
		.zonelist = ac->zonelist,
		.nodemask = ac->nodemask,
		.memcg = NULL,
		.gfp_mask = gfp_mask,
		.order = order,
	};
	struct page *page;

	*did_some_progress = 0;

	/*
	 * Acquire the oom lock.  If that fails, somebody else is
	 * making progress for us.
	 */
	if (!mutex_trylock(&oom_lock)) {
		*did_some_progress = 1;
		schedule_timeout_uninterruptible(1);
		return NULL;
	}

	/*
	 * Go through the zonelist yet one more time, keep very high watermark
	 * here, this is only to catch a parallel oom killing, we must fail if
	 * we're still under heavy pressure. But make sure that this reclaim
	 * attempt shall not depend on __GFP_DIRECT_RECLAIM && !__GFP_NORETRY
	 * allocation which will never fail due to oom_lock already held.
	 */
	page = get_page_from_freelist((gfp_mask | __GFP_HARDWALL) &
				      ~__GFP_DIRECT_RECLAIM, order,
				      ALLOC_WMARK_HIGH|ALLOC_CPUSET, ac);
	if (page)
		goto out;

	/* Coredumps can quickly deplete all memory reserves */
	if (current->flags & PF_DUMPCORE)
		goto out;
	/* The OOM killer will not help higher order allocs */
	if (order > PAGE_ALLOC_COSTLY_ORDER)
		goto out;
	/*
	 * We have already exhausted all our reclaim opportunities without any
	 * success so it is time to admit defeat. We will skip the OOM killer
	 * because it is very likely that the caller has a more reasonable
	 * fallback than shooting a random task.
	 */
	if (gfp_mask & __GFP_RETRY_MAYFAIL)
		goto out;
	/* The OOM killer does not needlessly kill tasks for lowmem */
	if (ac->high_zoneidx < ZONE_NORMAL)
		goto out;
	if (pm_suspended_storage())
		goto out;
	/*
	 * XXX: GFP_NOFS allocations should rather fail than rely on
	 * other request to make a forward progress.
	 * We are in an unfortunate situation where out_of_memory cannot
	 * do much for this context but let's try it to at least get
	 * access to memory reserved if the current task is killed (see
	 * out_of_memory). Once filesystems are ready to handle allocation
	 * failures more gracefully we should just bail out here.
	 */

	/* The OOM killer may not free memory on a specific node */
	if (gfp_mask & __GFP_THISNODE)
		goto out;

	/* Exhausted what can be done so it's blame time */
	if (out_of_memory(&oc) || WARN_ON_ONCE(gfp_mask & __GFP_NOFAIL)) {
		*did_some_progress = 1;

		/*
		 * Help non-failing allocations by giving them access to memory
		 * reserves
		 */
		if (gfp_mask & __GFP_NOFAIL)
			page = __alloc_pages_cpuset_fallback(gfp_mask, order,
					ALLOC_NO_WATERMARKS, ac);
	}
out:
	mutex_unlock(&oom_lock);
	return page;
}

/*
 * Maximum number of compaction retries wit a progress before OOM
 * killer is consider as the only way to move forward.
 */
#define MAX_COMPACT_RETRIES 16

#ifdef CONFIG_COMPACTION
/* Try memory compaction for high-order allocations before reclaim */
static struct page *
__alloc_pages_direct_compact(gfp_t gfp_mask, unsigned int order,
		unsigned int alloc_flags, const struct alloc_context *ac,
		enum compact_priority prio, enum compact_result *compact_result)
{
	struct page *page = NULL;
	unsigned long pflags;
	unsigned int noreclaim_flag;

	if (!order)
		return NULL;

	psi_memstall_enter(&pflags);
	noreclaim_flag = memalloc_noreclaim_save();

	*compact_result = try_to_compact_pages(gfp_mask, order, alloc_flags, ac,
								prio, &page);

	memalloc_noreclaim_restore(noreclaim_flag);
	psi_memstall_leave(&pflags);

	/*
	 * At least in one zone compaction wasn't deferred or skipped, so let's
	 * count a compaction stall
	 */
	count_vm_event(COMPACTSTALL);

	/* Prep a captured page if available */
	if (page)
		prep_new_page(page, order, gfp_mask, alloc_flags);

	/* Try get a page from the freelist if available */
	if (!page)
		page = get_page_from_freelist(gfp_mask, order, alloc_flags, ac);

	if (page) {
		struct zone *zone = page_zone(page);

		zone->compact_blockskip_flush = false;
		compaction_defer_reset(zone, order, true);
		count_vm_event(COMPACTSUCCESS);
		return page;
	}

	/*
	 * It's bad if compaction run occurs and fails. The most likely reason
	 * is that pages exist, but not enough to satisfy watermarks.
	 */
	count_vm_event(COMPACTFAIL);

	cond_resched();

	return NULL;
}

static inline bool
should_compact_retry(struct alloc_context *ac, int order, int alloc_flags,
		     enum compact_result compact_result,
		     enum compact_priority *compact_priority,
		     int *compaction_retries)
{
	int max_retries = MAX_COMPACT_RETRIES;
	int min_priority;
	bool ret = false;
	int retries = *compaction_retries;
	enum compact_priority priority = *compact_priority;

	if (!order)
		return false;

	if (compaction_made_progress(compact_result))
		(*compaction_retries)++;

	/*
	 * compaction considers all the zone as desperately out of memory
	 * so it doesn't really make much sense to retry except when the
	 * failure could be caused by insufficient priority
	 */
	if (compaction_failed(compact_result))
		goto check_priority;

	/*
	 * compaction was skipped because there are not enough order-0 pages
	 * to work with, so we retry only if it looks like reclaim can help.
	 */
	if (compaction_needs_reclaim(compact_result)) {
		ret = compaction_zonelist_suitable(ac, order, alloc_flags);
		goto out;
	}

	/*
	 * make sure the compaction wasn't deferred or didn't bail out early
	 * due to locks contention before we declare that we should give up.
	 * But the next retry should use a higher priority if allowed, so
	 * we don't just keep bailing out endlessly.
	 */
	if (compaction_withdrawn(compact_result)) {
		goto check_priority;
	}

	/*
	 * !costly requests are much more important than __GFP_RETRY_MAYFAIL
	 * costly ones because they are de facto nofail and invoke OOM
	 * killer to move on while costly can fail and users are ready
	 * to cope with that. 1/4 retries is rather arbitrary but we
	 * would need much more detailed feedback from compaction to
	 * make a better decision.
	 */
	if (order > PAGE_ALLOC_COSTLY_ORDER)
		max_retries /= 4;
	if (*compaction_retries <= max_retries) {
		ret = true;
		goto out;
	}

	/*
	 * Make sure there are attempts at the highest priority if we exhausted
	 * all retries or failed at the lower priorities.
	 */
check_priority:
	min_priority = (order > PAGE_ALLOC_COSTLY_ORDER) ?
			MIN_COMPACT_COSTLY_PRIORITY : MIN_COMPACT_PRIORITY;

	if (*compact_priority > min_priority) {
		(*compact_priority)--;
		*compaction_retries = 0;
		ret = true;
	}
out:
	trace_compact_retry(order, priority, compact_result, retries, max_retries, ret);
	return ret;
}
#else
static inline struct page *
__alloc_pages_direct_compact(gfp_t gfp_mask, unsigned int order,
		unsigned int alloc_flags, const struct alloc_context *ac,
		enum compact_priority prio, enum compact_result *compact_result)
{
	*compact_result = COMPACT_SKIPPED;
	return NULL;
}

static inline bool
should_compact_retry(struct alloc_context *ac, unsigned int order, int alloc_flags,
		     enum compact_result compact_result,
		     enum compact_priority *compact_priority,
		     int *compaction_retries)
{
	struct zone *zone;
	struct zoneref *z;

	if (!order || order > PAGE_ALLOC_COSTLY_ORDER)
		return false;

	/*
	 * There are setups with compaction disabled which would prefer to loop
	 * inside the allocator rather than hit the oom killer prematurely.
	 * Let's give them a good hope and keep retrying while the order-0
	 * watermarks are OK.
	 */
	for_each_zone_zonelist_nodemask(zone, z, ac->zonelist, ac->high_zoneidx,
					ac->nodemask) {
		if (zone_watermark_ok(zone, 0, min_wmark_pages(zone),
					ac_classzone_idx(ac), alloc_flags))
			return true;
	}
	return false;
}
#endif /* CONFIG_COMPACTION */

#ifdef CONFIG_LOCKDEP
static struct lockdep_map __fs_reclaim_map =
	STATIC_LOCKDEP_MAP_INIT("fs_reclaim", &__fs_reclaim_map);

static bool __need_fs_reclaim(gfp_t gfp_mask)
{
	gfp_mask = current_gfp_context(gfp_mask);

	/* no reclaim without waiting on it */
	if (!(gfp_mask & __GFP_DIRECT_RECLAIM))
		return false;

	/* this guy won't enter reclaim */
	if (current->flags & PF_MEMALLOC)
		return false;

	/* We're only interested __GFP_FS allocations for now */
	if (!(gfp_mask & __GFP_FS))
		return false;

	if (gfp_mask & __GFP_NOLOCKDEP)
		return false;

	return true;
}

void __fs_reclaim_acquire(void)
{
	lock_map_acquire(&__fs_reclaim_map);
}

void __fs_reclaim_release(void)
{
	lock_map_release(&__fs_reclaim_map);
}

void fs_reclaim_acquire(gfp_t gfp_mask)
{
	if (__need_fs_reclaim(gfp_mask))
		__fs_reclaim_acquire();
}
EXPORT_SYMBOL_GPL(fs_reclaim_acquire);

void fs_reclaim_release(gfp_t gfp_mask)
{
	if (__need_fs_reclaim(gfp_mask))
		__fs_reclaim_release();
}
EXPORT_SYMBOL_GPL(fs_reclaim_release);
#endif

/* Perform direct synchronous page reclaim */
static int
__perform_reclaim(gfp_t gfp_mask, unsigned int order,
					const struct alloc_context *ac)
{
	int progress;
	unsigned int noreclaim_flag;
	unsigned long pflags;

	cond_resched();

	/* We now go into synchronous reclaim */
	cpuset_memory_pressure_bump();
	psi_memstall_enter(&pflags);
	fs_reclaim_acquire(gfp_mask);
	noreclaim_flag = memalloc_noreclaim_save();

	progress = try_to_free_pages(ac->zonelist, order, gfp_mask,
								ac->nodemask);

	memalloc_noreclaim_restore(noreclaim_flag);
	fs_reclaim_release(gfp_mask);
	psi_memstall_leave(&pflags);

	cond_resched();

	return progress;
}

/* The really slow allocator path where we enter direct reclaim */
static inline struct page *
__alloc_pages_direct_reclaim(gfp_t gfp_mask, unsigned int order,
		unsigned int alloc_flags, const struct alloc_context *ac,
		unsigned long *did_some_progress)
{
	struct page *page = NULL;
	bool drained = false;

	*did_some_progress = __perform_reclaim(gfp_mask, order, ac);
	if (unlikely(!(*did_some_progress)))
		return NULL;

retry:
	page = get_page_from_freelist(gfp_mask, order, alloc_flags, ac);

	/*
	 * If an allocation failed after direct reclaim, it could be because
	 * pages are pinned on the per-cpu lists or in high alloc reserves.
	 * Shrink them them and try again
	 */
	if (!page && !drained) {
		unreserve_highatomic_pageblock(ac, false);
		drain_all_pages(NULL);
		drained = true;
		goto retry;
	}

	return page;
}

static void wake_all_kswapds(unsigned int order, gfp_t gfp_mask,
			     const struct alloc_context *ac)
{
	struct zoneref *z;
	struct zone *zone;
	pg_data_t *last_pgdat = NULL;
	enum zone_type high_zoneidx = ac->high_zoneidx;

	for_each_zone_zonelist_nodemask(zone, z, ac->zonelist, high_zoneidx,
					ac->nodemask) {
		if (last_pgdat != zone->zone_pgdat)
			wakeup_kswapd(zone, gfp_mask, order, high_zoneidx);
		last_pgdat = zone->zone_pgdat;
	}
}

static inline unsigned int
gfp_to_alloc_flags(gfp_t gfp_mask)
{
	unsigned int alloc_flags = ALLOC_WMARK_MIN | ALLOC_CPUSET;

	/* __GFP_HIGH is assumed to be the same as ALLOC_HIGH to save a branch. */
	BUILD_BUG_ON(__GFP_HIGH != (__force gfp_t) ALLOC_HIGH);

	/*
	 * The caller may dip into page reserves a bit more if the caller
	 * cannot run direct reclaim, or if the caller has realtime scheduling
	 * policy or is asking for __GFP_HIGH memory.  GFP_ATOMIC requests will
	 * set both ALLOC_HARDER (__GFP_ATOMIC) and ALLOC_HIGH (__GFP_HIGH).
	 */
	alloc_flags |= (__force int) (gfp_mask & __GFP_HIGH);

	if (gfp_mask & __GFP_ATOMIC) {
		/*
		 * Not worth trying to allocate harder for __GFP_NOMEMALLOC even
		 * if it can't schedule.
		 */
		if (!(gfp_mask & __GFP_NOMEMALLOC))
			alloc_flags |= ALLOC_HARDER;
		/*
		 * Ignore cpuset mems for GFP_ATOMIC rather than fail, see the
		 * comment for __cpuset_node_allowed().
		 */
		alloc_flags &= ~ALLOC_CPUSET;
	} else if (unlikely(rt_task(current)) && !in_interrupt())
		alloc_flags |= ALLOC_HARDER;

	if (gfp_mask & __GFP_KSWAPD_RECLAIM)
		alloc_flags |= ALLOC_KSWAPD;

#ifdef CONFIG_CMA
	if ((gfpflags_to_migratetype(gfp_mask) == MIGRATE_MOVABLE) &&
				(gfp_mask & __GFP_CMA))
		alloc_flags |= ALLOC_CMA;
#endif
	return alloc_flags;
}

static bool oom_reserves_allowed(struct task_struct *tsk)
{
	if (!tsk_is_oom_victim(tsk))
		return false;

	/*
	 * !MMU doesn't have oom reaper so give access to memory reserves
	 * only to the thread with TIF_MEMDIE set
	 */
	if (!IS_ENABLED(CONFIG_MMU) && !test_thread_flag(TIF_MEMDIE))
		return false;

	return true;
}

/*
 * Distinguish requests which really need access to full memory
 * reserves from oom victims which can live with a portion of it
 */
static inline int __gfp_pfmemalloc_flags(gfp_t gfp_mask)
{
	if (unlikely(gfp_mask & __GFP_NOMEMALLOC))
		return 0;
	if (gfp_mask & __GFP_MEMALLOC)
		return ALLOC_NO_WATERMARKS;
	if (in_serving_softirq() && (current->flags & PF_MEMALLOC))
		return ALLOC_NO_WATERMARKS;
	if (!in_interrupt()) {
		if (current->flags & PF_MEMALLOC)
			return ALLOC_NO_WATERMARKS;
		else if (oom_reserves_allowed(current))
			return ALLOC_OOM;
	}

	return 0;
}

bool gfp_pfmemalloc_allowed(gfp_t gfp_mask)
{
	return !!__gfp_pfmemalloc_flags(gfp_mask);
}

/*
 * Checks whether it makes sense to retry the reclaim to make a forward progress
 * for the given allocation request.
 *
 * We give up when we either have tried MAX_RECLAIM_RETRIES in a row
 * without success, or when we couldn't even meet the watermark if we
 * reclaimed all remaining pages on the LRU lists.
 *
 * Returns true if a retry is viable or false to enter the oom path.
 */
static inline bool
should_reclaim_retry(gfp_t gfp_mask, unsigned order,
		     struct alloc_context *ac, int alloc_flags,
		     bool did_some_progress, int *no_progress_loops)
{
	struct zone *zone;
	struct zoneref *z;
	bool ret = false;

	/*
	 * Costly allocations might have made a progress but this doesn't mean
	 * their order will become available due to high fragmentation so
	 * always increment the no progress counter for them
	 */
	if (did_some_progress && order <= PAGE_ALLOC_COSTLY_ORDER)
		*no_progress_loops = 0;
	else
		(*no_progress_loops)++;

	/*
	 * Make sure we converge to OOM if we cannot make any progress
	 * several times in the row.
	 */
	if (*no_progress_loops > MAX_RECLAIM_RETRIES) {
		/* Before OOM, exhaust highatomic_reserve */
		return unreserve_highatomic_pageblock(ac, true);
	}

	/*
	 * Keep reclaiming pages while there is a chance this will lead
	 * somewhere.  If none of the target zones can satisfy our allocation
	 * request even if all reclaimable pages are considered then we are
	 * screwed and have to go OOM.
	 */
	for_each_zone_zonelist_nodemask(zone, z, ac->zonelist, ac->high_zoneidx,
					ac->nodemask) {
		unsigned long available;
		unsigned long reclaimable;
		unsigned long min_wmark = min_wmark_pages(zone);
		bool wmark;

		available = reclaimable = zone_reclaimable_pages(zone);
		available += zone_page_state_snapshot(zone, NR_FREE_PAGES);

		/*
		 * Would the allocation succeed if we reclaimed all
		 * reclaimable pages?
		 */
		wmark = __zone_watermark_ok(zone, order, min_wmark,
				ac_classzone_idx(ac), alloc_flags, available);
		trace_reclaim_retry_zone(z, order, reclaimable,
				available, min_wmark, *no_progress_loops, wmark);
		if (wmark) {
			/*
			 * If we didn't make any progress and have a lot of
			 * dirty + writeback pages then we should wait for
			 * an IO to complete to slow down the reclaim and
			 * prevent from pre mature OOM
			 */
			if (!did_some_progress) {
				unsigned long write_pending;

				write_pending = zone_page_state_snapshot(zone,
							NR_ZONE_WRITE_PENDING);

				if (2 * write_pending > reclaimable) {
					congestion_wait(BLK_RW_ASYNC, HZ/10);
					return true;
				}
			}

			ret = true;
			goto out;
		}
	}

out:
	/*
	 * Memory allocation/reclaim might be called from a WQ context and the
	 * current implementation of the WQ concurrency control doesn't
	 * recognize that a particular WQ is congested if the worker thread is
	 * looping without ever sleeping. Therefore we have to do a short sleep
	 * here rather than calling cond_resched().
	 */
	if (current->flags & PF_WQ_WORKER)
		schedule_timeout_uninterruptible(1);
	else
		cond_resched();
	return ret;
}

static inline bool
check_retry_cpuset(int cpuset_mems_cookie, struct alloc_context *ac)
{
	/*
	 * It's possible that cpuset's mems_allowed and the nodemask from
	 * mempolicy don't intersect. This should be normally dealt with by
	 * policy_nodemask(), but it's possible to race with cpuset update in
	 * such a way the check therein was true, and then it became false
	 * before we got our cpuset_mems_cookie here.
	 * This assumes that for all allocations, ac->nodemask can come only
	 * from MPOL_BIND mempolicy (whose documented semantics is to be ignored
	 * when it does not intersect with the cpuset restrictions) or the
	 * caller can deal with a violated nodemask.
	 */
	if (cpusets_enabled() && ac->nodemask &&
			!cpuset_nodemask_valid_mems_allowed(ac->nodemask)) {
		ac->nodemask = NULL;
		return true;
	}

	/*
	 * When updating a task's mems_allowed or mempolicy nodemask, it is
	 * possible to race with parallel threads in such a way that our
	 * allocation can fail while the mask is being updated. If we are about
	 * to fail, check if the cpuset changed during allocation and if so,
	 * retry.
	 */
	if (read_mems_allowed_retry(cpuset_mems_cookie))
		return true;

	return false;
}

static inline struct page *
__alloc_pages_slowpath(gfp_t gfp_mask, unsigned int order,
						struct alloc_context *ac)
{
	bool can_direct_reclaim = gfp_mask & __GFP_DIRECT_RECLAIM;
	const bool costly_order = order > PAGE_ALLOC_COSTLY_ORDER;
	struct page *page = NULL;
	unsigned int alloc_flags;
	unsigned long did_some_progress;
	enum compact_priority compact_priority;
	enum compact_result compact_result;
	int compaction_retries;
	int no_progress_loops;
	unsigned int cpuset_mems_cookie;
	int reserve_flags;

	/*
	 * We also sanity check to catch abuse of atomic reserves being used by
	 * callers that are not in atomic context.
	 */
	if (WARN_ON_ONCE((gfp_mask & (__GFP_ATOMIC|__GFP_DIRECT_RECLAIM)) ==
				(__GFP_ATOMIC|__GFP_DIRECT_RECLAIM)))
		gfp_mask &= ~__GFP_ATOMIC;

retry_cpuset:
	compaction_retries = 0;
	no_progress_loops = 0;
	compact_priority = DEF_COMPACT_PRIORITY;
	cpuset_mems_cookie = read_mems_allowed_begin();

	/*
	 * The fast path uses conservative alloc_flags to succeed only until
	 * kswapd needs to be woken up, and to avoid the cost of setting up
	 * alloc_flags precisely. So we do that now.
	 */
	alloc_flags = gfp_to_alloc_flags(gfp_mask);

	/*
	 * We need to recalculate the starting point for the zonelist iterator
	 * because we might have used different nodemask in the fast path, or
	 * there was a cpuset modification and we are retrying - otherwise we
	 * could end up iterating over non-eligible zones endlessly.
	 */
	ac->preferred_zoneref = first_zones_zonelist(ac->zonelist,
					ac->high_zoneidx, ac->nodemask);
	if (!ac->preferred_zoneref->zone)
		goto nopage;

	if (alloc_flags & ALLOC_KSWAPD)
		wake_all_kswapds(order, gfp_mask, ac);

	/*
	 * The adjusted alloc_flags might result in immediate success, so try
	 * that first
	 */
	page = get_page_from_freelist(gfp_mask, order, alloc_flags, ac);
	if (page)
		goto got_pg;

	/*
	 * For costly allocations, try direct compaction first, as it's likely
	 * that we have enough base pages and don't need to reclaim. For non-
	 * movable high-order allocations, do that as well, as compaction will
	 * try prevent permanent fragmentation by migrating from blocks of the
	 * same migratetype.
	 * Don't try this for allocations that are allowed to ignore
	 * watermarks, as the ALLOC_NO_WATERMARKS attempt didn't yet happen.
	 */
	if (can_direct_reclaim &&
			(costly_order ||
			   (order > 0 && ac->migratetype != MIGRATE_MOVABLE))
			&& !gfp_pfmemalloc_allowed(gfp_mask)) {
		page = __alloc_pages_direct_compact(gfp_mask, order,
						alloc_flags, ac,
						INIT_COMPACT_PRIORITY,
						&compact_result);
		if (page)
			goto got_pg;

		 if (order >= pageblock_order && (gfp_mask & __GFP_IO) &&
		     !(gfp_mask & __GFP_RETRY_MAYFAIL)) {
			/*
			 * If allocating entire pageblock(s) and compaction
			 * failed because all zones are below low watermarks
			 * or is prohibited because it recently failed at this
			 * order, fail immediately unless the allocator has
			 * requested compaction and reclaim retry.
			 *
			 * Reclaim is
			 *  - potentially very expensive because zones are far
			 *    below their low watermarks or this is part of very
			 *    bursty high order allocations,
			 *  - not guaranteed to help because isolate_freepages()
			 *    may not iterate over freed pages as part of its
			 *    linear scan, and
			 *  - unlikely to make entire pageblocks free on its
			 *    own.
			 */
			if (compact_result == COMPACT_SKIPPED ||
			    compact_result == COMPACT_DEFERRED)
				goto nopage;
		}

		/*
		 * Checks for costly allocations with __GFP_NORETRY, which
		 * includes THP page fault allocations
		 */
		if (costly_order && (gfp_mask & __GFP_NORETRY)) {
			/*
			 * If compaction is deferred for high-order allocations,
			 * it is because sync compaction recently failed. If
			 * this is the case and the caller requested a THP
			 * allocation, we do not want to heavily disrupt the
			 * system, so we fail the allocation instead of entering
			 * direct reclaim.
			 */
			if (compact_result == COMPACT_DEFERRED)
				goto nopage;

			/*
			 * Looks like reclaim/compaction is worth trying, but
			 * sync compaction could be very expensive, so keep
			 * using async compaction.
			 */
			compact_priority = INIT_COMPACT_PRIORITY;
		}
	}

retry:
	/* Ensure kswapd doesn't accidentally go to sleep as long as we loop */
	if (alloc_flags & ALLOC_KSWAPD)
		wake_all_kswapds(order, gfp_mask, ac);

	reserve_flags = __gfp_pfmemalloc_flags(gfp_mask);
	if (reserve_flags)
		alloc_flags = reserve_flags;

	/*
	 * Reset the nodemask and zonelist iterators if memory policies can be
	 * ignored. These allocations are high priority and system rather than
	 * user oriented.
	 */
	if (!(alloc_flags & ALLOC_CPUSET) || reserve_flags) {
		ac->nodemask = NULL;
		ac->preferred_zoneref = first_zones_zonelist(ac->zonelist,
					ac->high_zoneidx, ac->nodemask);
	}

	/* Attempt with potentially adjusted zonelist and alloc_flags */
	page = get_page_from_freelist(gfp_mask, order, alloc_flags, ac);
	if (page)
		goto got_pg;

	/* Caller is not willing to reclaim, we can't balance anything */
	if (!can_direct_reclaim)
		goto nopage;

	/* Avoid recursion of direct reclaim */
	if (current->flags & PF_MEMALLOC)
		goto nopage;

	if (fatal_signal_pending(current) && !(gfp_mask & __GFP_NOFAIL) &&
			(gfp_mask & __GFP_FS))
		goto nopage;

	/* Try direct reclaim and then allocating */
	page = __alloc_pages_direct_reclaim(gfp_mask, order, alloc_flags, ac,
							&did_some_progress);
	if (page)
		goto got_pg;

	/* Try direct compaction and then allocating */
	page = __alloc_pages_direct_compact(gfp_mask, order, alloc_flags, ac,
					compact_priority, &compact_result);
	if (page)
		goto got_pg;

	/* Do not loop if specifically requested */
	if (gfp_mask & __GFP_NORETRY)
		goto nopage;

	/*
	 * Do not retry costly high order allocations unless they are
	 * __GFP_RETRY_MAYFAIL
	 */
	if (costly_order && !(gfp_mask & __GFP_RETRY_MAYFAIL))
		goto nopage;

	if (should_reclaim_retry(gfp_mask, order, ac, alloc_flags,
				 did_some_progress > 0, &no_progress_loops))
		goto retry;

	/*
	 * It doesn't make any sense to retry for the compaction if the order-0
	 * reclaim is not able to make any progress because the current
	 * implementation of the compaction depends on the sufficient amount
	 * of free memory (see __compaction_suitable)
	 */
	if (did_some_progress > 0 &&
			should_compact_retry(ac, order, alloc_flags,
				compact_result, &compact_priority,
				&compaction_retries))
		goto retry;


	/* Deal with possible cpuset update races before we start OOM killing */
	if (check_retry_cpuset(cpuset_mems_cookie, ac))
		goto retry_cpuset;

	/* Reclaim has failed us, start killing things */
	page = __alloc_pages_may_oom(gfp_mask, order, ac, &did_some_progress);
	if (page)
		goto got_pg;

	/* Avoid allocations with no watermarks from looping endlessly */
	if (tsk_is_oom_victim(current) &&
	    (alloc_flags == ALLOC_OOM ||
	     (gfp_mask & __GFP_NOMEMALLOC)))
		goto nopage;

	/* Retry as long as the OOM killer is making progress */
	if (did_some_progress) {
		no_progress_loops = 0;
		goto retry;
	}

nopage:
	/* Deal with possible cpuset update races before we fail */
	if (check_retry_cpuset(cpuset_mems_cookie, ac))
		goto retry_cpuset;

	/*
	 * Make sure that __GFP_NOFAIL request doesn't leak out and make sure
	 * we always retry
	 */
	if (gfp_mask & __GFP_NOFAIL) {
		/*
		 * All existing users of the __GFP_NOFAIL are blockable, so warn
		 * of any new users that actually require GFP_NOWAIT
		 */
		if (WARN_ON_ONCE(!can_direct_reclaim))
			goto fail;

		/*
		 * PF_MEMALLOC request from this context is rather bizarre
		 * because we cannot reclaim anything and only can loop waiting
		 * for somebody to do a work for us
		 */
		WARN_ON_ONCE(current->flags & PF_MEMALLOC);

		/*
		 * non failing costly orders are a hard requirement which we
		 * are not prepared for much so let's warn about these users
		 * so that we can identify them and convert them to something
		 * else.
		 */
		WARN_ON_ONCE(order > PAGE_ALLOC_COSTLY_ORDER);

		/*
		 * Help non-failing allocations by giving them access to memory
		 * reserves but do not use ALLOC_NO_WATERMARKS because this
		 * could deplete whole memory reserves which would just make
		 * the situation worse
		 */
		page = __alloc_pages_cpuset_fallback(gfp_mask, order, ALLOC_HARDER, ac);
		if (page)
			goto got_pg;

		cond_resched();
		goto retry;
	}
fail:
	warn_alloc(gfp_mask, ac->nodemask,
			"page allocation failure: order:%u", order);
got_pg:
	return page;
}

static inline bool prepare_alloc_pages(gfp_t gfp_mask, unsigned int order,
		int preferred_nid, nodemask_t *nodemask,
		struct alloc_context *ac, gfp_t *alloc_mask,
		unsigned int *alloc_flags)
{
	ac->high_zoneidx = gfp_zone(gfp_mask);
	ac->zonelist = node_zonelist(preferred_nid, gfp_mask);
	ac->nodemask = nodemask;
	ac->migratetype = gfpflags_to_migratetype(gfp_mask);

	if (cpusets_enabled()) {
		*alloc_mask |= __GFP_HARDWALL;
		if (!ac->nodemask)
			ac->nodemask = &cpuset_current_mems_allowed;
		else
			*alloc_flags |= ALLOC_CPUSET;
	}

	fs_reclaim_acquire(gfp_mask);
	fs_reclaim_release(gfp_mask);

	might_sleep_if(gfp_mask & __GFP_DIRECT_RECLAIM);

	if (should_fail_alloc_page(gfp_mask, order))
		return false;

	if (IS_ENABLED(CONFIG_CMA) && ac->migratetype == MIGRATE_MOVABLE &&
			(gfp_mask & __GFP_CMA))
		*alloc_flags |= ALLOC_CMA;

	return true;
}

/* Determine whether to spread dirty pages and what the first usable zone */
static inline void finalise_ac(gfp_t gfp_mask, struct alloc_context *ac)
{
	/* Dirty zone balancing only done in the fast path */
	ac->spread_dirty_pages = (gfp_mask & __GFP_WRITE);

	/*
	 * The preferred zone is used for statistics but crucially it is
	 * also used as the starting point for the zonelist iterator. It
	 * may get reset for allocations that ignore memory policies.
	 */
	ac->preferred_zoneref = first_zones_zonelist(ac->zonelist,
					ac->high_zoneidx, ac->nodemask);
}

/*
 * This is the 'heart' of the zoned buddy allocator.
 */
struct page *
__alloc_pages_nodemask(gfp_t gfp_mask, unsigned int order, int preferred_nid,
							nodemask_t *nodemask)
{
	struct page *page;
	unsigned int alloc_flags = ALLOC_WMARK_LOW;
	gfp_t alloc_mask; /* The gfp_t that was actually used for allocation */
	struct alloc_context ac = { };

	/*
	 * There are several places where we assume that the order value is sane
	 * so bail out early if the request is out of bound.
	 */
	if (unlikely(order >= MAX_ORDER)) {
		WARN_ON_ONCE(!(gfp_mask & __GFP_NOWARN));
		return NULL;
	}

	gfp_mask &= gfp_allowed_mask;
	alloc_mask = gfp_mask;
	if (!prepare_alloc_pages(gfp_mask, order, preferred_nid, nodemask, &ac, &alloc_mask, &alloc_flags))
		return NULL;

	finalise_ac(gfp_mask, &ac);

	/*
	 * Forbid the first pass from falling back to types that fragment
	 * memory until all local zones are considered.
	 */
	alloc_flags |= alloc_flags_nofragment(ac.preferred_zoneref->zone, gfp_mask);

	/* First allocation attempt */
	page = get_page_from_freelist(alloc_mask, order, alloc_flags, &ac);
	if (likely(page))
		goto out;

	/*
	 * Apply scoped allocation constraints. This is mainly about GFP_NOFS
	 * resp. GFP_NOIO which has to be inherited for all allocation requests
	 * from a particular context which has been marked by
	 * memalloc_no{fs,io}_{save,restore}.
	 */
	alloc_mask = current_gfp_context(gfp_mask);
	ac.spread_dirty_pages = false;

	/*
	 * Restore the original nodemask if it was potentially replaced with
	 * &cpuset_current_mems_allowed to optimize the fast-path attempt.
	 */
	if (unlikely(ac.nodemask != nodemask))
		ac.nodemask = nodemask;

	page = __alloc_pages_slowpath(alloc_mask, order, &ac);

out:
	if (memcg_kmem_enabled() && (gfp_mask & __GFP_ACCOUNT) && page &&
	    unlikely(__memcg_kmem_charge(page, gfp_mask, order) != 0)) {
		__free_pages(page, order);
		page = NULL;
	}

	trace_mm_page_alloc(page, order, alloc_mask, ac.migratetype);

	return page;
}
EXPORT_SYMBOL(__alloc_pages_nodemask);

/*
 * Common helper functions. Never use with __GFP_HIGHMEM because the returned
 * address cannot represent highmem pages. Use alloc_pages and then kmap if
 * you need to access high mem.
 */
unsigned long __get_free_pages(gfp_t gfp_mask, unsigned int order)
{
	struct page *page;

	page = alloc_pages(gfp_mask & ~__GFP_HIGHMEM, order);
	if (!page)
		return 0;
	return (unsigned long) page_address(page);
}
EXPORT_SYMBOL(__get_free_pages);

unsigned long get_zeroed_page(gfp_t gfp_mask)
{
	return __get_free_pages(gfp_mask | __GFP_ZERO, 0);
}
EXPORT_SYMBOL(get_zeroed_page);

static inline void free_the_page(struct page *page, unsigned int order)
{
	if (order == 0)		/* Via pcp? */
		free_unref_page(page);
	else
		__free_pages_ok(page, order);
}

void __free_pages(struct page *page, unsigned int order)
{
	if (put_page_testzero(page))
		free_the_page(page, order);
}
EXPORT_SYMBOL(__free_pages);

void free_pages(unsigned long addr, unsigned int order)
{
	if (addr != 0) {
		VM_BUG_ON(!virt_addr_valid((void *)addr));
		__free_pages(virt_to_page((void *)addr), order);
	}
}

EXPORT_SYMBOL(free_pages);

/*
 * Page Fragment:
 *  An arbitrary-length arbitrary-offset area of memory which resides
 *  within a 0 or higher order page.  Multiple fragments within that page
 *  are individually refcounted, in the page's reference counter.
 *
 * The page_frag functions below provide a simple allocation framework for
 * page fragments.  This is used by the network stack and network device
 * drivers to provide a backing region of memory for use as either an
 * sk_buff->head, or to be used in the "frags" portion of skb_shared_info.
 */
static struct page *__page_frag_cache_refill(struct page_frag_cache *nc,
					     gfp_t gfp_mask)
{
	struct page *page = NULL;
	gfp_t gfp = gfp_mask;

#if (PAGE_SIZE < PAGE_FRAG_CACHE_MAX_SIZE)
	gfp_mask |= __GFP_COMP | __GFP_NOWARN | __GFP_NORETRY |
		    __GFP_NOMEMALLOC;
	page = alloc_pages_node(NUMA_NO_NODE, gfp_mask,
				PAGE_FRAG_CACHE_MAX_ORDER);
	nc->size = page ? PAGE_FRAG_CACHE_MAX_SIZE : PAGE_SIZE;
#endif
	if (unlikely(!page))
		page = alloc_pages_node(NUMA_NO_NODE, gfp, 0);

	nc->va = page ? page_address(page) : NULL;

	return page;
}

void __page_frag_cache_drain(struct page *page, unsigned int count)
{
	VM_BUG_ON_PAGE(page_ref_count(page) == 0, page);

	if (page_ref_sub_and_test(page, count))
		free_the_page(page, compound_order(page));
}
EXPORT_SYMBOL(__page_frag_cache_drain);

void *page_frag_alloc(struct page_frag_cache *nc,
		      unsigned int fragsz, gfp_t gfp_mask)
{
	unsigned int size = PAGE_SIZE;
	struct page *page;
	int offset;

	if (unlikely(!nc->va)) {
refill:
		page = __page_frag_cache_refill(nc, gfp_mask);
		if (!page)
			return NULL;

#if (PAGE_SIZE < PAGE_FRAG_CACHE_MAX_SIZE)
		/* if size can vary use size else just use PAGE_SIZE */
		size = nc->size;
#endif
		/* Even if we own the page, we do not use atomic_set().
		 * This would break get_page_unless_zero() users.
		 */
		page_ref_add(page, PAGE_FRAG_CACHE_MAX_SIZE);

		/* reset page count bias and offset to start of new frag */
		nc->pfmemalloc = page_is_pfmemalloc(page);
		nc->pagecnt_bias = PAGE_FRAG_CACHE_MAX_SIZE + 1;
		nc->offset = size;
	}

	offset = nc->offset - fragsz;
	if (unlikely(offset < 0)) {
		page = virt_to_page(nc->va);

		if (!page_ref_sub_and_test(page, nc->pagecnt_bias))
			goto refill;

		if (unlikely(nc->pfmemalloc)) {
			free_the_page(page, compound_order(page));
			goto refill;
		}

#if (PAGE_SIZE < PAGE_FRAG_CACHE_MAX_SIZE)
		/* if size can vary use size else just use PAGE_SIZE */
		size = nc->size;
#endif
		/* OK, page count is 0, we can safely set it */
		set_page_count(page, PAGE_FRAG_CACHE_MAX_SIZE + 1);

		/* reset page count bias and offset to start of new frag */
		nc->pagecnt_bias = PAGE_FRAG_CACHE_MAX_SIZE + 1;
		offset = size - fragsz;
	}

	nc->pagecnt_bias--;
	nc->offset = offset;

	return nc->va + offset;
}
EXPORT_SYMBOL(page_frag_alloc);

/*
 * Frees a page fragment allocated out of either a compound or order 0 page.
 */
void page_frag_free(void *addr)
{
	struct page *page = virt_to_head_page(addr);

	if (unlikely(put_page_testzero(page)))
		free_the_page(page, compound_order(page));
}
EXPORT_SYMBOL(page_frag_free);

static void *make_alloc_exact(unsigned long addr, unsigned int order,
		size_t size)
{
	if (addr) {
		unsigned long alloc_end = addr + (PAGE_SIZE << order);
		unsigned long used = addr + PAGE_ALIGN(size);

		split_page(virt_to_page((void *)addr), order);
		while (used < alloc_end) {
			free_page(used);
			used += PAGE_SIZE;
		}
	}
	return (void *)addr;
}

/**
 * alloc_pages_exact - allocate an exact number physically-contiguous pages.
 * @size: the number of bytes to allocate
 * @gfp_mask: GFP flags for the allocation, must not contain __GFP_COMP
 *
 * This function is similar to alloc_pages(), except that it allocates the
 * minimum number of pages to satisfy the request.  alloc_pages() can only
 * allocate memory in power-of-two pages.
 *
 * This function is also limited by MAX_ORDER.
 *
 * Memory allocated by this function must be released by free_pages_exact().
 *
 * Return: pointer to the allocated area or %NULL in case of error.
 */
void *alloc_pages_exact(size_t size, gfp_t gfp_mask)
{
	unsigned int order = get_order(size);
	unsigned long addr;

	if (WARN_ON_ONCE(gfp_mask & __GFP_COMP))
		gfp_mask &= ~__GFP_COMP;

	addr = __get_free_pages(gfp_mask, order);
	return make_alloc_exact(addr, order, size);
}
EXPORT_SYMBOL(alloc_pages_exact);

/**
 * alloc_pages_exact_nid - allocate an exact number of physically-contiguous
 *			   pages on a node.
 * @nid: the preferred node ID where memory should be allocated
 * @size: the number of bytes to allocate
 * @gfp_mask: GFP flags for the allocation, must not contain __GFP_COMP
 *
 * Like alloc_pages_exact(), but try to allocate on node nid first before falling
 * back.
 *
 * Return: pointer to the allocated area or %NULL in case of error.
 */
void * __meminit alloc_pages_exact_nid(int nid, size_t size, gfp_t gfp_mask)
{
	unsigned int order = get_order(size);
	struct page *p;

	if (WARN_ON_ONCE(gfp_mask & __GFP_COMP))
		gfp_mask &= ~__GFP_COMP;

	p = alloc_pages_node(nid, gfp_mask, order);
	if (!p)
		return NULL;
	return make_alloc_exact((unsigned long)page_address(p), order, size);
}

/**
 * free_pages_exact - release memory allocated via alloc_pages_exact()
 * @virt: the value returned by alloc_pages_exact.
 * @size: size of allocation, same value as passed to alloc_pages_exact().
 *
 * Release the memory allocated by a previous call to alloc_pages_exact.
 */
void free_pages_exact(void *virt, size_t size)
{
	unsigned long addr = (unsigned long)virt;
	unsigned long end = addr + PAGE_ALIGN(size);

	while (addr < end) {
		free_page(addr);
		addr += PAGE_SIZE;
	}
}
EXPORT_SYMBOL(free_pages_exact);

/**
 * nr_free_zone_pages - count number of pages beyond high watermark
 * @offset: The zone index of the highest zone
 *
 * nr_free_zone_pages() counts the number of pages which are beyond the
 * high watermark within all zones at or below a given zone index.  For each
 * zone, the number of pages is calculated as:
 *
 *     nr_free_zone_pages = managed_pages - high_pages
 *
 * Return: number of pages beyond high watermark.
 */
static unsigned long nr_free_zone_pages(int offset)
{
	struct zoneref *z;
	struct zone *zone;

	/* Just pick one node, since fallback list is circular */
	unsigned long sum = 0;

	struct zonelist *zonelist = node_zonelist(numa_node_id(), GFP_KERNEL);

	for_each_zone_zonelist(zone, z, zonelist, offset) {
		unsigned long size = zone_managed_pages(zone);
		unsigned long high = high_wmark_pages(zone);
		if (size > high)
			sum += size - high;
	}

	return sum;
}

/**
 * nr_free_buffer_pages - count number of pages beyond high watermark
 *
 * nr_free_buffer_pages() counts the number of pages which are beyond the high
 * watermark within ZONE_DMA and ZONE_NORMAL.
 *
 * Return: number of pages beyond high watermark within ZONE_DMA and
 * ZONE_NORMAL.
 */
unsigned long nr_free_buffer_pages(void)
{
	return nr_free_zone_pages(gfp_zone(GFP_USER));
}
EXPORT_SYMBOL_GPL(nr_free_buffer_pages);

/**
 * nr_free_pagecache_pages - count number of pages beyond high watermark
 *
 * nr_free_pagecache_pages() counts the number of pages which are beyond the
 * high watermark within all zones.
 *
 * Return: number of pages beyond high watermark within all zones.
 */
unsigned long nr_free_pagecache_pages(void)
{
	return nr_free_zone_pages(gfp_zone(GFP_HIGHUSER_MOVABLE));
}

static inline void show_node(struct zone *zone)
{
	if (IS_ENABLED(CONFIG_NUMA))
		printk("Node %d ", zone_to_nid(zone));
}

long si_mem_available(void)
{
	long available;
	unsigned long pagecache;
	unsigned long wmark_low = 0;
	unsigned long pages[NR_LRU_LISTS];
	unsigned long reclaimable;
	struct zone *zone;
	int lru;

	for (lru = LRU_BASE; lru < NR_LRU_LISTS; lru++)
		pages[lru] = global_node_page_state(NR_LRU_BASE + lru);

	for_each_zone(zone)
		wmark_low += low_wmark_pages(zone);

	/*
	 * Estimate the amount of memory available for userspace allocations,
	 * without causing swapping.
	 */
	available = global_zone_page_state(NR_FREE_PAGES) - totalreserve_pages;

	/*
	 * Not all the page cache can be freed, otherwise the system will
	 * start swapping. Assume at least half of the page cache, or the
	 * low watermark worth of cache, needs to stay.
	 */
	pagecache = pages[LRU_ACTIVE_FILE] + pages[LRU_INACTIVE_FILE];
	pagecache -= min(pagecache / 2, wmark_low);
	available += pagecache;

	/*
	 * Part of the reclaimable slab and other kernel memory consists of
	 * items that are in use, and cannot be freed. Cap this estimate at the
	 * low watermark.
	 */
	reclaimable = global_node_page_state(NR_SLAB_RECLAIMABLE) +
			global_node_page_state(NR_KERNEL_MISC_RECLAIMABLE);
	available += reclaimable - min(reclaimable / 2, wmark_low);

	if (available < 0)
		available = 0;
	return available;
}
EXPORT_SYMBOL_GPL(si_mem_available);

void si_meminfo(struct sysinfo *val)
{
	val->totalram = totalram_pages();
	val->sharedram = global_node_page_state(NR_SHMEM);
	val->freeram = global_zone_page_state(NR_FREE_PAGES);
	val->bufferram = nr_blockdev_pages();
	val->totalhigh = totalhigh_pages();
	val->freehigh = nr_free_highpages();
	val->mem_unit = PAGE_SIZE;
}

EXPORT_SYMBOL(si_meminfo);

#ifdef CONFIG_NUMA
void si_meminfo_node(struct sysinfo *val, int nid)
{
	int zone_type;		/* needs to be signed */
	unsigned long managed_pages = 0;
	unsigned long managed_highpages = 0;
	unsigned long free_highpages = 0;
	pg_data_t *pgdat = NODE_DATA(nid);

	for (zone_type = 0; zone_type < MAX_NR_ZONES; zone_type++)
		managed_pages += zone_managed_pages(&pgdat->node_zones[zone_type]);
	val->totalram = managed_pages;
	val->sharedram = node_page_state(pgdat, NR_SHMEM);
	val->freeram = sum_zone_node_page_state(nid, NR_FREE_PAGES);
#ifdef CONFIG_HIGHMEM
	for (zone_type = 0; zone_type < MAX_NR_ZONES; zone_type++) {
		struct zone *zone = &pgdat->node_zones[zone_type];

		if (is_highmem(zone)) {
			managed_highpages += zone_managed_pages(zone);
			free_highpages += zone_page_state(zone, NR_FREE_PAGES);
		}
	}
	val->totalhigh = managed_highpages;
	val->freehigh = free_highpages;
#else
	val->totalhigh = managed_highpages;
	val->freehigh = free_highpages;
#endif
	val->mem_unit = PAGE_SIZE;
}
#endif

/*
 * Determine whether the node should be displayed or not, depending on whether
 * SHOW_MEM_FILTER_NODES was passed to show_free_areas().
 */
static bool show_mem_node_skip(unsigned int flags, int nid, nodemask_t *nodemask)
{
	if (!(flags & SHOW_MEM_FILTER_NODES))
		return false;

	/*
	 * no node mask - aka implicit memory numa policy. Do not bother with
	 * the synchronization - read_mems_allowed_begin - because we do not
	 * have to be precise here.
	 */
	if (!nodemask)
		nodemask = &cpuset_current_mems_allowed;

	return !node_isset(nid, *nodemask);
}

#define K(x) ((x) << (PAGE_SHIFT-10))

static void show_migration_types(unsigned char type)
{
	static const char types[MIGRATE_TYPES] = {
		[MIGRATE_UNMOVABLE]	= 'U',
		[MIGRATE_MOVABLE]	= 'M',
		[MIGRATE_RECLAIMABLE]	= 'E',
		[MIGRATE_HIGHATOMIC]	= 'H',
#ifdef CONFIG_CMA
		[MIGRATE_CMA]		= 'C',
#endif
#ifdef CONFIG_MEMORY_ISOLATION
		[MIGRATE_ISOLATE]	= 'I',
#endif
	};
	char tmp[MIGRATE_TYPES + 1];
	char *p = tmp;
	int i;

	for (i = 0; i < MIGRATE_TYPES; i++) {
		if (type & (1 << i))
			*p++ = types[i];
	}

	*p = '\0';
	printk(KERN_CONT "(%s) ", tmp);
}

/*
 * Show free area list (used inside shift_scroll-lock stuff)
 * We also calculate the percentage fragmentation. We do this by counting the
 * memory on each free list with the exception of the first item on the list.
 *
 * Bits in @filter:
 * SHOW_MEM_FILTER_NODES: suppress nodes that are not allowed by current's
 *   cpuset.
 */
void show_free_areas(unsigned int filter, nodemask_t *nodemask)
{
	unsigned long free_pcp = 0;
	int cpu;
	struct zone *zone;
	pg_data_t *pgdat;

	for_each_populated_zone(zone) {
		if (show_mem_node_skip(filter, zone_to_nid(zone), nodemask))
			continue;

		for_each_online_cpu(cpu)
			free_pcp += per_cpu_ptr(zone->pageset, cpu)->pcp.count;
	}

	printk("active_anon:%lu inactive_anon:%lu isolated_anon:%lu\n"
		" active_file:%lu inactive_file:%lu isolated_file:%lu\n"
		" unevictable:%lu dirty:%lu writeback:%lu unstable:%lu\n"
		" slab_reclaimable:%lu slab_unreclaimable:%lu\n"
		" mapped:%lu shmem:%lu pagetables:%lu bounce:%lu\n"
		" free:%lu free_pcp:%lu free_cma:%lu\n",
		global_node_page_state(NR_ACTIVE_ANON),
		global_node_page_state(NR_INACTIVE_ANON),
		global_node_page_state(NR_ISOLATED_ANON),
		global_node_page_state(NR_ACTIVE_FILE),
		global_node_page_state(NR_INACTIVE_FILE),
		global_node_page_state(NR_ISOLATED_FILE),
		global_node_page_state(NR_UNEVICTABLE),
		global_node_page_state(NR_FILE_DIRTY),
		global_node_page_state(NR_WRITEBACK),
		global_node_page_state(NR_UNSTABLE_NFS),
		global_node_page_state(NR_SLAB_RECLAIMABLE),
		global_node_page_state(NR_SLAB_UNRECLAIMABLE),
		global_node_page_state(NR_FILE_MAPPED),
		global_node_page_state(NR_SHMEM),
		global_zone_page_state(NR_PAGETABLE),
		global_zone_page_state(NR_BOUNCE),
		global_zone_page_state(NR_FREE_PAGES),
		free_pcp,
		global_zone_page_state(NR_FREE_CMA_PAGES));

	for_each_online_pgdat(pgdat) {
		if (show_mem_node_skip(filter, pgdat->node_id, nodemask))
			continue;

		printk("Node %d"
			" active_anon:%lukB"
			" inactive_anon:%lukB"
			" active_file:%lukB"
			" inactive_file:%lukB"
			" unevictable:%lukB"
			" isolated(anon):%lukB"
			" isolated(file):%lukB"
			" mapped:%lukB"
			" dirty:%lukB"
			" writeback:%lukB"
			" shmem:%lukB"
#ifdef CONFIG_TRANSPARENT_HUGEPAGE
			" shmem_thp: %lukB"
			" shmem_pmdmapped: %lukB"
			" anon_thp: %lukB"
#endif
			" writeback_tmp:%lukB"
			" unstable:%lukB"
			" all_unreclaimable? %s"
			"\n",
			pgdat->node_id,
			K(node_page_state(pgdat, NR_ACTIVE_ANON)),
			K(node_page_state(pgdat, NR_INACTIVE_ANON)),
			K(node_page_state(pgdat, NR_ACTIVE_FILE)),
			K(node_page_state(pgdat, NR_INACTIVE_FILE)),
			K(node_page_state(pgdat, NR_UNEVICTABLE)),
			K(node_page_state(pgdat, NR_ISOLATED_ANON)),
			K(node_page_state(pgdat, NR_ISOLATED_FILE)),
			K(node_page_state(pgdat, NR_FILE_MAPPED)),
			K(node_page_state(pgdat, NR_FILE_DIRTY)),
			K(node_page_state(pgdat, NR_WRITEBACK)),
			K(node_page_state(pgdat, NR_SHMEM)),
#ifdef CONFIG_TRANSPARENT_HUGEPAGE
			K(node_page_state(pgdat, NR_SHMEM_THPS) * HPAGE_PMD_NR),
			K(node_page_state(pgdat, NR_SHMEM_PMDMAPPED)
					* HPAGE_PMD_NR),
			K(node_page_state(pgdat, NR_ANON_THPS) * HPAGE_PMD_NR),
#endif
			K(node_page_state(pgdat, NR_WRITEBACK_TEMP)),
			K(node_page_state(pgdat, NR_UNSTABLE_NFS)),
			pgdat->kswapd_failures >= MAX_RECLAIM_RETRIES ?
				"yes" : "no");
	}

	for_each_populated_zone(zone) {
		int i;

		if (show_mem_node_skip(filter, zone_to_nid(zone), nodemask))
			continue;

		free_pcp = 0;
		for_each_online_cpu(cpu)
			free_pcp += per_cpu_ptr(zone->pageset, cpu)->pcp.count;

		show_node(zone);
		printk(KERN_CONT
			"%s"
			" free:%lukB"
			" min:%lukB"
			" low:%lukB"
			" high:%lukB"
			" active_anon:%lukB"
			" inactive_anon:%lukB"
			" active_file:%lukB"
			" inactive_file:%lukB"
			" unevictable:%lukB"
			" writepending:%lukB"
			" present:%lukB"
			" managed:%lukB"
			" mlocked:%lukB"
			" kernel_stack:%lukB"
#ifdef CONFIG_SHADOW_CALL_STACK
			" shadow_call_stack:%lukB"
#endif
			" pagetables:%lukB"
			" bounce:%lukB"
			" free_pcp:%lukB"
			" local_pcp:%ukB"
			" free_cma:%lukB"
			"\n",
			zone->name,
			K(zone_page_state(zone, NR_FREE_PAGES)),
			K(min_wmark_pages(zone)),
			K(low_wmark_pages(zone)),
			K(high_wmark_pages(zone)),
			K(zone_page_state(zone, NR_ZONE_ACTIVE_ANON)),
			K(zone_page_state(zone, NR_ZONE_INACTIVE_ANON)),
			K(zone_page_state(zone, NR_ZONE_ACTIVE_FILE)),
			K(zone_page_state(zone, NR_ZONE_INACTIVE_FILE)),
			K(zone_page_state(zone, NR_ZONE_UNEVICTABLE)),
			K(zone_page_state(zone, NR_ZONE_WRITE_PENDING)),
			K(zone->present_pages),
			K(zone_managed_pages(zone)),
			K(zone_page_state(zone, NR_MLOCK)),
			zone_page_state(zone, NR_KERNEL_STACK_KB),
#ifdef CONFIG_SHADOW_CALL_STACK
			zone_page_state(zone, NR_KERNEL_SCS_BYTES) / 1024,
#endif
			K(zone_page_state(zone, NR_PAGETABLE)),
			K(zone_page_state(zone, NR_BOUNCE)),
			K(free_pcp),
			K(this_cpu_read(zone->pageset->pcp.count)),
			K(zone_page_state(zone, NR_FREE_CMA_PAGES)));
		printk("lowmem_reserve[]:");
		for (i = 0; i < MAX_NR_ZONES; i++)
			printk(KERN_CONT " %ld", zone->lowmem_reserve[i]);
		printk(KERN_CONT "\n");
	}

	for_each_populated_zone(zone) {
		unsigned int order;
		unsigned long nr[MAX_ORDER], flags, total = 0;
		unsigned char types[MAX_ORDER];

		if (show_mem_node_skip(filter, zone_to_nid(zone), nodemask))
			continue;
		show_node(zone);
		printk(KERN_CONT "%s: ", zone->name);

		spin_lock_irqsave(&zone->lock, flags);
		for (order = 0; order < MAX_ORDER; order++) {
			struct free_area *area = &zone->free_area[order];
			int type;

			nr[order] = area->nr_free;
			total += nr[order] << order;

			types[order] = 0;
			for (type = 0; type < MIGRATE_TYPES; type++) {
				if (!free_area_empty(area, type))
					types[order] |= 1 << type;
			}
		}
		spin_unlock_irqrestore(&zone->lock, flags);
		for (order = 0; order < MAX_ORDER; order++) {
			printk(KERN_CONT "%lu*%lukB ",
			       nr[order], K(1UL) << order);
			if (nr[order])
				show_migration_types(types[order]);
		}
		printk(KERN_CONT "= %lukB\n", K(total));
	}

	hugetlb_show_meminfo();

	printk("%ld total pagecache pages\n", global_node_page_state(NR_FILE_PAGES));

	show_swap_cache_info();
}

static void zoneref_set_zone(struct zone *zone, struct zoneref *zoneref)
{
	zoneref->zone = zone;
	zoneref->zone_idx = zone_idx(zone);
}

/*
 * Builds allocation fallback zone lists.
 *
 * Add all populated zones of a node to the zonelist.
 */
static int build_zonerefs_node(pg_data_t *pgdat, struct zoneref *zonerefs)
{
	struct zone *zone;
	enum zone_type zone_type = MAX_NR_ZONES;
	int nr_zones = 0;

	do {
		zone_type--;
		zone = pgdat->node_zones + zone_type;
		if (managed_zone(zone)) {
			zoneref_set_zone(zone, &zonerefs[nr_zones++]);
			check_highest_zone(zone_type);
		}
	} while (zone_type);

	return nr_zones;
}

#ifdef CONFIG_NUMA

static int __parse_numa_zonelist_order(char *s)
{
	/*
	 * We used to support different zonlists modes but they turned
	 * out to be just not useful. Let's keep the warning in place
	 * if somebody still use the cmd line parameter so that we do
	 * not fail it silently
	 */
	if (!(*s == 'd' || *s == 'D' || *s == 'n' || *s == 'N')) {
		pr_warn("Ignoring unsupported numa_zonelist_order value:  %s\n", s);
		return -EINVAL;
	}
	return 0;
}

static __init int setup_numa_zonelist_order(char *s)
{
	if (!s)
		return 0;

	return __parse_numa_zonelist_order(s);
}
early_param("numa_zonelist_order", setup_numa_zonelist_order);

char numa_zonelist_order[] = "Node";

/*
 * sysctl handler for numa_zonelist_order
 */
int numa_zonelist_order_handler(struct ctl_table *table, int write,
		void __user *buffer, size_t *length,
		loff_t *ppos)
{
	char *str;
	int ret;

	if (!write)
		return proc_dostring(table, write, buffer, length, ppos);
	str = memdup_user_nul(buffer, 16);
	if (IS_ERR(str))
		return PTR_ERR(str);

	ret = __parse_numa_zonelist_order(str);
	kfree(str);
	return ret;
}


#define MAX_NODE_LOAD (nr_online_nodes)
static int node_load[MAX_NUMNODES];

/**
 * find_next_best_node - find the next node that should appear in a given node's fallback list
 * @node: node whose fallback list we're appending
 * @used_node_mask: nodemask_t of already used nodes
 *
 * We use a number of factors to determine which is the next node that should
 * appear on a given node's fallback list.  The node should not have appeared
 * already in @node's fallback list, and it should be the next closest node
 * according to the distance array (which contains arbitrary distance values
 * from each node to each node in the system), and should also prefer nodes
 * with no CPUs, since presumably they'll have very little allocation pressure
 * on them otherwise.
 *
 * Return: node id of the found node or %NUMA_NO_NODE if no node is found.
 */
static int find_next_best_node(int node, nodemask_t *used_node_mask)
{
	int n, val;
	int min_val = INT_MAX;
	int best_node = NUMA_NO_NODE;
	const struct cpumask *tmp = cpumask_of_node(0);

	/* Use the local node if we haven't already */
	if (!node_isset(node, *used_node_mask)) {
		node_set(node, *used_node_mask);
		return node;
	}

	for_each_node_state(n, N_MEMORY) {

		/* Don't want a node to appear more than once */
		if (node_isset(n, *used_node_mask))
			continue;

		/* Use the distance array to find the distance */
		val = node_distance(node, n);

		/* Penalize nodes under us ("prefer the next node") */
		val += (n < node);

		/* Give preference to headless and unused nodes */
		tmp = cpumask_of_node(n);
		if (!cpumask_empty(tmp))
			val += PENALTY_FOR_NODE_WITH_CPUS;

		/* Slight preference for less loaded node */
		val *= (MAX_NODE_LOAD*MAX_NUMNODES);
		val += node_load[n];

		if (val < min_val) {
			min_val = val;
			best_node = n;
		}
	}

	if (best_node >= 0)
		node_set(best_node, *used_node_mask);

	return best_node;
}


/*
 * Build zonelists ordered by node and zones within node.
 * This results in maximum locality--normal zone overflows into local
 * DMA zone, if any--but risks exhausting DMA zone.
 */
static void build_zonelists_in_node_order(pg_data_t *pgdat, int *node_order,
		unsigned nr_nodes)
{
	struct zoneref *zonerefs;
	int i;

	zonerefs = pgdat->node_zonelists[ZONELIST_FALLBACK]._zonerefs;

	for (i = 0; i < nr_nodes; i++) {
		int nr_zones;

		pg_data_t *node = NODE_DATA(node_order[i]);

		nr_zones = build_zonerefs_node(node, zonerefs);
		zonerefs += nr_zones;
	}
	zonerefs->zone = NULL;
	zonerefs->zone_idx = 0;
}

/*
 * Build gfp_thisnode zonelists
 */
static void build_thisnode_zonelists(pg_data_t *pgdat)
{
	struct zoneref *zonerefs;
	int nr_zones;

	zonerefs = pgdat->node_zonelists[ZONELIST_NOFALLBACK]._zonerefs;
	nr_zones = build_zonerefs_node(pgdat, zonerefs);
	zonerefs += nr_zones;
	zonerefs->zone = NULL;
	zonerefs->zone_idx = 0;
}

/*
 * Build zonelists ordered by zone and nodes within zones.
 * This results in conserving DMA zone[s] until all Normal memory is
 * exhausted, but results in overflowing to remote node while memory
 * may still exist in local DMA zone.
 */

static void build_zonelists(pg_data_t *pgdat)
{
	static int node_order[MAX_NUMNODES];
	int node, load, nr_nodes = 0;
	nodemask_t used_mask;
	int local_node, prev_node;

	/* NUMA-aware ordering of nodes */
	local_node = pgdat->node_id;
	load = nr_online_nodes;
	prev_node = local_node;
	nodes_clear(used_mask);

	memset(node_order, 0, sizeof(node_order));
	while ((node = find_next_best_node(local_node, &used_mask)) >= 0) {
		/*
		 * We don't want to pressure a particular node.
		 * So adding penalty to the first node in same
		 * distance group to make it round-robin.
		 */
		if (node_distance(local_node, node) !=
		    node_distance(local_node, prev_node))
			node_load[node] = load;

		node_order[nr_nodes++] = node;
		prev_node = node;
		load--;
	}

	build_zonelists_in_node_order(pgdat, node_order, nr_nodes);
	build_thisnode_zonelists(pgdat);
}

#ifdef CONFIG_HAVE_MEMORYLESS_NODES
/*
 * Return node id of node used for "local" allocations.
 * I.e., first node id of first zone in arg node's generic zonelist.
 * Used for initializing percpu 'numa_mem', which is used primarily
 * for kernel allocations, so use GFP_KERNEL flags to locate zonelist.
 */
int local_memory_node(int node)
{
	struct zoneref *z;

	z = first_zones_zonelist(node_zonelist(node, GFP_KERNEL),
				   gfp_zone(GFP_KERNEL),
				   NULL);
	return zone_to_nid(z->zone);
}
#endif

static void setup_min_unmapped_ratio(void);
static void setup_min_slab_ratio(void);
#else	/* CONFIG_NUMA */

static void build_zonelists(pg_data_t *pgdat)
{
	int node, local_node;
	struct zoneref *zonerefs;
	int nr_zones;

	local_node = pgdat->node_id;

	zonerefs = pgdat->node_zonelists[ZONELIST_FALLBACK]._zonerefs;
	nr_zones = build_zonerefs_node(pgdat, zonerefs);
	zonerefs += nr_zones;

	/*
	 * Now we build the zonelist so that it contains the zones
	 * of all the other nodes.
	 * We don't want to pressure a particular node, so when
	 * building the zones for node N, we make sure that the
	 * zones coming right after the local ones are those from
	 * node N+1 (modulo N)
	 */
	for (node = local_node + 1; node < MAX_NUMNODES; node++) {
		if (!node_online(node))
			continue;
		nr_zones = build_zonerefs_node(NODE_DATA(node), zonerefs);
		zonerefs += nr_zones;
	}
	for (node = 0; node < local_node; node++) {
		if (!node_online(node))
			continue;
		nr_zones = build_zonerefs_node(NODE_DATA(node), zonerefs);
		zonerefs += nr_zones;
	}

	zonerefs->zone = NULL;
	zonerefs->zone_idx = 0;
}

#endif	/* CONFIG_NUMA */

/*
 * Boot pageset table. One per cpu which is going to be used for all
 * zones and all nodes. The parameters will be set in such a way
 * that an item put on a list will immediately be handed over to
 * the buddy list. This is safe since pageset manipulation is done
 * with interrupts disabled.
 *
 * The boot_pagesets must be kept even after bootup is complete for
 * unused processors and/or zones. They do play a role for bootstrapping
 * hotplugged processors.
 *
 * zoneinfo_show() and maybe other functions do
 * not check if the processor is online before following the pageset pointer.
 * Other parts of the kernel may not check if the zone is available.
 */
static void setup_pageset(struct per_cpu_pageset *p, unsigned long batch);
static DEFINE_PER_CPU(struct per_cpu_pageset, boot_pageset);
static DEFINE_PER_CPU(struct per_cpu_nodestat, boot_nodestats);

static void __build_all_zonelists(void *data)
{
	int nid;
	int __maybe_unused cpu;
	pg_data_t *self = data;
	static DEFINE_SPINLOCK(lock);

	spin_lock(&lock);

#ifdef CONFIG_NUMA
	memset(node_load, 0, sizeof(node_load));
#endif

	/*
	 * This node is hotadded and no memory is yet present.   So just
	 * building zonelists is fine - no need to touch other nodes.
	 */
	if (self && !node_online(self->node_id)) {
		build_zonelists(self);
	} else {
		for_each_online_node(nid) {
			pg_data_t *pgdat = NODE_DATA(nid);

			build_zonelists(pgdat);
		}

#ifdef CONFIG_HAVE_MEMORYLESS_NODES
		/*
		 * We now know the "local memory node" for each node--
		 * i.e., the node of the first zone in the generic zonelist.
		 * Set up numa_mem percpu variable for on-line cpus.  During
		 * boot, only the boot cpu should be on-line;  we'll init the
		 * secondary cpus' numa_mem as they come on-line.  During
		 * node/memory hotplug, we'll fixup all on-line cpus.
		 */
		for_each_online_cpu(cpu)
			set_cpu_numa_mem(cpu, local_memory_node(cpu_to_node(cpu)));
#endif
	}

	spin_unlock(&lock);
}

static noinline void __init
build_all_zonelists_init(void)
{
	int cpu;

	__build_all_zonelists(NULL);

	/*
	 * Initialize the boot_pagesets that are going to be used
	 * for bootstrapping processors. The real pagesets for
	 * each zone will be allocated later when the per cpu
	 * allocator is available.
	 *
	 * boot_pagesets are used also for bootstrapping offline
	 * cpus if the system is already booted because the pagesets
	 * are needed to initialize allocators on a specific cpu too.
	 * F.e. the percpu allocator needs the page allocator which
	 * needs the percpu allocator in order to allocate its pagesets
	 * (a chicken-egg dilemma).
	 */
	for_each_possible_cpu(cpu)
		setup_pageset(&per_cpu(boot_pageset, cpu), 0);

	mminit_verify_zonelist();
	cpuset_init_current_mems_allowed();
}

/*
 * unless system_state == SYSTEM_BOOTING.
 *
 * __ref due to call of __init annotated helper build_all_zonelists_init
 * [protected by SYSTEM_BOOTING].
 */
void __ref build_all_zonelists(pg_data_t *pgdat)
{
	if (system_state == SYSTEM_BOOTING) {
		build_all_zonelists_init();
	} else {
		__build_all_zonelists(pgdat);
		/* cpuset refresh routine should be here */
	}
	vm_total_pages = nr_free_pagecache_pages();
	/*
	 * Disable grouping by mobility if the number of pages in the
	 * system is too low to allow the mechanism to work. It would be
	 * more accurate, but expensive to check per-zone. This check is
	 * made on memory-hotadd so a system can start with mobility
	 * disabled and enable it later
	 */
	if (vm_total_pages < (pageblock_nr_pages * MIGRATE_TYPES))
		page_group_by_mobility_disabled = 1;
	else
		page_group_by_mobility_disabled = 0;

	pr_info("Built %u zonelists, mobility grouping %s.  Total pages: %ld\n",
		nr_online_nodes,
		page_group_by_mobility_disabled ? "off" : "on",
		vm_total_pages);
#ifdef CONFIG_NUMA
	pr_info("Policy zone: %s\n", zone_names[policy_zone]);
#endif
}

/* If zone is ZONE_MOVABLE but memory is mirrored, it is an overlapped init */
static bool __meminit
overlap_memmap_init(unsigned long zone, unsigned long *pfn)
{
#ifdef CONFIG_HAVE_MEMBLOCK_NODE_MAP
	static struct memblock_region *r;

	if (mirrored_kernelcore && zone == ZONE_MOVABLE) {
		if (!r || *pfn >= memblock_region_memory_end_pfn(r)) {
			for_each_memblock(memory, r) {
				if (*pfn < memblock_region_memory_end_pfn(r))
					break;
			}
		}
		if (*pfn >= memblock_region_memory_base_pfn(r) &&
		    memblock_is_mirror(r)) {
			*pfn = memblock_region_memory_end_pfn(r);
			return true;
		}
	}
#endif
	return false;
}

/*
 * Initially all pages are reserved - free ones are freed
 * up by memblock_free_all() once the early boot process is
 * done. Non-atomic initialization, single-pass.
 */
void __meminit memmap_init_zone(unsigned long size, int nid, unsigned long zone,
		unsigned long start_pfn, enum meminit_context context,
		struct vmem_altmap *altmap)
{
	unsigned long pfn, end_pfn = start_pfn + size;
	struct page *page;

	if (highest_memmap_pfn < end_pfn - 1)
		highest_memmap_pfn = end_pfn - 1;

#ifdef CONFIG_ZONE_DEVICE
	/*
	 * Honor reservation requested by the driver for this ZONE_DEVICE
	 * memory. We limit the total number of pages to initialize to just
	 * those that might contain the memory mapping. We will defer the
	 * ZONE_DEVICE page initialization until after we have released
	 * the hotplug lock.
	 */
	if (zone == ZONE_DEVICE) {
		if (!altmap)
			return;

		if (start_pfn == altmap->base_pfn)
			start_pfn += altmap->reserve;
		end_pfn = altmap->base_pfn + vmem_altmap_offset(altmap);
	}
#endif

	for (pfn = start_pfn; pfn < end_pfn; pfn++) {
		/*
		 * There can be holes in boot-time mem_map[]s handed to this
		 * function.  They do not exist on hotplugged memory.
		 */
		if (context == MEMINIT_EARLY) {
			if (!early_pfn_valid(pfn))
				continue;
			if (!early_pfn_in_nid(pfn, nid))
				continue;
			if (overlap_memmap_init(zone, &pfn))
				continue;
			if (defer_init(nid, pfn, end_pfn))
				break;
		}

		page = pfn_to_page(pfn);
		__init_single_page(page, pfn, zone, nid);
		if (context == MEMINIT_HOTPLUG)
			__SetPageReserved(page);

		/*
		 * Mark the block movable so that blocks are reserved for
		 * movable at startup. This will force kernel allocations
		 * to reserve their blocks rather than leaking throughout
		 * the address space during boot when many long-lived
		 * kernel allocations are made.
		 *
		 * bitmap is created for zone's valid pfn range. but memmap
		 * can be created for invalid pages (for alignment)
		 * check here not to call set_pageblock_migratetype() against
		 * pfn out of zone.
		 */
		if (!(pfn & (pageblock_nr_pages - 1))) {
			set_pageblock_migratetype(page, MIGRATE_MOVABLE);
			cond_resched();
		}
	}
}

#ifdef CONFIG_ZONE_DEVICE
void __ref memmap_init_zone_device(struct zone *zone,
				   unsigned long start_pfn,
				   unsigned long size,
				   struct dev_pagemap *pgmap)
{
	unsigned long pfn, end_pfn = start_pfn + size;
	struct pglist_data *pgdat = zone->zone_pgdat;
	struct vmem_altmap *altmap = pgmap_altmap(pgmap);
	unsigned long zone_idx = zone_idx(zone);
	unsigned long start = jiffies;
	int nid = pgdat->node_id;

	if (WARN_ON_ONCE(!pgmap || zone_idx(zone) != ZONE_DEVICE))
		return;

	/*
	 * The call to memmap_init_zone should have already taken care
	 * of the pages reserved for the memmap, so we can just jump to
	 * the end of that region and start processing the device pages.
	 */
	if (altmap) {
		start_pfn = altmap->base_pfn + vmem_altmap_offset(altmap);
		size = end_pfn - start_pfn;
	}

	for (pfn = start_pfn; pfn < end_pfn; pfn++) {
		struct page *page = pfn_to_page(pfn);

		__init_single_page(page, pfn, zone_idx, nid);

		/*
		 * Mark page reserved as it will need to wait for onlining
		 * phase for it to be fully associated with a zone.
		 *
		 * We can use the non-atomic __set_bit operation for setting
		 * the flag as we are still initializing the pages.
		 */
		__SetPageReserved(page);

		/*
		 * ZONE_DEVICE pages union ->lru with a ->pgmap back pointer
		 * and zone_device_data.  It is a bug if a ZONE_DEVICE page is
		 * ever freed or placed on a driver-private list.
		 */
		page->pgmap = pgmap;
		page->zone_device_data = NULL;

		/*
		 * Mark the block movable so that blocks are reserved for
		 * movable at startup. This will force kernel allocations
		 * to reserve their blocks rather than leaking throughout
		 * the address space during boot when many long-lived
		 * kernel allocations are made.
		 *
		 * bitmap is created for zone's valid pfn range. but memmap
		 * can be created for invalid pages (for alignment)
		 * check here not to call set_pageblock_migratetype() against
		 * pfn out of zone.
		 *
		 * Please note that MEMINIT_HOTPLUG path doesn't clear memmap
		 * because this is done early in section_activate()
		 */
		if (!(pfn & (pageblock_nr_pages - 1))) {
			set_pageblock_migratetype(page, MIGRATE_MOVABLE);
			cond_resched();
		}
	}

	pr_info("%s initialised %lu pages in %ums\n", __func__,
		size, jiffies_to_msecs(jiffies - start));
}

#endif
static void __meminit zone_init_free_lists(struct zone *zone)
{
	unsigned int order, t;
	for_each_migratetype_order(order, t) {
		INIT_LIST_HEAD(&zone->free_area[order].free_list[t]);
		zone->free_area[order].nr_free = 0;
	}
}

void __meminit __weak memmap_init(unsigned long size, int nid,
				  unsigned long zone, unsigned long start_pfn)
{
	memmap_init_zone(size, nid, zone, start_pfn, MEMINIT_EARLY, NULL);
}

static int zone_batchsize(struct zone *zone)
{
#ifdef CONFIG_MMU
	int batch;

	/*
	 * The per-cpu-pages pools are set to around 1000th of the
	 * size of the zone.
	 */
	batch = zone_managed_pages(zone) / 1024;
	/* But no more than a meg. */
	if (batch * PAGE_SIZE > 1024 * 1024)
		batch = (1024 * 1024) / PAGE_SIZE;
	batch /= 4;		/* We effectively *= 4 below */
	if (batch < 1)
		batch = 1;

	/*
	 * Clamp the batch to a 2^n - 1 value. Having a power
	 * of 2 value was found to be more likely to have
	 * suboptimal cache aliasing properties in some cases.
	 *
	 * For example if 2 tasks are alternately allocating
	 * batches of pages, one task can end up with a lot
	 * of pages of one half of the possible page colors
	 * and the other with pages of the other colors.
	 */
	batch = rounddown_pow_of_two(batch + batch/2) - 1;

	return batch;

#else
	/* The deferral and batching of frees should be suppressed under NOMMU
	 * conditions.
	 *
	 * The problem is that NOMMU needs to be able to allocate large chunks
	 * of contiguous memory as there's no hardware page translation to
	 * assemble apparent contiguous memory from discontiguous pages.
	 *
	 * Queueing large contiguous runs of pages for batching, however,
	 * causes the pages to actually be freed in smaller chunks.  As there
	 * can be a significant delay between the individual batches being
	 * recycled, this leads to the once large chunks of space being
	 * fragmented and becoming unavailable for high-order allocations.
	 */
	return 0;
#endif
}

/*
 * pcp->high and pcp->batch values are related and dependent on one another:
 * ->batch must never be higher then ->high.
 * The following function updates them in a safe manner without read side
 * locking.
 *
 * Any new users of pcp->batch and pcp->high should ensure they can cope with
 * those fields changing asynchronously (acording the the above rule).
 *
 * mutex_is_locked(&pcp_batch_high_lock) required when calling this function
 * outside of boot time (or some other assurance that no concurrent updaters
 * exist).
 */
static void pageset_update(struct per_cpu_pages *pcp, unsigned long high,
		unsigned long batch)
{
       /* start with a fail safe value for batch */
	pcp->batch = 1;
	smp_wmb();

       /* Update high, then batch, in order */
	pcp->high = high;
	smp_wmb();

	pcp->batch = batch;
}

/* a companion to pageset_set_high() */
static void pageset_set_batch(struct per_cpu_pageset *p, unsigned long batch)
{
	pageset_update(&p->pcp, 6 * batch, max(1UL, 1 * batch));
}

static void pageset_init(struct per_cpu_pageset *p)
{
	struct per_cpu_pages *pcp;
	int migratetype;

	memset(p, 0, sizeof(*p));

	pcp = &p->pcp;
	for (migratetype = 0; migratetype < MIGRATE_PCPTYPES; migratetype++)
		INIT_LIST_HEAD(&pcp->lists[migratetype]);
}

static void setup_pageset(struct per_cpu_pageset *p, unsigned long batch)
{
	pageset_init(p);
	pageset_set_batch(p, batch);
}

/*
 * pageset_set_high() sets the high water mark for hot per_cpu_pagelist
 * to the value high for the pageset p.
 */
static void pageset_set_high(struct per_cpu_pageset *p,
				unsigned long high)
{
	unsigned long batch = max(1UL, high / 4);
	if ((high / 4) > (PAGE_SHIFT * 8))
		batch = PAGE_SHIFT * 8;

	pageset_update(&p->pcp, high, batch);
}

static void pageset_set_high_and_batch(struct zone *zone,
				       struct per_cpu_pageset *pcp)
{
	if (percpu_pagelist_fraction)
		pageset_set_high(pcp,
			(zone_managed_pages(zone) /
				percpu_pagelist_fraction));
	else
		pageset_set_batch(pcp, zone_batchsize(zone));
}

static void __meminit zone_pageset_init(struct zone *zone, int cpu)
{
	struct per_cpu_pageset *pcp = per_cpu_ptr(zone->pageset, cpu);

	pageset_init(pcp);
	pageset_set_high_and_batch(zone, pcp);
}

void __meminit setup_zone_pageset(struct zone *zone)
{
	int cpu;
	zone->pageset = alloc_percpu(struct per_cpu_pageset);
	for_each_possible_cpu(cpu)
		zone_pageset_init(zone, cpu);
}

/*
 * Allocate per cpu pagesets and initialize them.
 * Before this call only boot pagesets were available.
 */
void __init setup_per_cpu_pageset(void)
{
	struct pglist_data *pgdat;
	struct zone *zone;

	for_each_populated_zone(zone)
		setup_zone_pageset(zone);

	for_each_online_pgdat(pgdat)
		pgdat->per_cpu_nodestats =
			alloc_percpu(struct per_cpu_nodestat);
}

static __meminit void zone_pcp_init(struct zone *zone)
{
	/*
	 * per cpu subsystem is not up at this point. The following code
	 * relies on the ability of the linker to provide the
	 * offset of a (static) per cpu variable into the per cpu area.
	 */
	zone->pageset = &boot_pageset;

	if (populated_zone(zone))
		printk(KERN_DEBUG "  %s zone: %lu pages, LIFO batch:%u\n",
			zone->name, zone->present_pages,
					 zone_batchsize(zone));
}

void __meminit init_currently_empty_zone(struct zone *zone,
					unsigned long zone_start_pfn,
					unsigned long size)
{
	struct pglist_data *pgdat = zone->zone_pgdat;
	int zone_idx = zone_idx(zone) + 1;

	if (zone_idx > pgdat->nr_zones)
		pgdat->nr_zones = zone_idx;

	zone->zone_start_pfn = zone_start_pfn;

	mminit_dprintk(MMINIT_TRACE, "memmap_init",
			"Initialising map node %d zone %lu pfns %lu -> %lu\n",
			pgdat->node_id,
			(unsigned long)zone_idx(zone),
			zone_start_pfn, (zone_start_pfn + size));

	zone_init_free_lists(zone);
	zone->initialized = 1;
}

#ifdef CONFIG_HAVE_MEMBLOCK_NODE_MAP
#ifndef CONFIG_HAVE_ARCH_EARLY_PFN_TO_NID

/*
 * Required by SPARSEMEM. Given a PFN, return what node the PFN is on.
 */
int __meminit __early_pfn_to_nid(unsigned long pfn,
					struct mminit_pfnnid_cache *state)
{
	unsigned long start_pfn, end_pfn;
	int nid;

	if (state->last_start <= pfn && pfn < state->last_end)
		return state->last_nid;

	nid = memblock_search_pfn_nid(pfn, &start_pfn, &end_pfn);
	if (nid != NUMA_NO_NODE) {
		state->last_start = start_pfn;
		state->last_end = end_pfn;
		state->last_nid = nid;
	}

	return nid;
}
#endif /* CONFIG_HAVE_ARCH_EARLY_PFN_TO_NID */

/**
 * free_bootmem_with_active_regions - Call memblock_free_early_nid for each active range
 * @nid: The node to free memory on. If MAX_NUMNODES, all nodes are freed.
 * @max_low_pfn: The highest PFN that will be passed to memblock_free_early_nid
 *
 * If an architecture guarantees that all ranges registered contain no holes
 * and may be freed, this this function may be used instead of calling
 * memblock_free_early_nid() manually.
 */
void __init free_bootmem_with_active_regions(int nid, unsigned long max_low_pfn)
{
	unsigned long start_pfn, end_pfn;
	int i, this_nid;

	for_each_mem_pfn_range(i, nid, &start_pfn, &end_pfn, &this_nid) {
		start_pfn = min(start_pfn, max_low_pfn);
		end_pfn = min(end_pfn, max_low_pfn);

		if (start_pfn < end_pfn)
			memblock_free_early_nid(PFN_PHYS(start_pfn),
					(end_pfn - start_pfn) << PAGE_SHIFT,
					this_nid);
	}
}

/**
 * sparse_memory_present_with_active_regions - Call memory_present for each active range
 * @nid: The node to call memory_present for. If MAX_NUMNODES, all nodes will be used.
 *
 * If an architecture guarantees that all ranges registered contain no holes and may
 * be freed, this function may be used instead of calling memory_present() manually.
 */
void __init sparse_memory_present_with_active_regions(int nid)
{
	unsigned long start_pfn, end_pfn;
	int i, this_nid;

	for_each_mem_pfn_range(i, nid, &start_pfn, &end_pfn, &this_nid)
		memory_present(this_nid, start_pfn, end_pfn);
}

/**
 * get_pfn_range_for_nid - Return the start and end page frames for a node
 * @nid: The nid to return the range for. If MAX_NUMNODES, the min and max PFN are returned.
 * @start_pfn: Passed by reference. On return, it will have the node start_pfn.
 * @end_pfn: Passed by reference. On return, it will have the node end_pfn.
 *
 * It returns the start and end page frame of a node based on information
 * provided by memblock_set_node(). If called for a node
 * with no available memory, a warning is printed and the start and end
 * PFNs will be 0.
 */
void __init get_pfn_range_for_nid(unsigned int nid,
			unsigned long *start_pfn, unsigned long *end_pfn)
{
	unsigned long this_start_pfn, this_end_pfn;
	int i;

	*start_pfn = -1UL;
	*end_pfn = 0;

	for_each_mem_pfn_range(i, nid, &this_start_pfn, &this_end_pfn, NULL) {
		*start_pfn = min(*start_pfn, this_start_pfn);
		*end_pfn = max(*end_pfn, this_end_pfn);
	}

	if (*start_pfn == -1UL)
		*start_pfn = 0;
}

/*
 * This finds a zone that can be used for ZONE_MOVABLE pages. The
 * assumption is made that zones within a node are ordered in monotonic
 * increasing memory addresses so that the "highest" populated zone is used
 */
static void __init find_usable_zone_for_movable(void)
{
	int zone_index;
	for (zone_index = MAX_NR_ZONES - 1; zone_index >= 0; zone_index--) {
		if (zone_index == ZONE_MOVABLE)
			continue;

		if (arch_zone_highest_possible_pfn[zone_index] >
				arch_zone_lowest_possible_pfn[zone_index])
			break;
	}

	VM_BUG_ON(zone_index == -1);
	movable_zone = zone_index;
}

/*
 * The zone ranges provided by the architecture do not include ZONE_MOVABLE
 * because it is sized independent of architecture. Unlike the other zones,
 * the starting point for ZONE_MOVABLE is not fixed. It may be different
 * in each node depending on the size of each node and how evenly kernelcore
 * is distributed. This helper function adjusts the zone ranges
 * provided by the architecture for a given node by using the end of the
 * highest usable zone for ZONE_MOVABLE. This preserves the assumption that
 * zones within a node are in order of monotonic increases memory addresses
 */
static void __init adjust_zone_range_for_zone_movable(int nid,
					unsigned long zone_type,
					unsigned long node_start_pfn,
					unsigned long node_end_pfn,
					unsigned long *zone_start_pfn,
					unsigned long *zone_end_pfn)
{
	/* Only adjust if ZONE_MOVABLE is on this node */
	if (zone_movable_pfn[nid]) {
		/* Size ZONE_MOVABLE */
		if (zone_type == ZONE_MOVABLE) {
			*zone_start_pfn = zone_movable_pfn[nid];
			*zone_end_pfn = min(node_end_pfn,
				arch_zone_highest_possible_pfn[movable_zone]);

		/* Adjust for ZONE_MOVABLE starting within this range */
		} else if (!mirrored_kernelcore &&
			*zone_start_pfn < zone_movable_pfn[nid] &&
			*zone_end_pfn > zone_movable_pfn[nid]) {
			*zone_end_pfn = zone_movable_pfn[nid];

		/* Check if this whole range is within ZONE_MOVABLE */
		} else if (*zone_start_pfn >= zone_movable_pfn[nid])
			*zone_start_pfn = *zone_end_pfn;
	}
}

/*
 * Return the number of pages a zone spans in a node, including holes
 * present_pages = zone_spanned_pages_in_node() - zone_absent_pages_in_node()
 */
static unsigned long __init zone_spanned_pages_in_node(int nid,
					unsigned long zone_type,
					unsigned long node_start_pfn,
					unsigned long node_end_pfn,
					unsigned long *zone_start_pfn,
					unsigned long *zone_end_pfn,
					unsigned long *ignored)
{
	unsigned long zone_low = arch_zone_lowest_possible_pfn[zone_type];
	unsigned long zone_high = arch_zone_highest_possible_pfn[zone_type];
	/* When hotadd a new node from cpu_up(), the node should be empty */
	if (!node_start_pfn && !node_end_pfn)
		return 0;

	/* Get the start and end of the zone */
	*zone_start_pfn = clamp(node_start_pfn, zone_low, zone_high);
	*zone_end_pfn = clamp(node_end_pfn, zone_low, zone_high);
	adjust_zone_range_for_zone_movable(nid, zone_type,
				node_start_pfn, node_end_pfn,
				zone_start_pfn, zone_end_pfn);

	/* Check that this node has pages within the zone's required range */
	if (*zone_end_pfn < node_start_pfn || *zone_start_pfn > node_end_pfn)
		return 0;

	/* Move the zone boundaries inside the node if necessary */
	*zone_end_pfn = min(*zone_end_pfn, node_end_pfn);
	*zone_start_pfn = max(*zone_start_pfn, node_start_pfn);

	/* Return the spanned pages */
	return *zone_end_pfn - *zone_start_pfn;
}

/*
 * Return the number of holes in a range on a node. If nid is MAX_NUMNODES,
 * then all holes in the requested range will be accounted for.
 */
unsigned long __init __absent_pages_in_range(int nid,
				unsigned long range_start_pfn,
				unsigned long range_end_pfn)
{
	unsigned long nr_absent = range_end_pfn - range_start_pfn;
	unsigned long start_pfn, end_pfn;
	int i;

	for_each_mem_pfn_range(i, nid, &start_pfn, &end_pfn, NULL) {
		start_pfn = clamp(start_pfn, range_start_pfn, range_end_pfn);
		end_pfn = clamp(end_pfn, range_start_pfn, range_end_pfn);
		nr_absent -= end_pfn - start_pfn;
	}
	return nr_absent;
}

/**
 * absent_pages_in_range - Return number of page frames in holes within a range
 * @start_pfn: The start PFN to start searching for holes
 * @end_pfn: The end PFN to stop searching for holes
 *
 * Return: the number of pages frames in memory holes within a range.
 */
unsigned long __init absent_pages_in_range(unsigned long start_pfn,
							unsigned long end_pfn)
{
	return __absent_pages_in_range(MAX_NUMNODES, start_pfn, end_pfn);
}

/* Return the number of page frames in holes in a zone on a node */
static unsigned long __init zone_absent_pages_in_node(int nid,
					unsigned long zone_type,
					unsigned long node_start_pfn,
					unsigned long node_end_pfn,
					unsigned long *ignored)
{
	unsigned long zone_low = arch_zone_lowest_possible_pfn[zone_type];
	unsigned long zone_high = arch_zone_highest_possible_pfn[zone_type];
	unsigned long zone_start_pfn, zone_end_pfn;
	unsigned long nr_absent;

	/* When hotadd a new node from cpu_up(), the node should be empty */
	if (!node_start_pfn && !node_end_pfn)
		return 0;

	zone_start_pfn = clamp(node_start_pfn, zone_low, zone_high);
	zone_end_pfn = clamp(node_end_pfn, zone_low, zone_high);

	adjust_zone_range_for_zone_movable(nid, zone_type,
			node_start_pfn, node_end_pfn,
			&zone_start_pfn, &zone_end_pfn);
	nr_absent = __absent_pages_in_range(nid, zone_start_pfn, zone_end_pfn);

	/*
	 * ZONE_MOVABLE handling.
	 * Treat pages to be ZONE_MOVABLE in ZONE_NORMAL as absent pages
	 * and vice versa.
	 */
	if (mirrored_kernelcore && zone_movable_pfn[nid]) {
		unsigned long start_pfn, end_pfn;
		struct memblock_region *r;

		for_each_memblock(memory, r) {
			start_pfn = clamp(memblock_region_memory_base_pfn(r),
					  zone_start_pfn, zone_end_pfn);
			end_pfn = clamp(memblock_region_memory_end_pfn(r),
					zone_start_pfn, zone_end_pfn);

			if (zone_type == ZONE_MOVABLE &&
			    memblock_is_mirror(r))
				nr_absent += end_pfn - start_pfn;

			if (zone_type == ZONE_NORMAL &&
			    !memblock_is_mirror(r))
				nr_absent += end_pfn - start_pfn;
		}
	}

	return nr_absent;
}

#else /* CONFIG_HAVE_MEMBLOCK_NODE_MAP */
static inline unsigned long __init zone_spanned_pages_in_node(int nid,
					unsigned long zone_type,
					unsigned long node_start_pfn,
					unsigned long node_end_pfn,
					unsigned long *zone_start_pfn,
					unsigned long *zone_end_pfn,
					unsigned long *zones_size)
{
	unsigned int zone;

	*zone_start_pfn = node_start_pfn;
	for (zone = 0; zone < zone_type; zone++)
		*zone_start_pfn += zones_size[zone];

	*zone_end_pfn = *zone_start_pfn + zones_size[zone_type];

	return zones_size[zone_type];
}

static inline unsigned long __init zone_absent_pages_in_node(int nid,
						unsigned long zone_type,
						unsigned long node_start_pfn,
						unsigned long node_end_pfn,
						unsigned long *zholes_size)
{
	if (!zholes_size)
		return 0;

	return zholes_size[zone_type];
}

#endif /* CONFIG_HAVE_MEMBLOCK_NODE_MAP */

static void __init calculate_node_totalpages(struct pglist_data *pgdat,
						unsigned long node_start_pfn,
						unsigned long node_end_pfn,
						unsigned long *zones_size,
						unsigned long *zholes_size)
{
	unsigned long realtotalpages = 0, totalpages = 0;
	enum zone_type i;

	for (i = 0; i < MAX_NR_ZONES; i++) {
		struct zone *zone = pgdat->node_zones + i;
		unsigned long zone_start_pfn, zone_end_pfn;
		unsigned long size, real_size;

		size = zone_spanned_pages_in_node(pgdat->node_id, i,
						  node_start_pfn,
						  node_end_pfn,
						  &zone_start_pfn,
						  &zone_end_pfn,
						  zones_size);
		real_size = size - zone_absent_pages_in_node(pgdat->node_id, i,
						  node_start_pfn, node_end_pfn,
						  zholes_size);
		if (size)
			zone->zone_start_pfn = zone_start_pfn;
		else
			zone->zone_start_pfn = 0;
		zone->spanned_pages = size;
		zone->present_pages = real_size;

		totalpages += size;
		realtotalpages += real_size;
	}

	pgdat->node_spanned_pages = totalpages;
	pgdat->node_present_pages = realtotalpages;
	printk(KERN_DEBUG "On node %d totalpages: %lu\n", pgdat->node_id,
							realtotalpages);
}

#ifndef CONFIG_SPARSEMEM
/*
 * Calculate the size of the zone->blockflags rounded to an unsigned long
 * Start by making sure zonesize is a multiple of pageblock_order by rounding
 * up. Then use 1 NR_PAGEBLOCK_BITS worth of bits per pageblock, finally
 * round what is now in bits to nearest long in bits, then return it in
 * bytes.
 */
static unsigned long __init usemap_size(unsigned long zone_start_pfn, unsigned long zonesize)
{
	unsigned long usemapsize;

	zonesize += zone_start_pfn & (pageblock_nr_pages-1);
	usemapsize = roundup(zonesize, pageblock_nr_pages);
	usemapsize = usemapsize >> pageblock_order;
	usemapsize *= NR_PAGEBLOCK_BITS;
	usemapsize = roundup(usemapsize, 8 * sizeof(unsigned long));

	return usemapsize / 8;
}

static void __ref setup_usemap(struct pglist_data *pgdat,
				struct zone *zone,
				unsigned long zone_start_pfn,
				unsigned long zonesize)
{
	unsigned long usemapsize = usemap_size(zone_start_pfn, zonesize);
	zone->pageblock_flags = NULL;
	if (usemapsize) {
		zone->pageblock_flags =
			memblock_alloc_node(usemapsize, SMP_CACHE_BYTES,
					    pgdat->node_id);
		if (!zone->pageblock_flags)
			panic("Failed to allocate %ld bytes for zone %s pageblock flags on node %d\n",
			      usemapsize, zone->name, pgdat->node_id);
	}
}
#else
static inline void setup_usemap(struct pglist_data *pgdat, struct zone *zone,
				unsigned long zone_start_pfn, unsigned long zonesize) {}
#endif /* CONFIG_SPARSEMEM */

#ifdef CONFIG_HUGETLB_PAGE_SIZE_VARIABLE

/* Initialise the number of pages represented by NR_PAGEBLOCK_BITS */
void __init set_pageblock_order(void)
{
	unsigned int order;

	/* Check that pageblock_nr_pages has not already been setup */
	if (pageblock_order)
		return;

	if (HPAGE_SHIFT > PAGE_SHIFT)
		order = HUGETLB_PAGE_ORDER;
	else
		order = MAX_ORDER - 1;

	/*
	 * Assume the largest contiguous order of interest is a huge page.
	 * This value may be variable depending on boot parameters on IA64 and
	 * powerpc.
	 */
	pageblock_order = order;
}
#else /* CONFIG_HUGETLB_PAGE_SIZE_VARIABLE */

/*
 * When CONFIG_HUGETLB_PAGE_SIZE_VARIABLE is not set, set_pageblock_order()
 * is unused as pageblock_order is set at compile-time. See
 * include/linux/pageblock-flags.h for the values of pageblock_order based on
 * the kernel config
 */
void __init set_pageblock_order(void)
{
}

#endif /* CONFIG_HUGETLB_PAGE_SIZE_VARIABLE */

static unsigned long __init calc_memmap_size(unsigned long spanned_pages,
						unsigned long present_pages)
{
	unsigned long pages = spanned_pages;

	/*
	 * Provide a more accurate estimation if there are holes within
	 * the zone and SPARSEMEM is in use. If there are holes within the
	 * zone, each populated memory region may cost us one or two extra
	 * memmap pages due to alignment because memmap pages for each
	 * populated regions may not be naturally aligned on page boundary.
	 * So the (present_pages >> 4) heuristic is a tradeoff for that.
	 */
	if (spanned_pages > present_pages + (present_pages >> 4) &&
	    IS_ENABLED(CONFIG_SPARSEMEM))
		pages = present_pages;

	return PAGE_ALIGN(pages * sizeof(struct page)) >> PAGE_SHIFT;
}

#ifdef CONFIG_TRANSPARENT_HUGEPAGE
static void pgdat_init_split_queue(struct pglist_data *pgdat)
{
	struct deferred_split *ds_queue = &pgdat->deferred_split_queue;

	spin_lock_init(&ds_queue->split_queue_lock);
	INIT_LIST_HEAD(&ds_queue->split_queue);
	ds_queue->split_queue_len = 0;
}
#else
static void pgdat_init_split_queue(struct pglist_data *pgdat) {}
#endif

#ifdef CONFIG_COMPACTION
static void pgdat_init_kcompactd(struct pglist_data *pgdat)
{
	init_waitqueue_head(&pgdat->kcompactd_wait);
}
#else
static void pgdat_init_kcompactd(struct pglist_data *pgdat) {}
#endif

static void __meminit pgdat_init_internals(struct pglist_data *pgdat)
{
	pgdat_resize_init(pgdat);

	pgdat_init_split_queue(pgdat);
	pgdat_init_kcompactd(pgdat);

	init_waitqueue_head(&pgdat->kswapd_wait);
	init_waitqueue_head(&pgdat->pfmemalloc_wait);

	pgdat_page_ext_init(pgdat);
	spin_lock_init(&pgdat->lru_lock);
	lruvec_init(node_lruvec(pgdat));
}

static void __meminit zone_init_internals(struct zone *zone, enum zone_type idx, int nid,
							unsigned long remaining_pages)
{
	atomic_long_set(&zone->managed_pages, remaining_pages);
	zone_set_nid(zone, nid);
	zone->name = zone_names[idx];
	zone->zone_pgdat = NODE_DATA(nid);
	spin_lock_init(&zone->lock);
	zone_seqlock_init(zone);
	zone_pcp_init(zone);
}

/*
 * Set up the zone data structures
 * - init pgdat internals
 * - init all zones belonging to this node
 *
 * NOTE: this function is only called during memory hotplug
 */
#ifdef CONFIG_MEMORY_HOTPLUG
void __ref free_area_init_core_hotplug(int nid)
{
	enum zone_type z;
	pg_data_t *pgdat = NODE_DATA(nid);

	pgdat_init_internals(pgdat);
	for (z = 0; z < MAX_NR_ZONES; z++)
		zone_init_internals(&pgdat->node_zones[z], z, nid, 0);
}
#endif

/*
 * Set up the zone data structures:
 *   - mark all pages reserved
 *   - mark all memory queues empty
 *   - clear the memory bitmaps
 *
 * NOTE: pgdat should get zeroed by caller.
 * NOTE: this function is only called during early init.
 */
static void __init free_area_init_core(struct pglist_data *pgdat)
{
	enum zone_type j;
	int nid = pgdat->node_id;

	pgdat_init_internals(pgdat);
	pgdat->per_cpu_nodestats = &boot_nodestats;

	for (j = 0; j < MAX_NR_ZONES; j++) {
		struct zone *zone = pgdat->node_zones + j;
		unsigned long size, freesize, memmap_pages;
		unsigned long zone_start_pfn = zone->zone_start_pfn;

		size = zone->spanned_pages;
		freesize = zone->present_pages;

		/*
		 * Adjust freesize so that it accounts for how much memory
		 * is used by this zone for memmap. This affects the watermark
		 * and per-cpu initialisations
		 */
		memmap_pages = calc_memmap_size(size, freesize);
		if (!is_highmem_idx(j)) {
			if (freesize >= memmap_pages) {
				freesize -= memmap_pages;
				if (memmap_pages)
					printk(KERN_DEBUG
					       "  %s zone: %lu pages used for memmap\n",
					       zone_names[j], memmap_pages);
			} else
				pr_warn("  %s zone: %lu pages exceeds freesize %lu\n",
					zone_names[j], memmap_pages, freesize);
		}

		/* Account for reserved pages */
		if (j == 0 && freesize > dma_reserve) {
			freesize -= dma_reserve;
			printk(KERN_DEBUG "  %s zone: %lu pages reserved\n",
					zone_names[0], dma_reserve);
		}

		if (!is_highmem_idx(j))
			nr_kernel_pages += freesize;
		/* Charge for highmem memmap if there are enough kernel pages */
		else if (nr_kernel_pages > memmap_pages * 2)
			nr_kernel_pages -= memmap_pages;
		nr_all_pages += freesize;

		/*
		 * Set an approximate value for lowmem here, it will be adjusted
		 * when the bootmem allocator frees pages into the buddy system.
		 * And all highmem pages will be managed by the buddy system.
		 */
		zone_init_internals(zone, j, nid, freesize);

		if (!size)
			continue;

		set_pageblock_order();
		setup_usemap(pgdat, zone, zone_start_pfn, size);
		init_currently_empty_zone(zone, zone_start_pfn, size);
		memmap_init(size, nid, j, zone_start_pfn);
	}
}

#ifdef CONFIG_FLAT_NODE_MEM_MAP
static void __ref alloc_node_mem_map(struct pglist_data *pgdat)
{
	unsigned long __maybe_unused start = 0;
	unsigned long __maybe_unused offset = 0;

	/* Skip empty nodes */
	if (!pgdat->node_spanned_pages)
		return;

	start = pgdat->node_start_pfn & ~(MAX_ORDER_NR_PAGES - 1);
	offset = pgdat->node_start_pfn - start;
	/* ia64 gets its own node_mem_map, before this, without bootmem */
	if (!pgdat->node_mem_map) {
		unsigned long size, end;
		struct page *map;

		/*
		 * The zone's endpoints aren't required to be MAX_ORDER
		 * aligned but the node_mem_map endpoints must be in order
		 * for the buddy allocator to function correctly.
		 */
		end = pgdat_end_pfn(pgdat);
		end = ALIGN(end, MAX_ORDER_NR_PAGES);
		size =  (end - start) * sizeof(struct page);
		map = memblock_alloc_node(size, SMP_CACHE_BYTES,
					  pgdat->node_id);
		if (!map)
			panic("Failed to allocate %ld bytes for node %d memory map\n",
			      size, pgdat->node_id);
		pgdat->node_mem_map = map + offset;
	}
	pr_debug("%s: node %d, pgdat %08lx, node_mem_map %08lx\n",
				__func__, pgdat->node_id, (unsigned long)pgdat,
				(unsigned long)pgdat->node_mem_map);
#ifndef CONFIG_NEED_MULTIPLE_NODES
	/*
	 * With no DISCONTIG, the global mem_map is just set as node 0's
	 */
	if (pgdat == NODE_DATA(0)) {
		mem_map = NODE_DATA(0)->node_mem_map;
#if defined(CONFIG_HAVE_MEMBLOCK_NODE_MAP) || defined(CONFIG_FLATMEM)
		if (page_to_pfn(mem_map) != pgdat->node_start_pfn)
			mem_map -= offset;
#endif /* CONFIG_HAVE_MEMBLOCK_NODE_MAP */
	}
#endif
}
#else
static void __ref alloc_node_mem_map(struct pglist_data *pgdat) { }
#endif /* CONFIG_FLAT_NODE_MEM_MAP */

#ifdef CONFIG_DEFERRED_STRUCT_PAGE_INIT
static inline void pgdat_set_deferred_range(pg_data_t *pgdat)
{
	pgdat->first_deferred_pfn = ULONG_MAX;
}
#else
static inline void pgdat_set_deferred_range(pg_data_t *pgdat) {}
#endif

void __init free_area_init_node(int nid, unsigned long *zones_size,
				   unsigned long node_start_pfn,
				   unsigned long *zholes_size)
{
	pg_data_t *pgdat = NODE_DATA(nid);
	unsigned long start_pfn = 0;
	unsigned long end_pfn = 0;

	/* pg_data_t should be reset to zero when it's allocated */
	WARN_ON(pgdat->nr_zones || pgdat->kswapd_classzone_idx);

	pgdat->node_id = nid;
	pgdat->node_start_pfn = node_start_pfn;
	pgdat->per_cpu_nodestats = NULL;
#ifdef CONFIG_HAVE_MEMBLOCK_NODE_MAP
	get_pfn_range_for_nid(nid, &start_pfn, &end_pfn);
	pr_info("Initmem setup node %d [mem %#018Lx-%#018Lx]\n", nid,
		(u64)start_pfn << PAGE_SHIFT,
		end_pfn ? ((u64)end_pfn << PAGE_SHIFT) - 1 : 0);
#else
	start_pfn = node_start_pfn;
#endif
	calculate_node_totalpages(pgdat, start_pfn, end_pfn,
				  zones_size, zholes_size);

	alloc_node_mem_map(pgdat);
	pgdat_set_deferred_range(pgdat);

	free_area_init_core(pgdat);
}

#if !defined(CONFIG_FLAT_NODE_MEM_MAP)
/*
 * Zero all valid struct pages in range [spfn, epfn), return number of struct
 * pages zeroed
 */
static u64 zero_pfn_range(unsigned long spfn, unsigned long epfn)
{
	unsigned long pfn;
	u64 pgcnt = 0;

	for (pfn = spfn; pfn < epfn; pfn++) {
		if (!pfn_valid(ALIGN_DOWN(pfn, pageblock_nr_pages))) {
			pfn = ALIGN_DOWN(pfn, pageblock_nr_pages)
				+ pageblock_nr_pages - 1;
			continue;
		}
		mm_zero_struct_page(pfn_to_page(pfn));
		pgcnt++;
	}

	return pgcnt;
}

/*
 * Only struct pages that are backed by physical memory are zeroed and
 * initialized by going through __init_single_page(). But, there are some
 * struct pages which are reserved in memblock allocator and their fields
 * may be accessed (for example page_to_pfn() on some configuration accesses
 * flags). We must explicitly zero those struct pages.
 *
 * This function also addresses a similar issue where struct pages are left
 * uninitialized because the physical address range is not covered by
 * memblock.memory or memblock.reserved. That could happen when memblock
 * layout is manually configured via memmap=, or when the highest physical
 * address (max_pfn) does not end on a section boundary.
 */
void __init zero_resv_unavail(void)
{
	phys_addr_t start, end;
	u64 i, pgcnt;
	phys_addr_t next = 0;

	/*
	 * Loop through unavailable ranges not covered by memblock.memory.
	 */
	pgcnt = 0;
	for_each_mem_range(i, &memblock.memory, NULL,
			NUMA_NO_NODE, MEMBLOCK_NONE, &start, &end, NULL) {
		if (next < start)
			pgcnt += zero_pfn_range(PFN_DOWN(next), PFN_UP(start));
		next = end;
	}

	/*
	 * Early sections always have a fully populated memmap for the whole
	 * section - see pfn_valid(). If the last section has holes at the
	 * end and that section is marked "online", the memmap will be
	 * considered initialized. Make sure that memmap has a well defined
	 * state.
	 */
	pgcnt += zero_pfn_range(PFN_DOWN(next),
				round_up(max_pfn, PAGES_PER_SECTION));

	/*
	 * Struct pages that do not have backing memory. This could be because
	 * firmware is using some of this memory, or for some other reasons.
	 */
	if (pgcnt)
		pr_info("Zeroed struct page in unavailable ranges: %lld pages", pgcnt);
}
#endif /* !CONFIG_FLAT_NODE_MEM_MAP */

#ifdef CONFIG_HAVE_MEMBLOCK_NODE_MAP

#if MAX_NUMNODES > 1
/*
 * Figure out the number of possible node ids.
 */
void __init setup_nr_node_ids(void)
{
	unsigned int highest;

	highest = find_last_bit(node_possible_map.bits, MAX_NUMNODES);
	nr_node_ids = highest + 1;
}
#endif

/**
 * node_map_pfn_alignment - determine the maximum internode alignment
 *
 * This function should be called after node map is populated and sorted.
 * It calculates the maximum power of two alignment which can distinguish
 * all the nodes.
 *
 * For example, if all nodes are 1GiB and aligned to 1GiB, the return value
 * would indicate 1GiB alignment with (1 << (30 - PAGE_SHIFT)).  If the
 * nodes are shifted by 256MiB, 256MiB.  Note that if only the last node is
 * shifted, 1GiB is enough and this function will indicate so.
 *
 * This is used to test whether pfn -> nid mapping of the chosen memory
 * model has fine enough granularity to avoid incorrect mapping for the
 * populated node map.
 *
 * Return: the determined alignment in pfn's.  0 if there is no alignment
 * requirement (single node).
 */
unsigned long __init node_map_pfn_alignment(void)
{
	unsigned long accl_mask = 0, last_end = 0;
	unsigned long start, end, mask;
	int last_nid = NUMA_NO_NODE;
	int i, nid;

	for_each_mem_pfn_range(i, MAX_NUMNODES, &start, &end, &nid) {
		if (!start || last_nid < 0 || last_nid == nid) {
			last_nid = nid;
			last_end = end;
			continue;
		}

		/*
		 * Start with a mask granular enough to pin-point to the
		 * start pfn and tick off bits one-by-one until it becomes
		 * too coarse to separate the current node from the last.
		 */
		mask = ~((1 << __ffs(start)) - 1);
		while (mask && last_end <= (start & (mask << 1)))
			mask <<= 1;

		/* accumulate all internode masks */
		accl_mask |= mask;
	}

	/* convert mask to number of pages */
	return ~accl_mask + 1;
}

/* Find the lowest pfn for a node */
static unsigned long __init find_min_pfn_for_node(int nid)
{
	unsigned long min_pfn = ULONG_MAX;
	unsigned long start_pfn;
	int i;

	for_each_mem_pfn_range(i, nid, &start_pfn, NULL, NULL)
		min_pfn = min(min_pfn, start_pfn);

	if (min_pfn == ULONG_MAX) {
		pr_warn("Could not find start_pfn for node %d\n", nid);
		return 0;
	}

	return min_pfn;
}

/**
 * find_min_pfn_with_active_regions - Find the minimum PFN registered
 *
 * Return: the minimum PFN based on information provided via
 * memblock_set_node().
 */
unsigned long __init find_min_pfn_with_active_regions(void)
{
	return find_min_pfn_for_node(MAX_NUMNODES);
}

/*
 * early_calculate_totalpages()
 * Sum pages in active regions for movable zone.
 * Populate N_MEMORY for calculating usable_nodes.
 */
static unsigned long __init early_calculate_totalpages(void)
{
	unsigned long totalpages = 0;
	unsigned long start_pfn, end_pfn;
	int i, nid;

	for_each_mem_pfn_range(i, MAX_NUMNODES, &start_pfn, &end_pfn, &nid) {
		unsigned long pages = end_pfn - start_pfn;

		totalpages += pages;
		if (pages)
			node_set_state(nid, N_MEMORY);
	}
	return totalpages;
}

/*
 * Find the PFN the Movable zone begins in each node. Kernel memory
 * is spread evenly between nodes as long as the nodes have enough
 * memory. When they don't, some nodes will have more kernelcore than
 * others
 */
static void __init find_zone_movable_pfns_for_nodes(void)
{
	int i, nid;
	unsigned long usable_startpfn;
	unsigned long kernelcore_node, kernelcore_remaining;
	/* save the state before borrow the nodemask */
	nodemask_t saved_node_state = node_states[N_MEMORY];
	unsigned long totalpages = early_calculate_totalpages();
	int usable_nodes = nodes_weight(node_states[N_MEMORY]);
	struct memblock_region *r;

	/* Need to find movable_zone earlier when movable_node is specified. */
	find_usable_zone_for_movable();

	/*
	 * If movable_node is specified, ignore kernelcore and movablecore
	 * options.
	 */
	if (movable_node_is_enabled()) {
		for_each_memblock(memory, r) {
			if (!memblock_is_hotpluggable(r))
				continue;

			nid = r->nid;

			usable_startpfn = PFN_DOWN(r->base);
			zone_movable_pfn[nid] = zone_movable_pfn[nid] ?
				min(usable_startpfn, zone_movable_pfn[nid]) :
				usable_startpfn;
		}

		goto out2;
	}

	/*
	 * If kernelcore=mirror is specified, ignore movablecore option
	 */
	if (mirrored_kernelcore) {
		bool mem_below_4gb_not_mirrored = false;

		for_each_memblock(memory, r) {
			if (memblock_is_mirror(r))
				continue;

			nid = r->nid;

			usable_startpfn = memblock_region_memory_base_pfn(r);

			if (usable_startpfn < 0x100000) {
				mem_below_4gb_not_mirrored = true;
				continue;
			}

			zone_movable_pfn[nid] = zone_movable_pfn[nid] ?
				min(usable_startpfn, zone_movable_pfn[nid]) :
				usable_startpfn;
		}

		if (mem_below_4gb_not_mirrored)
			pr_warn("This configuration results in unmirrored kernel memory.");

		goto out2;
	}

	/*
	 * If kernelcore=nn% or movablecore=nn% was specified, calculate the
	 * amount of necessary memory.
	 */
	if (required_kernelcore_percent)
		required_kernelcore = (totalpages * 100 * required_kernelcore_percent) /
				       10000UL;
	if (required_movablecore_percent)
		required_movablecore = (totalpages * 100 * required_movablecore_percent) /
					10000UL;

	/*
	 * If movablecore= was specified, calculate what size of
	 * kernelcore that corresponds so that memory usable for
	 * any allocation type is evenly spread. If both kernelcore
	 * and movablecore are specified, then the value of kernelcore
	 * will be used for required_kernelcore if it's greater than
	 * what movablecore would have allowed.
	 */
	if (required_movablecore) {
		unsigned long corepages;

		/*
		 * Round-up so that ZONE_MOVABLE is at least as large as what
		 * was requested by the user
		 */
		required_movablecore =
			roundup(required_movablecore, MAX_ORDER_NR_PAGES);
		required_movablecore = min(totalpages, required_movablecore);
		corepages = totalpages - required_movablecore;

		required_kernelcore = max(required_kernelcore, corepages);
	}

	/*
	 * If kernelcore was not specified or kernelcore size is larger
	 * than totalpages, there is no ZONE_MOVABLE.
	 */
	if (!required_kernelcore || required_kernelcore >= totalpages)
		goto out;

	/* usable_startpfn is the lowest possible pfn ZONE_MOVABLE can be at */
	usable_startpfn = arch_zone_lowest_possible_pfn[movable_zone];

restart:
	/* Spread kernelcore memory as evenly as possible throughout nodes */
	kernelcore_node = required_kernelcore / usable_nodes;
	for_each_node_state(nid, N_MEMORY) {
		unsigned long start_pfn, end_pfn;

		/*
		 * Recalculate kernelcore_node if the division per node
		 * now exceeds what is necessary to satisfy the requested
		 * amount of memory for the kernel
		 */
		if (required_kernelcore < kernelcore_node)
			kernelcore_node = required_kernelcore / usable_nodes;

		/*
		 * As the map is walked, we track how much memory is usable
		 * by the kernel using kernelcore_remaining. When it is
		 * 0, the rest of the node is usable by ZONE_MOVABLE
		 */
		kernelcore_remaining = kernelcore_node;

		/* Go through each range of PFNs within this node */
		for_each_mem_pfn_range(i, nid, &start_pfn, &end_pfn, NULL) {
			unsigned long size_pages;

			start_pfn = max(start_pfn, zone_movable_pfn[nid]);
			if (start_pfn >= end_pfn)
				continue;

			/* Account for what is only usable for kernelcore */
			if (start_pfn < usable_startpfn) {
				unsigned long kernel_pages;
				kernel_pages = min(end_pfn, usable_startpfn)
								- start_pfn;

				kernelcore_remaining -= min(kernel_pages,
							kernelcore_remaining);
				required_kernelcore -= min(kernel_pages,
							required_kernelcore);

				/* Continue if range is now fully accounted */
				if (end_pfn <= usable_startpfn) {

					/*
					 * Push zone_movable_pfn to the end so
					 * that if we have to rebalance
					 * kernelcore across nodes, we will
					 * not double account here
					 */
					zone_movable_pfn[nid] = end_pfn;
					continue;
				}
				start_pfn = usable_startpfn;
			}

			/*
			 * The usable PFN range for ZONE_MOVABLE is from
			 * start_pfn->end_pfn. Calculate size_pages as the
			 * number of pages used as kernelcore
			 */
			size_pages = end_pfn - start_pfn;
			if (size_pages > kernelcore_remaining)
				size_pages = kernelcore_remaining;
			zone_movable_pfn[nid] = start_pfn + size_pages;

			/*
			 * Some kernelcore has been met, update counts and
			 * break if the kernelcore for this node has been
			 * satisfied
			 */
			required_kernelcore -= min(required_kernelcore,
								size_pages);
			kernelcore_remaining -= size_pages;
			if (!kernelcore_remaining)
				break;
		}
	}

	/*
	 * If there is still required_kernelcore, we do another pass with one
	 * less node in the count. This will push zone_movable_pfn[nid] further
	 * along on the nodes that still have memory until kernelcore is
	 * satisfied
	 */
	usable_nodes--;
	if (usable_nodes && required_kernelcore > usable_nodes)
		goto restart;

out2:
	/* Align start of ZONE_MOVABLE on all nids to MAX_ORDER_NR_PAGES */
	for (nid = 0; nid < MAX_NUMNODES; nid++)
		zone_movable_pfn[nid] =
			roundup(zone_movable_pfn[nid], MAX_ORDER_NR_PAGES);

out:
	/* restore the node_state */
	node_states[N_MEMORY] = saved_node_state;
}

/* Any regular or high memory on that node ? */
static void check_for_memory(pg_data_t *pgdat, int nid)
{
	enum zone_type zone_type;

	for (zone_type = 0; zone_type <= ZONE_MOVABLE - 1; zone_type++) {
		struct zone *zone = &pgdat->node_zones[zone_type];
		if (populated_zone(zone)) {
			if (IS_ENABLED(CONFIG_HIGHMEM))
				node_set_state(nid, N_HIGH_MEMORY);
			if (zone_type <= ZONE_NORMAL)
				node_set_state(nid, N_NORMAL_MEMORY);
			break;
		}
	}
}

/**
 * free_area_init_nodes - Initialise all pg_data_t and zone data
 * @max_zone_pfn: an array of max PFNs for each zone
 *
 * This will call free_area_init_node() for each active node in the system.
 * Using the page ranges provided by memblock_set_node(), the size of each
 * zone in each node and their holes is calculated. If the maximum PFN
 * between two adjacent zones match, it is assumed that the zone is empty.
 * For example, if arch_max_dma_pfn == arch_max_dma32_pfn, it is assumed
 * that arch_max_dma32_pfn has no pages. It is also assumed that a zone
 * starts where the previous one ended. For example, ZONE_DMA32 starts
 * at arch_max_dma_pfn.
 */
void __init free_area_init_nodes(unsigned long *max_zone_pfn)
{
	unsigned long start_pfn, end_pfn;
	int i, nid;

	/* Record where the zone boundaries are */
	memset(arch_zone_lowest_possible_pfn, 0,
				sizeof(arch_zone_lowest_possible_pfn));
	memset(arch_zone_highest_possible_pfn, 0,
				sizeof(arch_zone_highest_possible_pfn));

	start_pfn = find_min_pfn_with_active_regions();

	for (i = 0; i < MAX_NR_ZONES; i++) {
		if (i == ZONE_MOVABLE)
			continue;

		end_pfn = max(max_zone_pfn[i], start_pfn);
		arch_zone_lowest_possible_pfn[i] = start_pfn;
		arch_zone_highest_possible_pfn[i] = end_pfn;

		start_pfn = end_pfn;
	}

	/* Find the PFNs that ZONE_MOVABLE begins at in each node */
	memset(zone_movable_pfn, 0, sizeof(zone_movable_pfn));
	find_zone_movable_pfns_for_nodes();

	/* Print out the zone ranges */
	pr_info("Zone ranges:\n");
	for (i = 0; i < MAX_NR_ZONES; i++) {
		if (i == ZONE_MOVABLE)
			continue;
		pr_info("  %-8s ", zone_names[i]);
		if (arch_zone_lowest_possible_pfn[i] ==
				arch_zone_highest_possible_pfn[i])
			pr_cont("empty\n");
		else
			pr_cont("[mem %#018Lx-%#018Lx]\n",
				(u64)arch_zone_lowest_possible_pfn[i]
					<< PAGE_SHIFT,
				((u64)arch_zone_highest_possible_pfn[i]
					<< PAGE_SHIFT) - 1);
	}

	/* Print out the PFNs ZONE_MOVABLE begins at in each node */
	pr_info("Movable zone start for each node\n");
	for (i = 0; i < MAX_NUMNODES; i++) {
		if (zone_movable_pfn[i])
			pr_info("  Node %d: %#018Lx\n", i,
			       (u64)zone_movable_pfn[i] << PAGE_SHIFT);
	}

	/*
	 * Print out the early node map, and initialize the
	 * subsection-map relative to active online memory ranges to
	 * enable future "sub-section" extensions of the memory map.
	 */
	pr_info("Early memory node ranges\n");
	for_each_mem_pfn_range(i, MAX_NUMNODES, &start_pfn, &end_pfn, &nid) {
		pr_info("  node %3d: [mem %#018Lx-%#018Lx]\n", nid,
			(u64)start_pfn << PAGE_SHIFT,
			((u64)end_pfn << PAGE_SHIFT) - 1);
		subsection_map_init(start_pfn, end_pfn - start_pfn);
	}

	/* Initialise every node */
	mminit_verify_pageflags_layout();
	setup_nr_node_ids();
	zero_resv_unavail();
	for_each_online_node(nid) {
		pg_data_t *pgdat = NODE_DATA(nid);
		free_area_init_node(nid, NULL,
				find_min_pfn_for_node(nid), NULL);

		/* Any memory on that node */
		if (pgdat->node_present_pages)
			node_set_state(nid, N_MEMORY);
		check_for_memory(pgdat, nid);
	}
}

static int __init cmdline_parse_core(char *p, unsigned long *core,
				     unsigned long *percent)
{
	unsigned long long coremem;
	char *endptr;

	if (!p)
		return -EINVAL;

	/* Value may be a percentage of total memory, otherwise bytes */
	coremem = simple_strtoull(p, &endptr, 0);
	if (*endptr == '%') {
		/* Paranoid check for percent values greater than 100 */
		WARN_ON(coremem > 100);

		*percent = coremem;
	} else {
		coremem = memparse(p, &p);
		/* Paranoid check that UL is enough for the coremem value */
		WARN_ON((coremem >> PAGE_SHIFT) > ULONG_MAX);

		*core = coremem >> PAGE_SHIFT;
		*percent = 0UL;
	}
	return 0;
}

/*
 * kernelcore=size sets the amount of memory for use for allocations that
 * cannot be reclaimed or migrated.
 */
static int __init cmdline_parse_kernelcore(char *p)
{
	/* parse kernelcore=mirror */
	if (parse_option_str(p, "mirror")) {
		mirrored_kernelcore = true;
		return 0;
	}

	return cmdline_parse_core(p, &required_kernelcore,
				  &required_kernelcore_percent);
}

/*
 * movablecore=size sets the amount of memory for use for allocations that
 * can be reclaimed or migrated.
 */
static int __init cmdline_parse_movablecore(char *p)
{
	return cmdline_parse_core(p, &required_movablecore,
				  &required_movablecore_percent);
}

early_param("kernelcore", cmdline_parse_kernelcore);
early_param("movablecore", cmdline_parse_movablecore);

#endif /* CONFIG_HAVE_MEMBLOCK_NODE_MAP */

void adjust_managed_page_count(struct page *page, long count)
{
	atomic_long_add(count, &page_zone(page)->managed_pages);
	totalram_pages_add(count);
#ifdef CONFIG_HIGHMEM
	if (PageHighMem(page))
		totalhigh_pages_add(count);
#endif
}
EXPORT_SYMBOL(adjust_managed_page_count);

unsigned long free_reserved_area(void *start, void *end, int poison, const char *s)
{
	void *pos;
	unsigned long pages = 0;

	start = (void *)PAGE_ALIGN((unsigned long)start);
	end = (void *)((unsigned long)end & PAGE_MASK);
	for (pos = start; pos < end; pos += PAGE_SIZE, pages++) {
		struct page *page = virt_to_page(pos);
		void *direct_map_addr;

		/*
		 * 'direct_map_addr' might be different from 'pos'
		 * because some architectures' virt_to_page()
		 * work with aliases.  Getting the direct map
		 * address ensures that we get a _writeable_
		 * alias for the memset().
		 */
		direct_map_addr = page_address(page);
		if ((unsigned int)poison <= 0xFF)
			memset(direct_map_addr, poison, PAGE_SIZE);

		free_reserved_page(page);
	}

	if (pages && s)
		pr_info("Freeing %s memory: %ldK\n",
			s, pages << (PAGE_SHIFT - 10));

#ifdef CONFIG_HAVE_MEMBLOCK
		memblock_dbg("memblock_free: [%#016llx-%#016llx] %pS\n",
			__pa(start), __pa(end), (void *)_RET_IP_);
#endif

	return pages;
}
EXPORT_SYMBOL_GPL(free_reserved_area);

#ifdef	CONFIG_HIGHMEM
void free_highmem_page(struct page *page)
{
	__free_reserved_page(page);
	totalram_pages_inc();
	atomic_long_inc(&page_zone(page)->managed_pages);
	totalhigh_pages_inc();
}
#endif


void __init mem_init_print_info(const char *str)
{
	unsigned long physpages, codesize, datasize, rosize, bss_size;
	unsigned long init_code_size, init_data_size;

	physpages = get_num_physpages();
	codesize = _etext - _stext;
	datasize = _edata - _sdata;
	rosize = __end_rodata - __start_rodata;
	bss_size = __bss_stop - __bss_start;
	init_data_size = __init_end - __init_begin;
	init_code_size = _einittext - _sinittext;

	/*
	 * Detect special cases and adjust section sizes accordingly:
	 * 1) .init.* may be embedded into .data sections
	 * 2) .init.text.* may be out of [__init_begin, __init_end],
	 *    please refer to arch/tile/kernel/vmlinux.lds.S.
	 * 3) .rodata.* may be embedded into .text or .data sections.
	 */
#define adj_init_size(start, end, size, pos, adj) \
	do { \
		if (start <= pos && pos < end && size > adj) \
			size -= adj; \
	} while (0)

	adj_init_size(__init_begin, __init_end, init_data_size,
		     _sinittext, init_code_size);
	adj_init_size(_stext, _etext, codesize, _sinittext, init_code_size);
	adj_init_size(_sdata, _edata, datasize, __init_begin, init_data_size);
	adj_init_size(_stext, _etext, codesize, __start_rodata, rosize);
	adj_init_size(_sdata, _edata, datasize, __start_rodata, rosize);

#undef	adj_init_size

	pr_info("Memory: %luK/%luK available (%luK kernel code, %luK rwdata, %luK rodata, %luK init, %luK bss, %luK reserved, %luK cma-reserved"
#ifdef	CONFIG_HIGHMEM
		", %luK highmem"
#endif
		"%s%s)\n",
		nr_free_pages() << (PAGE_SHIFT - 10),
		physpages << (PAGE_SHIFT - 10),
		codesize >> 10, datasize >> 10, rosize >> 10,
		(init_data_size + init_code_size) >> 10, bss_size >> 10,
		(physpages - totalram_pages() - totalcma_pages) << (PAGE_SHIFT - 10),
		totalcma_pages << (PAGE_SHIFT - 10),
#ifdef	CONFIG_HIGHMEM
		totalhigh_pages() << (PAGE_SHIFT - 10),
#endif
		str ? ", " : "", str ? str : "");
}

/**
 * set_dma_reserve - set the specified number of pages reserved in the first zone
 * @new_dma_reserve: The number of pages to mark reserved
 *
 * The per-cpu batchsize and zone watermarks are determined by managed_pages.
 * In the DMA zone, a significant percentage may be consumed by kernel image
 * and other unfreeable allocations which can skew the watermarks badly. This
 * function may optionally be used to account for unfreeable pages in the
 * first zone (e.g., ZONE_DMA). The effect will be lower watermarks and
 * smaller per-cpu batchsize.
 */
void __init set_dma_reserve(unsigned long new_dma_reserve)
{
	dma_reserve = new_dma_reserve;
}

void __init free_area_init(unsigned long *zones_size)
{
	zero_resv_unavail();
	free_area_init_node(0, zones_size,
			__pa(PAGE_OFFSET) >> PAGE_SHIFT, NULL);
}

static int page_alloc_cpu_dead(unsigned int cpu)
{

	lru_add_drain_cpu(cpu);
	drain_pages(cpu);

	/*
	 * Spill the event counters of the dead processor
	 * into the current processors event counters.
	 * This artificially elevates the count of the current
	 * processor.
	 */
	vm_events_fold_cpu(cpu);

	/*
	 * Zero the differential counters of the dead processor
	 * so that the vm statistics are consistent.
	 *
	 * This is only okay since the processor is dead and cannot
	 * race with what we are doing.
	 */
	cpu_vm_stats_fold(cpu);
	return 0;
}

#ifdef CONFIG_NUMA
int hashdist = HASHDIST_DEFAULT;

static int __init set_hashdist(char *str)
{
	if (!str)
		return 0;
	hashdist = simple_strtoul(str, &str, 0);
	return 1;
}
__setup("hashdist=", set_hashdist);
#endif

void __init page_alloc_init(void)
{
	int ret;

#ifdef CONFIG_NUMA
	if (num_node_state(N_MEMORY) == 1)
		hashdist = 0;
#endif

	ret = cpuhp_setup_state_nocalls(CPUHP_PAGE_ALLOC_DEAD,
					"mm/page_alloc:dead", NULL,
					page_alloc_cpu_dead);
	WARN_ON(ret < 0);
}

/*
 * calculate_totalreserve_pages - called when sysctl_lowmem_reserve_ratio
 *	or min_free_kbytes changes.
 */
static void calculate_totalreserve_pages(void)
{
	struct pglist_data *pgdat;
	unsigned long reserve_pages = 0;
	enum zone_type i, j;

	for_each_online_pgdat(pgdat) {

		pgdat->totalreserve_pages = 0;

		for (i = 0; i < MAX_NR_ZONES; i++) {
			struct zone *zone = pgdat->node_zones + i;
			long max = 0;
			unsigned long managed_pages = zone_managed_pages(zone);

			/* Find valid and maximum lowmem_reserve in the zone */
			for (j = i; j < MAX_NR_ZONES; j++) {
				if (zone->lowmem_reserve[j] > max)
					max = zone->lowmem_reserve[j];
			}

			/* we treat the high watermark as reserved pages. */
			max += high_wmark_pages(zone);

			if (max > managed_pages)
				max = managed_pages;

			pgdat->totalreserve_pages += max;

			reserve_pages += max;
		}
	}
	totalreserve_pages = reserve_pages;
}

/*
 * setup_per_zone_lowmem_reserve - called whenever
 *	sysctl_lowmem_reserve_ratio changes.  Ensures that each zone
 *	has a correct pages reserved value, so an adequate number of
 *	pages are left in the zone after a successful __alloc_pages().
 */
static void setup_per_zone_lowmem_reserve(void)
{
	struct pglist_data *pgdat;
	enum zone_type j, idx;

	for_each_online_pgdat(pgdat) {
		for (j = 0; j < MAX_NR_ZONES; j++) {
			struct zone *zone = pgdat->node_zones + j;
			unsigned long managed_pages = zone_managed_pages(zone);

			zone->lowmem_reserve[j] = 0;

			idx = j;
			while (idx) {
				struct zone *lower_zone;

				idx--;
				lower_zone = pgdat->node_zones + idx;

				if (sysctl_lowmem_reserve_ratio[idx] < 1) {
					sysctl_lowmem_reserve_ratio[idx] = 0;
					lower_zone->lowmem_reserve[j] = 0;
				} else {
					lower_zone->lowmem_reserve[j] =
						managed_pages / sysctl_lowmem_reserve_ratio[idx];
				}
				managed_pages += zone_managed_pages(lower_zone);
			}
		}
	}

	/* update totalreserve_pages */
	calculate_totalreserve_pages();
}

static void __setup_per_zone_wmarks(void)
{
	unsigned long pages_min = min_free_kbytes >> (PAGE_SHIFT - 10);
	unsigned long pages_low = extra_free_kbytes >> (PAGE_SHIFT - 10);
	unsigned long lowmem_pages = 0;
	struct zone *zone;
	unsigned long flags;

	/* Calculate total number of !ZONE_HIGHMEM pages */
	for_each_zone(zone) {
		if (!is_highmem(zone))
			lowmem_pages += zone_managed_pages(zone);
	}

	for_each_zone(zone) {
		u64 tmp, low;

		spin_lock_irqsave(&zone->lock, flags);
		tmp = (u64)pages_min * zone_managed_pages(zone);
		do_div(tmp, lowmem_pages);
		low = (u64)pages_low * zone_managed_pages(zone);
		do_div(low, vm_total_pages);
		if (is_highmem(zone)) {
			/*
			 * __GFP_HIGH and PF_MEMALLOC allocations usually don't
			 * need highmem pages, so cap pages_min to a small
			 * value here.
			 *
			 * The WMARK_HIGH-WMARK_LOW and (WMARK_LOW-WMARK_MIN)
			 * deltas control async page reclaim, and so should
			 * not be capped for highmem.
			 */
			unsigned long min_pages;

			min_pages = zone_managed_pages(zone) / 1024;
			min_pages = clamp(min_pages, SWAP_CLUSTER_MAX, 128UL);
			zone->_watermark[WMARK_MIN] = min_pages;
		} else {
			/*
			 * If it's a lowmem zone, reserve a number of pages
			 * proportionate to the zone's size.
			 */
			zone->_watermark[WMARK_MIN] = tmp;
		}

		/*
		 * Set the kswapd watermarks distance according to the
		 * scale factor in proportion to available memory, but
		 * ensure a minimum size on small systems.
		 */
		tmp = max_t(u64, tmp >> 2,
			    mult_frac(zone_managed_pages(zone),
				      watermark_scale_factor, 10000));

		zone->watermark_boost = 0;
		zone->_watermark[WMARK_LOW]  = min_wmark_pages(zone) +
					low + tmp;
		zone->_watermark[WMARK_HIGH] = min_wmark_pages(zone) +
					low + tmp * 2;

		spin_unlock_irqrestore(&zone->lock, flags);
	}

	/* update totalreserve_pages */
	calculate_totalreserve_pages();
}

/**
 * setup_per_zone_wmarks - called when min_free_kbytes changes
 * or when memory is hot-{added|removed}
 *
 * Ensures that the watermark[min,low,high] values for each zone are set
 * correctly with respect to min_free_kbytes.
 */
void setup_per_zone_wmarks(void)
{
	static DEFINE_SPINLOCK(lock);

	spin_lock(&lock);
	__setup_per_zone_wmarks();
	spin_unlock(&lock);
}

/*
 * Initialise min_free_kbytes.
 *
 * For small machines we want it small (128k min).  For large machines
 * we want it large (64MB max).  But it is not linear, because network
 * bandwidth does not increase linearly with machine size.  We use
 *
 *	min_free_kbytes = 4 * sqrt(lowmem_kbytes), for better accuracy:
 *	min_free_kbytes = sqrt(lowmem_kbytes * 16)
 *
 * which yields
 *
 * 16MB:	512k
 * 32MB:	724k
 * 64MB:	1024k
 * 128MB:	1448k
 * 256MB:	2048k
 * 512MB:	2896k
 * 1024MB:	4096k
 * 2048MB:	5792k
 * 4096MB:	8192k
 * 8192MB:	11584k
 * 16384MB:	16384k
 */
int __meminit init_per_zone_wmark_min(void)
{
	unsigned long lowmem_kbytes;
	int new_min_free_kbytes;

	lowmem_kbytes = nr_free_buffer_pages() * (PAGE_SIZE >> 10);
	new_min_free_kbytes = int_sqrt(lowmem_kbytes * 16);

	if (new_min_free_kbytes > user_min_free_kbytes) {
		min_free_kbytes = new_min_free_kbytes;
		if (min_free_kbytes < 128)
			min_free_kbytes = 128;
		if (min_free_kbytes > 65536)
			min_free_kbytes = 65536;
	} else {
		pr_warn("min_free_kbytes is not updated to %d because user defined value %d is preferred\n",
				new_min_free_kbytes, user_min_free_kbytes);
	}
	setup_per_zone_wmarks();
	refresh_zone_stat_thresholds();
	setup_per_zone_lowmem_reserve();

#ifdef CONFIG_NUMA
	setup_min_unmapped_ratio();
	setup_min_slab_ratio();
#endif

	khugepaged_min_free_kbytes_update();

	return 0;
}
postcore_initcall(init_per_zone_wmark_min)

/*
 * min_free_kbytes_sysctl_handler - just a wrapper around proc_dointvec() so
 *	that we can call two helper functions whenever min_free_kbytes
 *	or extra_free_kbytes changes.
 */
int min_free_kbytes_sysctl_handler(struct ctl_table *table, int write,
	void __user *buffer, size_t *length, loff_t *ppos)
{
	int rc;

	rc = proc_dointvec_minmax(table, write, buffer, length, ppos);
	if (rc)
		return rc;

	if (write) {
		user_min_free_kbytes = min_free_kbytes;
		setup_per_zone_wmarks();
	}
	return 0;
}

int watermark_boost_factor_sysctl_handler(struct ctl_table *table, int write,
	void __user *buffer, size_t *length, loff_t *ppos)
{
	int rc;

	rc = proc_dointvec_minmax(table, write, buffer, length, ppos);
	if (rc)
		return rc;

	return 0;
}

#ifdef CONFIG_MULTIPLE_KSWAPD
int kswapd_threads_sysctl_handler(struct ctl_table *table, int write,
	void __user *buffer, size_t *length, loff_t *ppos)
{
	int rc;

	rc = proc_dointvec_minmax(table, write, buffer, length, ppos);
	if (rc)
		return rc;

	if (write)
		update_kswapd_threads();

	return 0;
}
#endif
int watermark_scale_factor_sysctl_handler(struct ctl_table *table, int write,
	void __user *buffer, size_t *length, loff_t *ppos)
{
	int rc;

	rc = proc_dointvec_minmax(table, write, buffer, length, ppos);
	if (rc)
		return rc;

	if (write)
		setup_per_zone_wmarks();

	return 0;
}

#ifdef CONFIG_NUMA
static void setup_min_unmapped_ratio(void)
{
	pg_data_t *pgdat;
	struct zone *zone;

	for_each_online_pgdat(pgdat)
		pgdat->min_unmapped_pages = 0;

	for_each_zone(zone)
		zone->zone_pgdat->min_unmapped_pages += (zone_managed_pages(zone) *
						         sysctl_min_unmapped_ratio) / 100;
}


int sysctl_min_unmapped_ratio_sysctl_handler(struct ctl_table *table, int write,
	void __user *buffer, size_t *length, loff_t *ppos)
{
	int rc;

	rc = proc_dointvec_minmax(table, write, buffer, length, ppos);
	if (rc)
		return rc;

	setup_min_unmapped_ratio();

	return 0;
}

static void setup_min_slab_ratio(void)
{
	pg_data_t *pgdat;
	struct zone *zone;

	for_each_online_pgdat(pgdat)
		pgdat->min_slab_pages = 0;

	for_each_zone(zone)
		zone->zone_pgdat->min_slab_pages += (zone_managed_pages(zone) *
						     sysctl_min_slab_ratio) / 100;
}

int sysctl_min_slab_ratio_sysctl_handler(struct ctl_table *table, int write,
	void __user *buffer, size_t *length, loff_t *ppos)
{
	int rc;

	rc = proc_dointvec_minmax(table, write, buffer, length, ppos);
	if (rc)
		return rc;

	setup_min_slab_ratio();

	return 0;
}
#endif

/*
 * lowmem_reserve_ratio_sysctl_handler - just a wrapper around
 *	proc_dointvec() so that we can call setup_per_zone_lowmem_reserve()
 *	whenever sysctl_lowmem_reserve_ratio changes.
 *
 * The reserve ratio obviously has absolutely no relation with the
 * minimum watermarks. The lowmem reserve ratio can only make sense
 * if in function of the boot time zone sizes.
 */
int lowmem_reserve_ratio_sysctl_handler(struct ctl_table *table, int write,
	void __user *buffer, size_t *length, loff_t *ppos)
{
	proc_dointvec_minmax(table, write, buffer, length, ppos);
	setup_per_zone_lowmem_reserve();
	return 0;
}

/*
 * percpu_pagelist_fraction - changes the pcp->high for each zone on each
 * cpu.  It is the fraction of total pages in each zone that a hot per cpu
 * pagelist can have before it gets flushed back to buddy allocator.
 */
int percpu_pagelist_fraction_sysctl_handler(struct ctl_table *table, int write,
	void __user *buffer, size_t *length, loff_t *ppos)
{
	struct zone *zone;
	int old_percpu_pagelist_fraction;
	int ret;

	mutex_lock(&pcp_batch_high_lock);
	old_percpu_pagelist_fraction = percpu_pagelist_fraction;

	ret = proc_dointvec_minmax(table, write, buffer, length, ppos);
	if (!write || ret < 0)
		goto out;

	/* Sanity checking to avoid pcp imbalance */
	if (percpu_pagelist_fraction &&
	    percpu_pagelist_fraction < MIN_PERCPU_PAGELIST_FRACTION) {
		percpu_pagelist_fraction = old_percpu_pagelist_fraction;
		ret = -EINVAL;
		goto out;
	}

	/* No change? */
	if (percpu_pagelist_fraction == old_percpu_pagelist_fraction)
		goto out;

	for_each_populated_zone(zone) {
		unsigned int cpu;

		for_each_possible_cpu(cpu)
			pageset_set_high_and_batch(zone,
					per_cpu_ptr(zone->pageset, cpu));
	}
out:
	mutex_unlock(&pcp_batch_high_lock);
	return ret;
}

#ifndef __HAVE_ARCH_RESERVED_KERNEL_PAGES
/*
 * Returns the number of pages that arch has reserved but
 * is not known to alloc_large_system_hash().
 */
static unsigned long __init arch_reserved_kernel_pages(void)
{
	return 0;
}
#endif

/*
 * Adaptive scale is meant to reduce sizes of hash tables on large memory
 * machines. As memory size is increased the scale is also increased but at
 * slower pace.  Starting from ADAPT_SCALE_BASE (64G), every time memory
 * quadruples the scale is increased by one, which means the size of hash table
 * only doubles, instead of quadrupling as well.
 * Because 32-bit systems cannot have large physical memory, where this scaling
 * makes sense, it is disabled on such platforms.
 */
#if __BITS_PER_LONG > 32
#define ADAPT_SCALE_BASE	(64ul << 30)
#define ADAPT_SCALE_SHIFT	2
#define ADAPT_SCALE_NPAGES	(ADAPT_SCALE_BASE >> PAGE_SHIFT)
#endif

/*
 * allocate a large system hash table from bootmem
 * - it is assumed that the hash table must contain an exact power-of-2
 *   quantity of entries
 * - limit is the number of hash buckets, not the total allocation size
 */
void *__init alloc_large_system_hash(const char *tablename,
				     unsigned long bucketsize,
				     unsigned long numentries,
				     int scale,
				     int flags,
				     unsigned int *_hash_shift,
				     unsigned int *_hash_mask,
				     unsigned long low_limit,
				     unsigned long high_limit)
{
	unsigned long long max = high_limit;
	unsigned long log2qty, size;
	void *table = NULL;
	gfp_t gfp_flags;
	bool virt;

	/* allow the kernel cmdline to have a say */
	if (!numentries) {
		/* round applicable memory size up to nearest megabyte */
		numentries = nr_kernel_pages;
		numentries -= arch_reserved_kernel_pages();

		/* It isn't necessary when PAGE_SIZE >= 1MB */
		if (PAGE_SHIFT < 20)
			numentries = round_up(numentries, (1<<20)/PAGE_SIZE);

#if __BITS_PER_LONG > 32
		if (!high_limit) {
			unsigned long adapt;

			for (adapt = ADAPT_SCALE_NPAGES; adapt < numentries;
			     adapt <<= ADAPT_SCALE_SHIFT)
				scale++;
		}
#endif

		/* limit to 1 bucket per 2^scale bytes of low memory */
		if (scale > PAGE_SHIFT)
			numentries >>= (scale - PAGE_SHIFT);
		else
			numentries <<= (PAGE_SHIFT - scale);

		/* Make sure we've got at least a 0-order allocation.. */
		if (unlikely(flags & HASH_SMALL)) {
			/* Makes no sense without HASH_EARLY */
			WARN_ON(!(flags & HASH_EARLY));
			if (!(numentries >> *_hash_shift)) {
				numentries = 1UL << *_hash_shift;
				BUG_ON(!numentries);
			}
		} else if (unlikely((numentries * bucketsize) < PAGE_SIZE))
			numentries = PAGE_SIZE / bucketsize;
	}
	numentries = roundup_pow_of_two(numentries);

	/* limit allocation size to 1/16 total memory by default */
	if (max == 0) {
		max = ((unsigned long long)nr_all_pages << PAGE_SHIFT) >> 4;
		do_div(max, bucketsize);
	}
	max = min(max, 0x80000000ULL);

	if (numentries < low_limit)
		numentries = low_limit;
	if (numentries > max)
		numentries = max;

	log2qty = ilog2(numentries);

	gfp_flags = (flags & HASH_ZERO) ? GFP_ATOMIC | __GFP_ZERO : GFP_ATOMIC;
	do {
		virt = false;
		size = bucketsize << log2qty;
		if (flags & HASH_EARLY) {
			if (flags & HASH_ZERO)
				table = memblock_alloc(size, SMP_CACHE_BYTES);
			else
				table = memblock_alloc_raw(size,
							   SMP_CACHE_BYTES);
		} else if (get_order(size) >= MAX_ORDER || hashdist) {
			table = __vmalloc(size, gfp_flags, PAGE_KERNEL);
			virt = true;
		} else {
			/*
			 * If bucketsize is not a power-of-two, we may free
			 * some pages at the end of hash table which
			 * alloc_pages_exact() automatically does
			 */
			table = alloc_pages_exact(size, gfp_flags);
			kmemleak_alloc(table, size, 1, gfp_flags);
		}
	} while (!table && size > PAGE_SIZE && --log2qty);

	if (!table)
		panic("Failed to allocate %s hash table\n", tablename);

	pr_info("%s hash table entries: %ld (order: %d, %lu bytes, %s)\n",
		tablename, 1UL << log2qty, ilog2(size) - PAGE_SHIFT, size,
		virt ? "vmalloc" : "linear");

	if (_hash_shift)
		*_hash_shift = log2qty;
	if (_hash_mask)
		*_hash_mask = (1 << log2qty) - 1;

	return table;
}

/*
 * This function checks whether pageblock includes unmovable pages or not.
 * If @count is not zero, it is okay to include less @count unmovable pages
 *
 * PageLRU check without isolation or lru_lock could race so that
 * MIGRATE_MOVABLE block might include unmovable pages. And __PageMovable
 * check without lock_page also may miss some movable non-lru pages at
 * race condition. So you can't expect this function should be exact.
 */
bool has_unmovable_pages(struct zone *zone, struct page *page, int count,
			 int migratetype, int flags)
{
	unsigned long found;
	unsigned long iter = 0;
	unsigned long pfn = page_to_pfn(page);
	const char *reason = "unmovable page";

	/*
	 * TODO we could make this much more efficient by not checking every
	 * page in the range if we know all of them are in MOVABLE_ZONE and
	 * that the movable zone guarantees that pages are migratable but
	 * the later is not the case right now unfortunatelly. E.g. movablecore
	 * can still lead to having bootmem allocations in zone_movable.
	 */

	if (is_migrate_cma_page(page)) {
		/*
		 * CMA allocations (alloc_contig_range) really need to mark
		 * isolate CMA pageblocks even when they are not movable in fact
		 * so consider them movable here.
		 */
		if (is_migrate_cma(migratetype))
			return false;

		reason = "CMA page";
		goto unmovable;
	}

	for (found = 0; iter < pageblock_nr_pages; iter++) {
		unsigned long check = pfn + iter;

		if (!pfn_valid_within(check))
			continue;

		page = pfn_to_page(check);

		if (PageReserved(page))
			goto unmovable;

		/*
		 * If the zone is movable and we have ruled out all reserved
		 * pages then it should be reasonably safe to assume the rest
		 * is movable.
		 */
		if (zone_idx(zone) == ZONE_MOVABLE)
			continue;

		/*
		 * Hugepages are not in LRU lists, but they're movable.
		 * We need not scan over tail pages because we don't
		 * handle each tail page individually in migration.
		 */
		if (PageHuge(page)) {
			struct page *head = compound_head(page);
			unsigned int skip_pages;

			if (!hugepage_migration_supported(page_hstate(head)))
				goto unmovable;

			skip_pages = compound_nr(head) - (page - head);
			iter += skip_pages - 1;
			continue;
		}

		/*
		 * We can't use page_count without pin a page
		 * because another CPU can free compound page.
		 * This check already skips compound tails of THP
		 * because their page->_refcount is zero at all time.
		 */
		if (!page_ref_count(page)) {
			if (PageBuddy(page))
				iter += (1 << page_order(page)) - 1;
			continue;
		}

		/*
		 * The HWPoisoned page may be not in buddy system, and
		 * page_count() is not 0.
		 */
		if ((flags & SKIP_HWPOISON) && PageHWPoison(page))
			continue;

		if (__PageMovable(page))
			continue;

		if (!PageLRU(page))
			found++;
		/*
		 * If there are RECLAIMABLE pages, we need to check
		 * it.  But now, memory offline itself doesn't call
		 * shrink_node_slabs() and it still to be fixed.
		 */
		/*
		 * If the page is not RAM, page_count()should be 0.
		 * we don't need more check. This is an _used_ not-movable page.
		 *
		 * The problematic thing here is PG_reserved pages. PG_reserved
		 * is set to both of a memory hole page and a _used_ kernel
		 * page at boot.
		 */
		if (found > count)
			goto unmovable;
	}
	return false;
unmovable:
	WARN_ON_ONCE(zone_idx(zone) == ZONE_MOVABLE);
	if (flags & REPORT_FAILURE)
		dump_page(pfn_to_page(pfn + iter), reason);
	return true;
}

#ifdef CONFIG_CONTIG_ALLOC
static unsigned long pfn_max_align_down(unsigned long pfn)
{
	return pfn & ~(max_t(unsigned long, MAX_ORDER_NR_PAGES,
			     pageblock_nr_pages) - 1);
}

static unsigned long pfn_max_align_up(unsigned long pfn)
{
	return ALIGN(pfn, max_t(unsigned long, MAX_ORDER_NR_PAGES,
				pageblock_nr_pages));
}

/* [start, end) must belong to a single zone. */
static int __alloc_contig_migrate_range(struct compact_control *cc,
					unsigned long start, unsigned long end)
{
	/* This function is based on compact_zone() from compaction.c. */
	unsigned long nr_reclaimed;
	unsigned long pfn = start;
	unsigned int tries = 0;
	int ret = 0;

	migrate_prep();

	while (pfn < end || !list_empty(&cc->migratepages)) {
		if (fatal_signal_pending(current)) {
			ret = -EINTR;
			break;
		}

		if (list_empty(&cc->migratepages)) {
			cc->nr_migratepages = 0;
			pfn = isolate_migratepages_range(cc, pfn, end);
			if (!pfn) {
				ret = -EINTR;
				break;
			}
			tries = 0;
		} else if (++tries == 5) {
			ret = ret < 0 ? ret : -EBUSY;
			break;
		}

		nr_reclaimed = reclaim_clean_pages_from_list(cc->zone,
							&cc->migratepages);
		cc->nr_migratepages -= nr_reclaimed;

		ret = migrate_pages(&cc->migratepages, alloc_migrate_target,
				    NULL, 0, cc->mode, MR_CONTIG_RANGE);
	}
	if (ret < 0) {
		putback_movable_pages(&cc->migratepages);
		return ret;
	}
	return 0;
}

/**
 * alloc_contig_range() -- tries to allocate given range of pages
 * @start:	start PFN to allocate
 * @end:	one-past-the-last PFN to allocate
 * @migratetype:	migratetype of the underlaying pageblocks (either
 *			#MIGRATE_MOVABLE or #MIGRATE_CMA).  All pageblocks
 *			in range must have the same migratetype and it must
 *			be either of the two.
 * @gfp_mask:	GFP mask to use during compaction
 *
 * The PFN range does not have to be pageblock or MAX_ORDER_NR_PAGES
 * aligned.  The PFN range must belong to a single zone.
 *
 * The first thing this routine does is attempt to MIGRATE_ISOLATE all
 * pageblocks in the range.  Once isolated, the pageblocks should not
 * be modified by others.
 *
 * Return: zero on success or negative error code.  On success all
 * pages which PFN is in [start, end) are allocated for the caller and
 * need to be freed with free_contig_range().
 */
int alloc_contig_range(unsigned long start, unsigned long end,
		       unsigned migratetype, gfp_t gfp_mask)
{
	unsigned long outer_start, outer_end;
	unsigned int order;
	int ret = 0;

	struct compact_control cc = {
		.nr_migratepages = 0,
		.order = -1,
		.zone = page_zone(pfn_to_page(start)),
		.mode = MIGRATE_SYNC,
		.ignore_skip_hint = true,
		.no_set_skip_hint = true,
		.gfp_mask = current_gfp_context(gfp_mask),
	};
	INIT_LIST_HEAD(&cc.migratepages);

	/*
	 * What we do here is we mark all pageblocks in range as
	 * MIGRATE_ISOLATE.  Because pageblock and max order pages may
	 * have different sizes, and due to the way page allocator
	 * work, we align the range to biggest of the two pages so
	 * that page allocator won't try to merge buddies from
	 * different pageblocks and change MIGRATE_ISOLATE to some
	 * other migration type.
	 *
	 * Once the pageblocks are marked as MIGRATE_ISOLATE, we
	 * migrate the pages from an unaligned range (ie. pages that
	 * we are interested in).  This will put all the pages in
	 * range back to page allocator as MIGRATE_ISOLATE.
	 *
	 * When this is done, we take the pages in range from page
	 * allocator removing them from the buddy system.  This way
	 * page allocator will never consider using them.
	 *
	 * This lets us mark the pageblocks back as
	 * MIGRATE_CMA/MIGRATE_MOVABLE so that free pages in the
	 * aligned range but not in the unaligned, original range are
	 * put back to page allocator so that buddy can use them.
	 */

	ret = start_isolate_page_range(pfn_max_align_down(start),
				       pfn_max_align_up(end), migratetype, 0);
	if (ret < 0)
		return ret;

#ifdef CONFIG_CMA
	cc.zone->cma_alloc = 1;
#endif
	/*
	 * In case of -EBUSY, we'd like to know which page causes problem.
	 * So, just fall through. test_pages_isolated() has a tracepoint
	 * which will report the busy page.
	 *
	 * It is possible that busy pages could become available before
	 * the call to test_pages_isolated, and the range will actually be
	 * allocated.  So, if we fall through be sure to clear ret so that
	 * -EBUSY is not accidentally used or returned to caller.
	 */
	ret = __alloc_contig_migrate_range(&cc, start, end);
	if (ret && ret != -EBUSY)
		goto done;
	ret =0;

	/*
	 * Pages from [start, end) are within a MAX_ORDER_NR_PAGES
	 * aligned blocks that are marked as MIGRATE_ISOLATE.  What's
	 * more, all pages in [start, end) are free in page allocator.
	 * What we are going to do is to allocate all pages from
	 * [start, end) (that is remove them from page allocator).
	 *
	 * The only problem is that pages at the beginning and at the
	 * end of interesting range may be not aligned with pages that
	 * page allocator holds, ie. they can be part of higher order
	 * pages.  Because of this, we reserve the bigger range and
	 * once this is done free the pages we are not interested in.
	 *
	 * We don't have to hold zone->lock here because the pages are
	 * isolated thus they won't get removed from buddy.
	 */

	lru_add_drain_all();

	order = 0;
	outer_start = start;
	while (!PageBuddy(pfn_to_page(outer_start))) {
		if (++order >= MAX_ORDER) {
			outer_start = start;
			break;
		}
		outer_start &= ~0UL << order;
	}

	if (outer_start != start) {
		order = page_order(pfn_to_page(outer_start));

		/*
		 * outer_start page could be small order buddy page and
		 * it doesn't include start page. Adjust outer_start
		 * in this case to report failed page properly
		 * on tracepoint in test_pages_isolated()
		 */
		if (outer_start + (1UL << order) <= start)
			outer_start = start;
	}

	/* Make sure the range is really isolated. */
	if (test_pages_isolated(outer_start, end, false)) {
		pr_info_ratelimited("%s: [%lx, %lx) PFNs busy\n",
			__func__, outer_start, end);
		ret = -EBUSY;
		goto done;
	}

	/* Grab isolated pages from freelists. */
	outer_end = isolate_freepages_range(&cc, outer_start, end);
	if (!outer_end) {
		ret = -EBUSY;
		goto done;
	}

	/* Free head and tail (if any) */
	if (start != outer_start)
		free_contig_range(outer_start, start - outer_start);
	if (end != outer_end)
		free_contig_range(end, outer_end - end);

done:
	undo_isolate_page_range(pfn_max_align_down(start),
				pfn_max_align_up(end), migratetype);
#ifdef CONFIG_CMA
	cc.zone->cma_alloc = 0;
#endif
	return ret;
}
#endif /* CONFIG_CONTIG_ALLOC */

void free_contig_range(unsigned long pfn, unsigned int nr_pages)
{
	unsigned int count = 0;

	for (; nr_pages--; pfn++) {
		struct page *page = pfn_to_page(pfn);

		count += page_count(page) != 1;
		__free_page(page);
	}
	WARN(count != 0, "%d pages are still in use!\n", count);
}

/*
 * The zone indicated has a new number of managed_pages; batch sizes and percpu
 * page high values need to be recalulated.
 */
void __meminit zone_pcp_update(struct zone *zone)
{
	unsigned cpu;
	mutex_lock(&pcp_batch_high_lock);
	for_each_possible_cpu(cpu)
		pageset_set_high_and_batch(zone,
				per_cpu_ptr(zone->pageset, cpu));
	mutex_unlock(&pcp_batch_high_lock);
}

void zone_pcp_reset(struct zone *zone)
{
	unsigned long flags;
	int cpu;
	struct per_cpu_pageset *pset;

	/* avoid races with drain_pages()  */
	local_irq_save(flags);
	if (zone->pageset != &boot_pageset) {
		for_each_online_cpu(cpu) {
			pset = per_cpu_ptr(zone->pageset, cpu);
			drain_zonestat(zone, pset);
		}
		free_percpu(zone->pageset);
		zone->pageset = &boot_pageset;
	}
	local_irq_restore(flags);
}

#ifdef CONFIG_MEMORY_HOTREMOVE
/*
 * All pages in the range must be in a single zone and isolated
 * before calling this.
 */
unsigned long
__offline_isolated_pages(unsigned long start_pfn, unsigned long end_pfn)
{
	struct page *page;
	struct zone *zone;
	unsigned int order, i;
	unsigned long pfn;
	unsigned long flags;
	unsigned long offlined_pages = 0;

	/* find the first valid pfn */
	for (pfn = start_pfn; pfn < end_pfn; pfn++)
		if (pfn_valid(pfn))
			break;
	if (pfn == end_pfn)
		return offlined_pages;

	offline_mem_sections(pfn, end_pfn);
	zone = page_zone(pfn_to_page(pfn));
	spin_lock_irqsave(&zone->lock, flags);
	pfn = start_pfn;
	while (pfn < end_pfn) {
		if (!pfn_valid(pfn)) {
			pfn++;
			continue;
		}
		page = pfn_to_page(pfn);
		/*
		 * The HWPoisoned page may be not in buddy system, and
		 * page_count() is not 0.
		 */
		if (unlikely(!PageBuddy(page) && PageHWPoison(page))) {
			pfn++;
			SetPageReserved(page);
			offlined_pages++;
			continue;
		}

		BUG_ON(page_count(page));
		BUG_ON(!PageBuddy(page));
		order = page_order(page);
		offlined_pages += 1 << order;
#ifdef CONFIG_DEBUG_VM
		pr_info("remove from free list %lx %d %lx\n",
			pfn, 1 << order, end_pfn);
#endif
		del_page_from_free_area(page, &zone->free_area[order]);
		for (i = 0; i < (1 << order); i++)
			SetPageReserved((page+i));
		pfn += (1 << order);
	}
	spin_unlock_irqrestore(&zone->lock, flags);

	return offlined_pages;
}
#endif

bool is_free_buddy_page(struct page *page)
{
	struct zone *zone = page_zone(page);
	unsigned long pfn = page_to_pfn(page);
	unsigned long flags;
	unsigned int order;

	spin_lock_irqsave(&zone->lock, flags);
	for (order = 0; order < MAX_ORDER; order++) {
		struct page *page_head = page - (pfn & ((1 << order) - 1));

		if (PageBuddy(page_head) && page_order(page_head) >= order)
			break;
	}
	spin_unlock_irqrestore(&zone->lock, flags);

	return order < MAX_ORDER;
}

#ifdef CONFIG_MEMORY_FAILURE
/*
 * Set PG_hwpoison flag if a given page is confirmed to be a free page.  This
 * test is performed under the zone lock to prevent a race against page
 * allocation.
 */
bool set_hwpoison_free_buddy_page(struct page *page)
{
	struct zone *zone = page_zone(page);
	unsigned long pfn = page_to_pfn(page);
	unsigned long flags;
	unsigned int order;
	bool hwpoisoned = false;

	spin_lock_irqsave(&zone->lock, flags);
	for (order = 0; order < MAX_ORDER; order++) {
		struct page *page_head = page - (pfn & ((1 << order) - 1));

		if (PageBuddy(page_head) && page_order(page_head) >= order) {
			if (!TestSetPageHWPoison(page))
				hwpoisoned = true;
			break;
		}
	}
	spin_unlock_irqrestore(&zone->lock, flags);

	return hwpoisoned;
}
#endif<|MERGE_RESOLUTION|>--- conflicted
+++ resolved
@@ -2359,7 +2359,6 @@
 	return false;
 }
 
-<<<<<<< HEAD
 static bool boost_eligible(struct zone *z)
 {
 	unsigned long high_wmark, threshold;
@@ -2387,20 +2386,12 @@
 	return true;
 }
 
-static inline void boost_watermark(struct zone *zone)
+static inline bool boost_watermark(struct zone *zone)
 {
 	unsigned long max_boost;
 
 	if (!watermark_boost_factor || !boost_eligible(zone))
-		return;
-=======
-static inline bool boost_watermark(struct zone *zone)
-{
-	unsigned long max_boost;
-
-	if (!watermark_boost_factor)
 		return false;
->>>>>>> 5a490914
 	/*
 	 * Don't bother in zones that are unlikely to produce results.
 	 * On small machines, including kdump capture kernels running
