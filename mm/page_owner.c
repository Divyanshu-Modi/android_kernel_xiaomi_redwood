// SPDX-License-Identifier: GPL-2.0
#include <linux/debugfs.h>
#include <linux/mm.h>
#include <linux/slab.h>
#include <linux/uaccess.h>
#include <linux/memblock.h>
#include <linux/stacktrace.h>
#include <linux/page_owner.h>
#include <linux/jump_label.h>
#include <linux/migrate.h>
#include <linux/stackdepot.h>
#include <linux/seq_file.h>

#include "internal.h"

/*
 * TODO: teach PAGE_OWNER_STACK_DEPTH (__dump_page_owner and save_stack)
 * to use off stack temporal storage
 */
#define PAGE_OWNER_STACK_DEPTH (16)

struct page_owner {
	unsigned short order;
	short last_migrate_reason;
	gfp_t gfp_mask;
	depot_stack_handle_t handle;
	depot_stack_handle_t free_handle;
};

<<<<<<< HEAD
static bool page_owner_disabled =
	!IS_ENABLED(CONFIG_PAGE_OWNER_ENABLE_DEFAULT);
=======
static bool page_owner_enabled = false;
>>>>>>> aefd2d63
DEFINE_STATIC_KEY_FALSE(page_owner_inited);

static depot_stack_handle_t dummy_handle;
static depot_stack_handle_t failure_handle;
static depot_stack_handle_t early_handle;

static void init_early_allocated_pages(void);

static int __init early_page_owner_param(char *buf)
{
	if (!buf)
		return -EINVAL;

	if (strcmp(buf, "on") == 0)
		page_owner_enabled = true;

	if (strcmp(buf, "off") == 0)
		page_owner_disabled = true;

	return 0;
}
early_param("page_owner", early_page_owner_param);

static bool need_page_owner(void)
{
	return page_owner_enabled;
}

static __always_inline depot_stack_handle_t create_dummy_stack(void)
{
	unsigned long entries[4];
	unsigned int nr_entries;

	nr_entries = stack_trace_save(entries, ARRAY_SIZE(entries), 0);
	return stack_depot_save(entries, nr_entries, GFP_KERNEL);
}

static noinline void register_dummy_stack(void)
{
	dummy_handle = create_dummy_stack();
}

static noinline void register_failure_stack(void)
{
	failure_handle = create_dummy_stack();
}

static noinline void register_early_stack(void)
{
	early_handle = create_dummy_stack();
}

static void init_page_owner(void)
{
	if (!page_owner_enabled)
		return;

	register_dummy_stack();
	register_failure_stack();
	register_early_stack();
	static_branch_enable(&page_owner_inited);
	init_early_allocated_pages();
}

struct page_ext_operations page_owner_ops = {
	.size = sizeof(struct page_owner),
	.need = need_page_owner,
	.init = init_page_owner,
};

static inline struct page_owner *get_page_owner(struct page_ext *page_ext)
{
	return (void *)page_ext + page_owner_ops.offset;
}

static inline bool check_recursive_alloc(unsigned long *entries,
					 unsigned int nr_entries,
					 unsigned long ip)
{
	unsigned int i;

	for (i = 0; i < nr_entries; i++) {
		if (entries[i] == ip)
			return true;
	}
	return false;
}

static noinline depot_stack_handle_t save_stack(gfp_t flags)
{
	unsigned long entries[PAGE_OWNER_STACK_DEPTH];
	depot_stack_handle_t handle;
	unsigned int nr_entries;

	nr_entries = stack_trace_save(entries, ARRAY_SIZE(entries), 2);

	/*
	 * We need to check recursion here because our request to
	 * stackdepot could trigger memory allocation to save new
	 * entry. New memory allocation would reach here and call
	 * stack_depot_save_entries() again if we don't catch it. There is
	 * still not enough memory in stackdepot so it would try to
	 * allocate memory again and loop forever.
	 */
	if (check_recursive_alloc(entries, nr_entries, _RET_IP_))
		return dummy_handle;

	handle = stack_depot_save(entries, nr_entries, flags);
	if (!handle)
		handle = failure_handle;

	return handle;
}

void __reset_page_owner(struct page *page, unsigned int order)
{
	int i;
	struct page_ext *page_ext;
	depot_stack_handle_t handle = 0;
	struct page_owner *page_owner;

	handle = save_stack(GFP_NOWAIT | __GFP_NOWARN);

	page_ext = lookup_page_ext(page);
	if (unlikely(!page_ext))
		return;
	for (i = 0; i < (1 << order); i++) {
		__clear_bit(PAGE_EXT_OWNER_ALLOCATED, &page_ext->flags);
		page_owner = get_page_owner(page_ext);
		page_owner->free_handle = handle;
		page_ext = page_ext_next(page_ext);
	}
}

static inline void __set_page_owner_handle(struct page *page,
	struct page_ext *page_ext, depot_stack_handle_t handle,
	unsigned int order, gfp_t gfp_mask)
{
	struct page_owner *page_owner;
	int i;

	for (i = 0; i < (1 << order); i++) {
		page_owner = get_page_owner(page_ext);
		page_owner->handle = handle;
		page_owner->order = order;
		page_owner->gfp_mask = gfp_mask;
		page_owner->last_migrate_reason = -1;
		__set_bit(PAGE_EXT_OWNER, &page_ext->flags);
		__set_bit(PAGE_EXT_OWNER_ALLOCATED, &page_ext->flags);

		page_ext = page_ext_next(page_ext);
	}
}

noinline void __set_page_owner(struct page *page, unsigned int order,
					gfp_t gfp_mask)
{
	struct page_ext *page_ext = lookup_page_ext(page);
	depot_stack_handle_t handle;

	if (unlikely(!page_ext))
		return;

	handle = save_stack(gfp_mask);
	__set_page_owner_handle(page, page_ext, handle, order, gfp_mask);
}

void __set_page_owner_migrate_reason(struct page *page, int reason)
{
	struct page_ext *page_ext = lookup_page_ext(page);
	struct page_owner *page_owner;

	if (unlikely(!page_ext))
		return;

	page_owner = get_page_owner(page_ext);
	page_owner->last_migrate_reason = reason;
}

void __split_page_owner(struct page *page, unsigned int order)
{
	int i;
	struct page_ext *page_ext = lookup_page_ext(page);
	struct page_owner *page_owner;

	if (unlikely(!page_ext))
		return;

	for (i = 0; i < (1 << order); i++) {
		page_owner = get_page_owner(page_ext);
		page_owner->order = 0;
		page_ext = page_ext_next(page_ext);
	}
}

void __copy_page_owner(struct page *oldpage, struct page *newpage)
{
	struct page_ext *old_ext = lookup_page_ext(oldpage);
	struct page_ext *new_ext = lookup_page_ext(newpage);
	struct page_owner *old_page_owner, *new_page_owner;

	if (unlikely(!old_ext || !new_ext))
		return;

	old_page_owner = get_page_owner(old_ext);
	new_page_owner = get_page_owner(new_ext);
	new_page_owner->order = old_page_owner->order;
	new_page_owner->gfp_mask = old_page_owner->gfp_mask;
	new_page_owner->last_migrate_reason =
		old_page_owner->last_migrate_reason;
	new_page_owner->handle = old_page_owner->handle;

	/*
	 * We don't clear the bit on the oldpage as it's going to be freed
	 * after migration. Until then, the info can be useful in case of
	 * a bug, and the overal stats will be off a bit only temporarily.
	 * Also, migrate_misplaced_transhuge_page() can still fail the
	 * migration and then we want the oldpage to retain the info. But
	 * in that case we also don't need to explicitly clear the info from
	 * the new page, which will be freed.
	 */
	__set_bit(PAGE_EXT_OWNER, &new_ext->flags);
	__set_bit(PAGE_EXT_OWNER_ALLOCATED, &new_ext->flags);
}

void pagetypeinfo_showmixedcount_print(struct seq_file *m,
				       pg_data_t *pgdat, struct zone *zone)
{
	struct page *page;
	struct page_ext *page_ext;
	struct page_owner *page_owner;
	unsigned long pfn = zone->zone_start_pfn, block_end_pfn;
	unsigned long end_pfn = pfn + zone->spanned_pages;
	unsigned long count[MIGRATE_TYPES] = { 0, };
	int pageblock_mt, page_mt;
	int i;

	/* Scan block by block. First and last block may be incomplete */
	pfn = zone->zone_start_pfn;

	/*
	 * Walk the zone in pageblock_nr_pages steps. If a page block spans
	 * a zone boundary, it will be double counted between zones. This does
	 * not matter as the mixed block count will still be correct
	 */
	for (; pfn < end_pfn; ) {
		page = pfn_to_online_page(pfn);
		if (!page) {
			pfn = ALIGN(pfn + 1, MAX_ORDER_NR_PAGES);
			continue;
		}

		block_end_pfn = ALIGN(pfn + 1, pageblock_nr_pages);
		block_end_pfn = min(block_end_pfn, end_pfn);

		pageblock_mt = get_pageblock_migratetype(page);

		for (; pfn < block_end_pfn; pfn++) {
			if (!pfn_valid_within(pfn))
				continue;

			/* The pageblock is online, no need to recheck. */
			page = pfn_to_page(pfn);

			if (page_zone(page) != zone)
				continue;

			if (PageBuddy(page)) {
				unsigned long freepage_order;

				freepage_order = page_order_unsafe(page);
				if (freepage_order < MAX_ORDER)
					pfn += (1UL << freepage_order) - 1;
				continue;
			}

			if (PageReserved(page))
				continue;

			page_ext = lookup_page_ext(page);
			if (unlikely(!page_ext))
				continue;

			if (!test_bit(PAGE_EXT_OWNER_ALLOCATED, &page_ext->flags))
				continue;

			page_owner = get_page_owner(page_ext);
			page_mt = gfpflags_to_migratetype(
					page_owner->gfp_mask);
			if (pageblock_mt != page_mt) {
				if (is_migrate_cma(pageblock_mt))
					count[MIGRATE_MOVABLE]++;
				else
					count[pageblock_mt]++;

				pfn = block_end_pfn;
				break;
			}
			pfn += (1UL << page_owner->order) - 1;
		}
	}

	/* Print counts */
	seq_printf(m, "Node %d, zone %8s ", pgdat->node_id, zone->name);
	for (i = 0; i < MIGRATE_TYPES; i++)
		seq_printf(m, "%12lu ", count[i]);
	seq_putc(m, '\n');
}

static ssize_t
print_page_owner(char __user *buf, size_t count, unsigned long pfn,
		struct page *page, struct page_owner *page_owner,
		depot_stack_handle_t handle)
{
	int ret, pageblock_mt, page_mt;
	unsigned long *entries;
	unsigned int nr_entries;
	char *kbuf;

	count = min_t(size_t, count, PAGE_SIZE);
	kbuf = kmalloc(count, GFP_KERNEL);
	if (!kbuf)
		return -ENOMEM;

	ret = snprintf(kbuf, count,
			"Page allocated via order %u, mask %#x(%pGg)\n",
			page_owner->order, page_owner->gfp_mask,
			&page_owner->gfp_mask);

	if (ret >= count)
		goto err;

	/* Print information relevant to grouping pages by mobility */
	pageblock_mt = get_pageblock_migratetype(page);
	page_mt  = gfpflags_to_migratetype(page_owner->gfp_mask);
	ret += snprintf(kbuf + ret, count - ret,
			"PFN %lu type %s Block %lu type %s Flags %#lx(%pGp)\n",
			pfn,
			migratetype_names[page_mt],
			pfn >> pageblock_order,
			migratetype_names[pageblock_mt],
			page->flags, &page->flags);

	if (ret >= count)
		goto err;

	nr_entries = stack_depot_fetch(handle, &entries);
	ret += stack_trace_snprint(kbuf + ret, count - ret, entries, nr_entries, 0);
	if (ret >= count)
		goto err;

	if (page_owner->last_migrate_reason != -1) {
		ret += snprintf(kbuf + ret, count - ret,
			"Page has been migrated, last migrate reason: %s\n",
			migrate_reason_names[page_owner->last_migrate_reason]);
		if (ret >= count)
			goto err;
	}

	ret += snprintf(kbuf + ret, count - ret, "\n");
	if (ret >= count)
		goto err;

	if (copy_to_user(buf, kbuf, ret))
		ret = -EFAULT;

	kfree(kbuf);
	return ret;

err:
	kfree(kbuf);
	return -ENOMEM;
}

void __dump_page_owner(struct page *page)
{
	struct page_ext *page_ext = lookup_page_ext(page);
	struct page_owner *page_owner;
	depot_stack_handle_t handle;
	unsigned long *entries;
	unsigned int nr_entries;
	gfp_t gfp_mask;
	int mt;

	if (unlikely(!page_ext)) {
		pr_alert("There is not page extension available.\n");
		return;
	}

	page_owner = get_page_owner(page_ext);
	gfp_mask = page_owner->gfp_mask;
	mt = gfpflags_to_migratetype(gfp_mask);

	if (!test_bit(PAGE_EXT_OWNER, &page_ext->flags)) {
		pr_alert("page_owner info is not present (never set?)\n");
		return;
	}

	if (test_bit(PAGE_EXT_OWNER_ALLOCATED, &page_ext->flags))
		pr_alert("page_owner tracks the page as allocated\n");
	else
		pr_alert("page_owner tracks the page as freed\n");

	pr_alert("page last allocated via order %u, migratetype %s, gfp_mask %#x(%pGg)\n",
		 page_owner->order, migratetype_names[mt], gfp_mask, &gfp_mask);

	handle = READ_ONCE(page_owner->handle);
	if (!handle) {
		pr_alert("page_owner allocation stack trace missing\n");
	} else {
		nr_entries = stack_depot_fetch(handle, &entries);
		stack_trace_print(entries, nr_entries, 0);
	}

	handle = READ_ONCE(page_owner->free_handle);
	if (!handle) {
		pr_alert("page_owner free stack trace missing\n");
	} else {
		nr_entries = stack_depot_fetch(handle, &entries);
		pr_alert("page last free stack trace:\n");
		stack_trace_print(entries, nr_entries, 0);
	}

	if (page_owner->last_migrate_reason != -1)
		pr_alert("page has been migrated, last migrate reason: %s\n",
			migrate_reason_names[page_owner->last_migrate_reason]);
}

static ssize_t
read_page_owner(struct file *file, char __user *buf, size_t count, loff_t *ppos)
{
	unsigned long pfn;
	struct page *page;
	struct page_ext *page_ext;
	struct page_owner *page_owner;
	depot_stack_handle_t handle;

	if (!static_branch_unlikely(&page_owner_inited))
		return -EINVAL;

	page = NULL;
	pfn = min_low_pfn + *ppos;

	/* Find a valid PFN or the start of a MAX_ORDER_NR_PAGES area */
	while (!pfn_valid(pfn) && (pfn & (MAX_ORDER_NR_PAGES - 1)) != 0)
		pfn++;

	drain_all_pages(NULL);

	/* Find an allocated page */
	for (; pfn < max_pfn; pfn++) {
		/*
		 * If the new page is in a new MAX_ORDER_NR_PAGES area,
		 * validate the area as existing, skip it if not
		 */
		if ((pfn & (MAX_ORDER_NR_PAGES - 1)) == 0 && !pfn_valid(pfn)) {
			pfn += MAX_ORDER_NR_PAGES - 1;
			continue;
		}

		/* Check for holes within a MAX_ORDER area */
		if (!pfn_valid_within(pfn))
			continue;

		page = pfn_to_page(pfn);
		if (PageBuddy(page)) {
			unsigned long freepage_order = page_order_unsafe(page);

			if (freepage_order < MAX_ORDER)
				pfn += (1UL << freepage_order) - 1;
			continue;
		}

		page_ext = lookup_page_ext(page);
		if (unlikely(!page_ext))
			continue;

		/*
		 * Some pages could be missed by concurrent allocation or free,
		 * because we don't hold the zone lock.
		 */
		if (!test_bit(PAGE_EXT_OWNER, &page_ext->flags))
			continue;

		/*
		 * Although we do have the info about past allocation of free
		 * pages, it's not relevant for current memory usage.
		 */
		if (!test_bit(PAGE_EXT_OWNER_ALLOCATED, &page_ext->flags))
			continue;

		page_owner = get_page_owner(page_ext);

		/*
		 * Don't print "tail" pages of high-order allocations as that
		 * would inflate the stats.
		 */
		if (!IS_ALIGNED(pfn, 1 << page_owner->order))
			continue;

		/*
		 * Access to page_ext->handle isn't synchronous so we should
		 * be careful to access it.
		 */
		handle = READ_ONCE(page_owner->handle);
		if (!handle)
			continue;

		/* Record the next PFN to read in the file offset */
		*ppos = (pfn - min_low_pfn) + 1;

		return print_page_owner(buf, count, pfn, page,
				page_owner, handle);
	}

	return 0;
}

static void init_pages_in_zone(pg_data_t *pgdat, struct zone *zone)
{
	unsigned long pfn = zone->zone_start_pfn;
	unsigned long end_pfn = zone_end_pfn(zone);
	unsigned long count = 0;

	/*
	 * Walk the zone in pageblock_nr_pages steps. If a page block spans
	 * a zone boundary, it will be double counted between zones. This does
	 * not matter as the mixed block count will still be correct
	 */
	for (; pfn < end_pfn; ) {
		unsigned long block_end_pfn;

		if (!pfn_valid(pfn)) {
			pfn = ALIGN(pfn + 1, MAX_ORDER_NR_PAGES);
			continue;
		}

		block_end_pfn = ALIGN(pfn + 1, pageblock_nr_pages);
		block_end_pfn = min(block_end_pfn, end_pfn);

		for (; pfn < block_end_pfn; pfn++) {
			struct page *page;
			struct page_ext *page_ext;

			if (!pfn_valid_within(pfn))
				continue;

			page = pfn_to_page(pfn);

			if (page_zone(page) != zone)
				continue;

			/*
			 * To avoid having to grab zone->lock, be a little
			 * careful when reading buddy page order. The only
			 * danger is that we skip too much and potentially miss
			 * some early allocated pages, which is better than
			 * heavy lock contention.
			 */
			if (PageBuddy(page)) {
				unsigned long order = page_order_unsafe(page);

				if (order > 0 && order < MAX_ORDER)
					pfn += (1UL << order) - 1;
				continue;
			}

			if (PageReserved(page))
				continue;

			page_ext = lookup_page_ext(page);
			if (unlikely(!page_ext))
				continue;

			/* Maybe overlapping zone */
			if (test_bit(PAGE_EXT_OWNER, &page_ext->flags))
				continue;

			/* Found early allocated page */
			__set_page_owner_handle(page, page_ext, early_handle,
						0, 0);
			count++;
		}
		cond_resched();
	}

	pr_info("Node %d, zone %8s: page owner found early allocated %lu pages\n",
		pgdat->node_id, zone->name, count);
}

static void init_zones_in_node(pg_data_t *pgdat)
{
	struct zone *zone;
	struct zone *node_zones = pgdat->node_zones;

	for (zone = node_zones; zone - node_zones < MAX_NR_ZONES; ++zone) {
		if (!populated_zone(zone))
			continue;

		init_pages_in_zone(pgdat, zone);
	}
}

static void init_early_allocated_pages(void)
{
	pg_data_t *pgdat;

	for_each_online_pgdat(pgdat)
		init_zones_in_node(pgdat);
}

static const struct file_operations proc_page_owner_operations = {
	.read		= read_page_owner,
};

static int __init pageowner_init(void)
{
	if (!static_branch_unlikely(&page_owner_inited)) {
		pr_info("page_owner is disabled\n");
		return 0;
	}

	debugfs_create_file("page_owner", 0400, NULL, NULL,
			    &proc_page_owner_operations);

	return 0;
}
late_initcall(pageowner_init)<|MERGE_RESOLUTION|>--- conflicted
+++ resolved
@@ -27,12 +27,7 @@
 	depot_stack_handle_t free_handle;
 };
 
-<<<<<<< HEAD
-static bool page_owner_disabled =
-	!IS_ENABLED(CONFIG_PAGE_OWNER_ENABLE_DEFAULT);
-=======
-static bool page_owner_enabled = false;
->>>>>>> aefd2d63
+static bool page_owner_enabled = IS_ENABLED(CONFIG_PAGE_OWNER_ENABLE_DEFAULT);
 DEFINE_STATIC_KEY_FALSE(page_owner_inited);
 
 static depot_stack_handle_t dummy_handle;
@@ -50,7 +45,7 @@
 		page_owner_enabled = true;
 
 	if (strcmp(buf, "off") == 0)
-		page_owner_disabled = true;
+		page_owner_enabled = false;
 
 	return 0;
 }
