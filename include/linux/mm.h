/* SPDX-License-Identifier: GPL-2.0 */
#ifndef _LINUX_MM_H
#define _LINUX_MM_H

#include <linux/errno.h>

#ifdef __KERNEL__

#include <linux/mmdebug.h>
#include <linux/gfp.h>
#include <linux/bug.h>
#include <linux/list.h>
#include <linux/mmzone.h>
#include <linux/rbtree.h>
#include <linux/atomic.h>
#include <linux/debug_locks.h>
#include <linux/mm_types.h>
#include <linux/range.h>
#include <linux/pfn.h>
#include <linux/percpu-refcount.h>
#include <linux/bit_spinlock.h>
#include <linux/shrinker.h>
#include <linux/resource.h>
#include <linux/page_ext.h>
#include <linux/err.h>
#include <linux/page_ref.h>
#include <linux/memremap.h>
#include <linux/overflow.h>
#include <linux/sizes.h>
#include <linux/android_kabi.h>
#include <linux/android_vendor.h>

struct mempolicy;
struct anon_vma;
struct anon_vma_chain;
struct file_ra_state;
struct user_struct;
struct writeback_control;
struct bdi_writeback;

void init_mm_internals(void);

#ifndef CONFIG_NEED_MULTIPLE_NODES	/* Don't use mapnrs, do it properly */
extern unsigned long max_mapnr;

static inline void set_max_mapnr(unsigned long limit)
{
	max_mapnr = limit;
}
#else
static inline void set_max_mapnr(unsigned long limit) { }
#endif

extern atomic_long_t _totalram_pages;
static inline unsigned long totalram_pages(void)
{
	return (unsigned long)atomic_long_read(&_totalram_pages);
}

static inline void totalram_pages_inc(void)
{
	atomic_long_inc(&_totalram_pages);
}

static inline void totalram_pages_dec(void)
{
	atomic_long_dec(&_totalram_pages);
}

static inline void totalram_pages_add(long count)
{
	atomic_long_add(count, &_totalram_pages);
}

static inline void totalram_pages_set(long val)
{
	atomic_long_set(&_totalram_pages, val);
}

extern void * high_memory;
extern int page_cluster;

#ifdef CONFIG_SYSCTL
extern int sysctl_legacy_va_layout;
#else
#define sysctl_legacy_va_layout 0
#endif

#ifdef CONFIG_HAVE_ARCH_MMAP_RND_BITS
extern const int mmap_rnd_bits_min;
extern const int mmap_rnd_bits_max;
extern int mmap_rnd_bits __read_mostly;
#endif
#ifdef CONFIG_HAVE_ARCH_MMAP_RND_COMPAT_BITS
extern const int mmap_rnd_compat_bits_min;
extern const int mmap_rnd_compat_bits_max;
extern int mmap_rnd_compat_bits __read_mostly;
#endif

#include <asm/page.h>
#include <asm/pgtable.h>
#include <asm/processor.h>

/*
 * Architectures that support memory tagging (assigning tags to memory regions,
 * embedding these tags into addresses that point to these memory regions, and
 * checking that the memory and the pointer tags match on memory accesses)
 * redefine this macro to strip tags from pointers.
 * It's defined as noop for arcitectures that don't support memory tagging.
 */
#ifndef untagged_addr
#define untagged_addr(addr) (addr)
#endif

#ifndef __pa_symbol
#define __pa_symbol(x)  __pa(RELOC_HIDE((unsigned long)(x), 0))
#endif

#ifndef __va_function
#define __va_function(x) (x)
#endif

#ifndef __pa_function
#define __pa_function(x) __pa_symbol(x)
#endif

#ifndef page_to_virt
#define page_to_virt(x)	__va(PFN_PHYS(page_to_pfn(x)))
#endif

#ifndef lm_alias
#define lm_alias(x)	__va(__pa_symbol(x))
#endif

/*
 * To prevent common memory management code establishing
 * a zero page mapping on a read fault.
 * This macro should be defined within <asm/pgtable.h>.
 * s390 does this to prevent multiplexing of hardware bits
 * related to the physical page in case of virtualization.
 */
#ifndef mm_forbids_zeropage
#define mm_forbids_zeropage(X)	(0)
#endif

/*
 * On some architectures it is expensive to call memset() for small sizes.
 * If an architecture decides to implement their own version of
 * mm_zero_struct_page they should wrap the defines below in a #ifndef and
 * define their own version of this macro in <asm/pgtable.h>
 */
#if BITS_PER_LONG == 64
/* This function must be updated when the size of struct page grows above 80
 * or reduces below 56. The idea that compiler optimizes out switch()
 * statement, and only leaves move/store instructions. Also the compiler can
 * combine write statments if they are both assignments and can be reordered,
 * this can result in several of the writes here being dropped.
 */
#define	mm_zero_struct_page(pp) __mm_zero_struct_page(pp)
static inline void __mm_zero_struct_page(struct page *page)
{
	unsigned long *_pp = (void *)page;

	 /* Check that struct page is either 56, 64, 72, or 80 bytes */
	BUILD_BUG_ON(sizeof(struct page) & 7);
	BUILD_BUG_ON(sizeof(struct page) < 56);
	BUILD_BUG_ON(sizeof(struct page) > 80);

	switch (sizeof(struct page)) {
	case 80:
		_pp[9] = 0;	/* fallthrough */
	case 72:
		_pp[8] = 0;	/* fallthrough */
	case 64:
		_pp[7] = 0;	/* fallthrough */
	case 56:
		_pp[6] = 0;
		_pp[5] = 0;
		_pp[4] = 0;
		_pp[3] = 0;
		_pp[2] = 0;
		_pp[1] = 0;
		_pp[0] = 0;
	}
}
#else
#define mm_zero_struct_page(pp)  ((void)memset((pp), 0, sizeof(struct page)))
#endif

/*
 * Default maximum number of active map areas, this limits the number of vmas
 * per mm struct. Users can overwrite this number by sysctl but there is a
 * problem.
 *
 * When a program's coredump is generated as ELF format, a section is created
 * per a vma. In ELF, the number of sections is represented in unsigned short.
 * This means the number of sections should be smaller than 65535 at coredump.
 * Because the kernel adds some informative sections to a image of program at
 * generating coredump, we need some margin. The number of extra sections is
 * 1-3 now and depends on arch. We use "5" as safe margin, here.
 *
 * ELF extended numbering allows more than 65535 sections, so 16-bit bound is
 * not a hard limit any more. Although some userspace tools can be surprised by
 * that.
 */
#define MAPCOUNT_ELF_CORE_MARGIN	(5)
#define DEFAULT_MAX_MAP_COUNT	(USHRT_MAX - MAPCOUNT_ELF_CORE_MARGIN)

extern int sysctl_max_map_count;

extern unsigned long sysctl_user_reserve_kbytes;
extern unsigned long sysctl_admin_reserve_kbytes;

extern int sysctl_overcommit_memory;
extern int sysctl_overcommit_ratio;
extern unsigned long sysctl_overcommit_kbytes;

extern int overcommit_ratio_handler(struct ctl_table *, int, void __user *,
				    size_t *, loff_t *);
extern int overcommit_kbytes_handler(struct ctl_table *, int, void __user *,
				    size_t *, loff_t *);

#define nth_page(page,n) pfn_to_page(page_to_pfn((page)) + (n))

/* to align the pointer to the (next) page boundary */
#define PAGE_ALIGN(addr) ALIGN(addr, PAGE_SIZE)

/* test whether an address (unsigned long or pointer) is aligned to PAGE_SIZE */
#define PAGE_ALIGNED(addr)	IS_ALIGNED((unsigned long)(addr), PAGE_SIZE)

#define lru_to_page(head) (list_entry((head)->prev, struct page, lru))

/*
 * Linux kernel virtual memory manager primitives.
 * The idea being to have a "virtual" mm in the same way
 * we have a virtual fs - giving a cleaner interface to the
 * mm details, and allowing different kinds of memory mappings
 * (from shared memory to executable loading to arbitrary
 * mmap() functions).
 */

struct vm_area_struct *vm_area_alloc(struct mm_struct *);
struct vm_area_struct *vm_area_dup(struct vm_area_struct *);
void vm_area_free(struct vm_area_struct *);

#ifndef CONFIG_MMU
extern struct rb_root nommu_region_tree;
extern struct rw_semaphore nommu_region_sem;

extern unsigned int kobjsize(const void *objp);
#endif

/*
 * vm_flags in vm_area_struct, see mm_types.h.
 * When changing, update also include/trace/events/mmflags.h
 */
#define VM_NONE		0x00000000

#define VM_READ		0x00000001	/* currently active flags */
#define VM_WRITE	0x00000002
#define VM_EXEC		0x00000004
#define VM_SHARED	0x00000008

/* mprotect() hardcodes VM_MAYREAD >> 4 == VM_READ, and so for r/w/x bits. */
#define VM_MAYREAD	0x00000010	/* limits for mprotect() etc */
#define VM_MAYWRITE	0x00000020
#define VM_MAYEXEC	0x00000040
#define VM_MAYSHARE	0x00000080

#define VM_GROWSDOWN	0x00000100	/* general info on the segment */
#define VM_UFFD_MISSING	0x00000200	/* missing pages tracking */
#define VM_PFNMAP	0x00000400	/* Page-ranges managed without "struct page", just pure PFN */
#define VM_DENYWRITE	0x00000800	/* ETXTBSY on write attempts.. */
#define VM_UFFD_WP	0x00001000	/* wrprotect pages tracking */

#define VM_LOCKED	0x00002000
#define VM_IO           0x00004000	/* Memory mapped I/O or similar */

					/* Used by sys_madvise() */
#define VM_SEQ_READ	0x00008000	/* App will access data sequentially */
#define VM_RAND_READ	0x00010000	/* App will not benefit from clustered reads */

#define VM_DONTCOPY	0x00020000      /* Do not copy this vma on fork */
#define VM_DONTEXPAND	0x00040000	/* Cannot expand with mremap() */
#define VM_LOCKONFAULT	0x00080000	/* Lock the pages covered when they are faulted in */
#define VM_ACCOUNT	0x00100000	/* Is a VM accounted object */
#define VM_NORESERVE	0x00200000	/* should the VM suppress accounting */
#define VM_HUGETLB	0x00400000	/* Huge TLB Page VM */
#define VM_SYNC		0x00800000	/* Synchronous page faults */
#define VM_ARCH_1	0x01000000	/* Architecture-specific flag */
#define VM_WIPEONFORK	0x02000000	/* Wipe VMA contents in child. */
#define VM_DONTDUMP	0x04000000	/* Do not include in the core dump */

#ifdef CONFIG_MEM_SOFT_DIRTY
# define VM_SOFTDIRTY	0x08000000	/* Not soft dirty clean area */
#else
# define VM_SOFTDIRTY	0
#endif

#define VM_MIXEDMAP	0x10000000	/* Can contain "struct page" and pure PFN pages */
#define VM_HUGEPAGE	0x20000000	/* MADV_HUGEPAGE marked this vma */
#define VM_NOHUGEPAGE	0x40000000	/* MADV_NOHUGEPAGE marked this vma */
#define VM_MERGEABLE	0x80000000	/* KSM may merge identical pages */

#ifdef CONFIG_ARCH_USES_HIGH_VMA_FLAGS
#define VM_HIGH_ARCH_BIT_0	32	/* bit only usable on 64-bit architectures */
#define VM_HIGH_ARCH_BIT_1	33	/* bit only usable on 64-bit architectures */
#define VM_HIGH_ARCH_BIT_2	34	/* bit only usable on 64-bit architectures */
#define VM_HIGH_ARCH_BIT_3	35	/* bit only usable on 64-bit architectures */
#define VM_HIGH_ARCH_BIT_4	36	/* bit only usable on 64-bit architectures */
#define VM_HIGH_ARCH_0	BIT(VM_HIGH_ARCH_BIT_0)
#define VM_HIGH_ARCH_1	BIT(VM_HIGH_ARCH_BIT_1)
#define VM_HIGH_ARCH_2	BIT(VM_HIGH_ARCH_BIT_2)
#define VM_HIGH_ARCH_3	BIT(VM_HIGH_ARCH_BIT_3)
#define VM_HIGH_ARCH_4	BIT(VM_HIGH_ARCH_BIT_4)
#endif /* CONFIG_ARCH_USES_HIGH_VMA_FLAGS */

#ifdef CONFIG_ARCH_HAS_PKEYS
# define VM_PKEY_SHIFT	VM_HIGH_ARCH_BIT_0
# define VM_PKEY_BIT0	VM_HIGH_ARCH_0	/* A protection key is a 4-bit value */
# define VM_PKEY_BIT1	VM_HIGH_ARCH_1	/* on x86 and 5-bit value on ppc64   */
# define VM_PKEY_BIT2	VM_HIGH_ARCH_2
# define VM_PKEY_BIT3	VM_HIGH_ARCH_3
#ifdef CONFIG_PPC
# define VM_PKEY_BIT4  VM_HIGH_ARCH_4
#else
# define VM_PKEY_BIT4  0
#endif
#endif /* CONFIG_ARCH_HAS_PKEYS */

#if defined(CONFIG_X86)
# define VM_PAT		VM_ARCH_1	/* PAT reserves whole VMA at once (x86) */
#elif defined(CONFIG_PPC)
# define VM_SAO		VM_ARCH_1	/* Strong Access Ordering (powerpc) */
#elif defined(CONFIG_PARISC)
# define VM_GROWSUP	VM_ARCH_1
#elif defined(CONFIG_IA64)
# define VM_GROWSUP	VM_ARCH_1
#elif defined(CONFIG_SPARC64)
# define VM_SPARC_ADI	VM_ARCH_1	/* Uses ADI tag for access control */
# define VM_ARCH_CLEAR	VM_SPARC_ADI
#elif !defined(CONFIG_MMU)
# define VM_MAPPED_COPY	VM_ARCH_1	/* T if mapped copy of data (nommu mmap) */
#endif

#if defined(CONFIG_X86_INTEL_MPX)
/* MPX specific bounds table or bounds directory */
# define VM_MPX		VM_HIGH_ARCH_4
#else
# define VM_MPX		VM_NONE
#endif

#ifndef VM_GROWSUP
# define VM_GROWSUP	VM_NONE
#endif

/* Bits set in the VMA until the stack is in its final location */
#define VM_STACK_INCOMPLETE_SETUP	(VM_RAND_READ | VM_SEQ_READ)

#ifndef VM_STACK_DEFAULT_FLAGS		/* arch can override this */
#define VM_STACK_DEFAULT_FLAGS VM_DATA_DEFAULT_FLAGS
#endif

#ifdef CONFIG_STACK_GROWSUP
#define VM_STACK	VM_GROWSUP
#else
#define VM_STACK	VM_GROWSDOWN
#endif

#define VM_STACK_FLAGS	(VM_STACK | VM_STACK_DEFAULT_FLAGS | VM_ACCOUNT)

/*
 * Special vmas that are non-mergable, non-mlock()able.
 * Note: mm/huge_memory.c VM_NO_THP depends on this definition.
 */
#define VM_SPECIAL (VM_IO | VM_DONTEXPAND | VM_PFNMAP | VM_MIXEDMAP)

/* This mask defines which mm->def_flags a process can inherit its parent */
#define VM_INIT_DEF_MASK	VM_NOHUGEPAGE

/* This mask is used to clear all the VMA flags used by mlock */
#define VM_LOCKED_CLEAR_MASK	(~(VM_LOCKED | VM_LOCKONFAULT))

/* Arch-specific flags to clear when updating VM flags on protection change */
#ifndef VM_ARCH_CLEAR
# define VM_ARCH_CLEAR	VM_NONE
#endif
#define VM_FLAGS_CLEAR	(ARCH_VM_PKEY_FLAGS | VM_ARCH_CLEAR)

/*
 * mapping from the currently active vm_flags protection bits (the
 * low four bits) to a page protection mask..
 */
extern pgprot_t protection_map[16];

#define FAULT_FLAG_WRITE	0x01	/* Fault was a write access */
#define FAULT_FLAG_MKWRITE	0x02	/* Fault was mkwrite of existing pte */
#define FAULT_FLAG_ALLOW_RETRY	0x04	/* Retry fault if blocking */
#define FAULT_FLAG_RETRY_NOWAIT	0x08	/* Don't drop mmap_sem and wait when retrying */
#define FAULT_FLAG_KILLABLE	0x10	/* The fault task is in SIGKILL killable region */
#define FAULT_FLAG_TRIED	0x20	/* Second try */
#define FAULT_FLAG_USER		0x40	/* The fault originated in userspace */
#define FAULT_FLAG_REMOTE	0x80	/* faulting for non current tsk/mm */
#define FAULT_FLAG_INSTRUCTION  0x100	/* The fault was during an instruction fetch */
#define FAULT_FLAG_PREFAULT_OLD 0x400   /* Make faultaround ptes old */
/* Speculative fault, not holding mmap_sem */
#define FAULT_FLAG_SPECULATIVE	0x200

#define FAULT_FLAG_TRACE \
	{ FAULT_FLAG_WRITE,		"WRITE" }, \
	{ FAULT_FLAG_MKWRITE,		"MKWRITE" }, \
	{ FAULT_FLAG_ALLOW_RETRY,	"ALLOW_RETRY" }, \
	{ FAULT_FLAG_RETRY_NOWAIT,	"RETRY_NOWAIT" }, \
	{ FAULT_FLAG_KILLABLE,		"KILLABLE" }, \
	{ FAULT_FLAG_TRIED,		"TRIED" }, \
	{ FAULT_FLAG_USER,		"USER" }, \
	{ FAULT_FLAG_REMOTE,		"REMOTE" }, \
	{ FAULT_FLAG_INSTRUCTION,	"INSTRUCTION" }

/*
 * vm_fault is filled by the the pagefault handler and passed to the vma's
 * ->fault function. The vma's ->fault is responsible for returning a bitmask
 * of VM_FAULT_xxx flags that give details about how the fault was handled.
 *
 * MM layer fills up gfp_mask for page allocations but fault handler might
 * alter it if its implementation requires a different allocation context.
 *
 * pgoff should be used in favour of virtual_address, if possible.
 */
struct vm_fault {
	struct vm_area_struct *vma;	/* Target VMA */
	unsigned int flags;		/* FAULT_FLAG_xxx flags */
	gfp_t gfp_mask;			/* gfp mask to be used for allocations */
	pgoff_t pgoff;			/* Logical page offset based on vma */
	unsigned long address;		/* Faulting virtual address */
#ifdef CONFIG_SPECULATIVE_PAGE_FAULT
	unsigned int sequence;
	pmd_t orig_pmd;			/* value of PMD at the time of fault */
#endif
	pmd_t *pmd;			/* Pointer to pmd entry matching
					 * the 'address' */
	pud_t *pud;			/* Pointer to pud entry matching
					 * the 'address'
					 */
	pte_t orig_pte;			/* Value of PTE at the time of fault */

	struct page *cow_page;		/* Page handler may use for COW fault */
	struct mem_cgroup *memcg;	/* Cgroup cow_page belongs to */
	struct page *page;		/* ->fault handlers should return a
					 * page here, unless VM_FAULT_NOPAGE
					 * is set (which is also implied by
					 * VM_FAULT_ERROR).
					 */
	/* These three entries are valid only while holding ptl lock */
	pte_t *pte;			/* Pointer to pte entry matching
					 * the 'address'. NULL if the page
					 * table hasn't been allocated.
					 */
	spinlock_t *ptl;		/* Page table lock.
					 * Protects pte page table if 'pte'
					 * is not NULL, otherwise pmd.
					 */
	pgtable_t prealloc_pte;		/* Pre-allocated pte page table.
					 * vm_ops->map_pages() calls
					 * alloc_set_pte() from atomic context.
					 * do_fault_around() pre-allocates
					 * page table to avoid allocation from
					 * atomic context.
					 */
	unsigned long vma_flags;	/* Speculative Page Fault field */
	pgprot_t vma_page_prot;		/* Speculative Page Fault field */
	ANDROID_VENDOR_DATA(1);
	ANDROID_VENDOR_DATA(2);
};

/* page entry size for vm->huge_fault() */
enum page_entry_size {
	PE_SIZE_PTE = 0,
	PE_SIZE_PMD,
	PE_SIZE_PUD,
};

/*
 * These are the virtual MM functions - opening of an area, closing and
 * unmapping it (needed to keep files on disk up-to-date etc), pointer
 * to the functions called when a no-page or a wp-page exception occurs.
 */
struct vm_operations_struct {
	void (*open)(struct vm_area_struct * area);
	void (*close)(struct vm_area_struct * area);
	int (*split)(struct vm_area_struct * area, unsigned long addr);
	int (*mremap)(struct vm_area_struct * area);
	vm_fault_t (*fault)(struct vm_fault *vmf);
	vm_fault_t (*huge_fault)(struct vm_fault *vmf,
			enum page_entry_size pe_size);
	void (*map_pages)(struct vm_fault *vmf,
			pgoff_t start_pgoff, pgoff_t end_pgoff);
	unsigned long (*pagesize)(struct vm_area_struct * area);

	/* notification that a previously read-only page is about to become
	 * writable, if an error is returned it will cause a SIGBUS */
	vm_fault_t (*page_mkwrite)(struct vm_fault *vmf);

	/* same as page_mkwrite when using VM_PFNMAP|VM_MIXEDMAP */
	vm_fault_t (*pfn_mkwrite)(struct vm_fault *vmf);

	/* called by access_process_vm when get_user_pages() fails, typically
	 * for use by special VMAs that can switch between memory and hardware
	 */
	int (*access)(struct vm_area_struct *vma, unsigned long addr,
		      void *buf, int len, int write);

	/* Called by the /proc/PID/maps code to ask the vma whether it
	 * has a special name.  Returning non-NULL will also cause this
	 * vma to be dumped unconditionally. */
	const char *(*name)(struct vm_area_struct *vma);

#ifdef CONFIG_NUMA
	/*
	 * set_policy() op must add a reference to any non-NULL @new mempolicy
	 * to hold the policy upon return.  Caller should pass NULL @new to
	 * remove a policy and fall back to surrounding context--i.e. do not
	 * install a MPOL_DEFAULT policy, nor the task or system default
	 * mempolicy.
	 */
	int (*set_policy)(struct vm_area_struct *vma, struct mempolicy *new);

	/*
	 * get_policy() op must add reference [mpol_get()] to any policy at
	 * (vma,addr) marked as MPOL_SHARED.  The shared policy infrastructure
	 * in mm/mempolicy.c will do this automatically.
	 * get_policy() must NOT add a ref if the policy at (vma,addr) is not
	 * marked as MPOL_SHARED. vma policies are protected by the mmap_sem.
	 * If no [shared/vma] mempolicy exists at the addr, get_policy() op
	 * must return NULL--i.e., do not "fallback" to task or system default
	 * policy.
	 */
	struct mempolicy *(*get_policy)(struct vm_area_struct *vma,
					unsigned long addr);
#endif
	/*
	 * Called by vm_normal_page() for special PTEs to find the
	 * page for @addr.  This is useful if the default behavior
	 * (using pte_page()) would not find the correct page.
	 */
	struct page *(*find_special_page)(struct vm_area_struct *vma,
					  unsigned long addr);

	ANDROID_KABI_RESERVE(1);
	ANDROID_KABI_RESERVE(2);
	ANDROID_KABI_RESERVE(3);
	ANDROID_KABI_RESERVE(4);
};

static inline void INIT_VMA(struct vm_area_struct *vma)
{
	INIT_LIST_HEAD(&vma->anon_vma_chain);
#ifdef CONFIG_SPECULATIVE_PAGE_FAULT
	seqcount_init(&vma->vm_sequence);
	atomic_set(&vma->vm_ref_count, 1);
#endif
}

static inline void vma_init(struct vm_area_struct *vma, struct mm_struct *mm)
{
	static const struct vm_operations_struct dummy_vm_ops = {};

	memset(vma, 0, sizeof(*vma));
	vma->vm_mm = mm;
	vma->vm_ops = &dummy_vm_ops;
	INIT_VMA(vma);
}

static inline void vma_set_anonymous(struct vm_area_struct *vma)
{
	vma->vm_ops = NULL;
}

static inline bool vma_is_anonymous(struct vm_area_struct *vma)
{
	return !vma->vm_ops;
}

#ifdef CONFIG_SHMEM
/*
 * The vma_is_shmem is not inline because it is used only by slow
 * paths in userfault.
 */
bool vma_is_shmem(struct vm_area_struct *vma);
#else
static inline bool vma_is_shmem(struct vm_area_struct *vma) { return false; }
#endif

int vma_is_stack_for_current(struct vm_area_struct *vma);

/* flush_tlb_range() takes a vma, not a mm, and can care about flags */
#define TLB_FLUSH_VMA(mm,flags) { .vm_mm = (mm), .vm_flags = (flags) }

struct mmu_gather;
struct inode;

#if !defined(CONFIG_ARCH_HAS_PTE_DEVMAP) || !defined(CONFIG_TRANSPARENT_HUGEPAGE)
static inline int pmd_devmap(pmd_t pmd)
{
	return 0;
}
static inline int pud_devmap(pud_t pud)
{
	return 0;
}
static inline int pgd_devmap(pgd_t pgd)
{
	return 0;
}
#endif

/*
 * FIXME: take this include out, include page-flags.h in
 * files which need it (119 of them)
 */
#include <linux/page-flags.h>
#include <linux/huge_mm.h>

/*
 * Methods to modify the page usage count.
 *
 * What counts for a page usage:
 * - cache mapping   (page->mapping)
 * - private data    (page->private)
 * - page mapped in a task's page tables, each mapping
 *   is counted separately
 *
 * Also, many kernel routines increase the page count before a critical
 * routine so they can be sure the page doesn't go away from under them.
 */

/*
 * Drop a ref, return true if the refcount fell to zero (the page has no users)
 */
static inline int put_page_testzero(struct page *page)
{
	VM_BUG_ON_PAGE(page_ref_count(page) == 0, page);
	return page_ref_dec_and_test(page);
}

/*
 * Try to grab a ref unless the page has a refcount of zero, return false if
 * that is the case.
 * This can be called when MMU is off so it must not access
 * any of the virtual mappings.
 */
static inline int get_page_unless_zero(struct page *page)
{
	return page_ref_add_unless(page, 1, 0);
}

extern int page_is_ram(unsigned long pfn);

enum {
	REGION_INTERSECTS,
	REGION_DISJOINT,
	REGION_MIXED,
};

int region_intersects(resource_size_t offset, size_t size, unsigned long flags,
		      unsigned long desc);

/* Support for virtually mapped pages */
struct page *vmalloc_to_page(const void *addr);
unsigned long vmalloc_to_pfn(const void *addr);

/*
 * Determine if an address is within the vmalloc range
 *
 * On nommu, vmalloc/vfree wrap through kmalloc/kfree directly, so there
 * is no special casing required.
 */

#ifdef CONFIG_ENABLE_VMALLOC_SAVING
extern bool is_vmalloc_addr(const void *x);
#else
static inline bool is_vmalloc_addr(const void *x)
{
#ifdef CONFIG_MMU
	unsigned long addr = (unsigned long)x;

	return addr >= VMALLOC_START && addr < VMALLOC_END;
#else
	return false;
#endif
}
#endif //CONFIG_ENABLE_VMALLOC_SAVING

#ifndef is_ioremap_addr
#define is_ioremap_addr(x) is_vmalloc_addr(x)
#endif

#ifdef CONFIG_MMU
extern int is_vmalloc_or_module_addr(const void *x);
#else
static inline int is_vmalloc_or_module_addr(const void *x)
{
	return 0;
}
#endif

extern void *kvmalloc_node(size_t size, gfp_t flags, int node);
static inline void *kvmalloc(size_t size, gfp_t flags)
{
	return kvmalloc_node(size, flags, NUMA_NO_NODE);
}
static inline void *kvzalloc_node(size_t size, gfp_t flags, int node)
{
	return kvmalloc_node(size, flags | __GFP_ZERO, node);
}
static inline void *kvzalloc(size_t size, gfp_t flags)
{
	return kvmalloc(size, flags | __GFP_ZERO);
}

static inline void *kvmalloc_array(size_t n, size_t size, gfp_t flags)
{
	size_t bytes;

	if (unlikely(check_mul_overflow(n, size, &bytes)))
		return NULL;

	return kvmalloc(bytes, flags);
}

static inline void *kvcalloc(size_t n, size_t size, gfp_t flags)
{
	return kvmalloc_array(n, size, flags | __GFP_ZERO);
}

extern void kvfree(const void *addr);
extern void kvfree_sensitive(const void *addr, size_t len);

/*
 * Mapcount of compound page as a whole, does not include mapped sub-pages.
 *
 * Must be called only for compound pages or any their tail sub-pages.
 */
static inline int compound_mapcount(struct page *page)
{
	VM_BUG_ON_PAGE(!PageCompound(page), page);
	page = compound_head(page);
	return atomic_read(compound_mapcount_ptr(page)) + 1;
}

/*
 * The atomic page->_mapcount, starts from -1: so that transitions
 * both from it and to it can be tracked, using atomic_inc_and_test
 * and atomic_add_negative(-1).
 */
static inline void page_mapcount_reset(struct page *page)
{
	atomic_set(&(page)->_mapcount, -1);
}

int __page_mapcount(struct page *page);

/*
 * Mapcount of 0-order page; when compound sub-page, includes
 * compound_mapcount().
 *
 * Result is undefined for pages which cannot be mapped into userspace.
 * For example SLAB or special types of pages. See function page_has_type().
 * They use this place in struct page differently.
 */
static inline int page_mapcount(struct page *page)
{
	if (unlikely(PageCompound(page)))
		return __page_mapcount(page);
	return atomic_read(&page->_mapcount) + 1;
}

#ifdef CONFIG_TRANSPARENT_HUGEPAGE
int total_mapcount(struct page *page);
int page_trans_huge_mapcount(struct page *page, int *total_mapcount);
#else
static inline int total_mapcount(struct page *page)
{
	return page_mapcount(page);
}
static inline int page_trans_huge_mapcount(struct page *page,
					   int *total_mapcount)
{
	int mapcount = page_mapcount(page);
	if (total_mapcount)
		*total_mapcount = mapcount;
	return mapcount;
}
#endif

static inline struct page *virt_to_head_page(const void *x)
{
	struct page *page = virt_to_page(x);

	return compound_head(page);
}

void __put_page(struct page *page);

void put_pages_list(struct list_head *pages);

void split_page(struct page *page, unsigned int order);

/*
 * Compound pages have a destructor function.  Provide a
 * prototype for that function and accessor functions.
 * These are _only_ valid on the head of a compound page.
 */
typedef void compound_page_dtor(struct page *);

/* Keep the enum in sync with compound_page_dtors array in mm/page_alloc.c */
enum compound_dtor_id {
	NULL_COMPOUND_DTOR,
	COMPOUND_PAGE_DTOR,
#ifdef CONFIG_HUGETLB_PAGE
	HUGETLB_PAGE_DTOR,
#endif
#if defined(CONFIG_TRANSPARENT_HUGEPAGE) || defined(CONFIG_GKI_OPT_FEATURES)
	TRANSHUGE_PAGE_DTOR,
#endif
	NR_COMPOUND_DTORS,
};
extern compound_page_dtor * const compound_page_dtors[];

static inline void set_compound_page_dtor(struct page *page,
		enum compound_dtor_id compound_dtor)
{
	VM_BUG_ON_PAGE(compound_dtor >= NR_COMPOUND_DTORS, page);
	page[1].compound_dtor = compound_dtor;
}

static inline compound_page_dtor *get_compound_page_dtor(struct page *page)
{
	VM_BUG_ON_PAGE(page[1].compound_dtor >= NR_COMPOUND_DTORS, page);
	return compound_page_dtors[page[1].compound_dtor];
}

static inline unsigned int compound_order(struct page *page)
{
	if (!PageHead(page))
		return 0;
	return page[1].compound_order;
}

static inline void set_compound_order(struct page *page, unsigned int order)
{
	page[1].compound_order = order;
}

/* Returns the number of pages in this potentially compound page. */
static inline unsigned long compound_nr(struct page *page)
{
	return 1UL << compound_order(page);
}

/* Returns the number of bytes in this potentially compound page. */
static inline unsigned long page_size(struct page *page)
{
	return PAGE_SIZE << compound_order(page);
}

/* Returns the number of bits needed for the number of bytes in a page */
static inline unsigned int page_shift(struct page *page)
{
	return PAGE_SHIFT + compound_order(page);
}

void free_compound_page(struct page *page);

#ifdef CONFIG_MMU
/*
 * Do pte_mkwrite, but only if the vma says VM_WRITE.  We do this when
 * servicing faults for write access.  In the normal case, do always want
 * pte_mkwrite.  But get_user_pages can cause write faults for mappings
 * that do not have writing enabled, when used by access_process_vm.
 */
static inline pte_t maybe_mkwrite(pte_t pte, unsigned long vma_flags)
{
	if (likely(vma_flags & VM_WRITE))
		pte = pte_mkwrite(pte);
	return pte;
}

vm_fault_t alloc_set_pte(struct vm_fault *vmf, struct mem_cgroup *memcg,
		struct page *page);
vm_fault_t finish_fault(struct vm_fault *vmf);
vm_fault_t finish_mkwrite_fault(struct vm_fault *vmf);
#endif

/*
 * Multiple processes may "see" the same page. E.g. for untouched
 * mappings of /dev/null, all processes see the same page full of
 * zeroes, and text pages of executables and shared libraries have
 * only one copy in memory, at most, normally.
 *
 * For the non-reserved pages, page_count(page) denotes a reference count.
 *   page_count() == 0 means the page is free. page->lru is then used for
 *   freelist management in the buddy allocator.
 *   page_count() > 0  means the page has been allocated.
 *
 * Pages are allocated by the slab allocator in order to provide memory
 * to kmalloc and kmem_cache_alloc. In this case, the management of the
 * page, and the fields in 'struct page' are the responsibility of mm/slab.c
 * unless a particular usage is carefully commented. (the responsibility of
 * freeing the kmalloc memory is the caller's, of course).
 *
 * A page may be used by anyone else who does a __get_free_page().
 * In this case, page_count still tracks the references, and should only
 * be used through the normal accessor functions. The top bits of page->flags
 * and page->virtual store page management information, but all other fields
 * are unused and could be used privately, carefully. The management of this
 * page is the responsibility of the one who allocated it, and those who have
 * subsequently been given references to it.
 *
 * The other pages (we may call them "pagecache pages") are completely
 * managed by the Linux memory manager: I/O, buffers, swapping etc.
 * The following discussion applies only to them.
 *
 * A pagecache page contains an opaque `private' member, which belongs to the
 * page's address_space. Usually, this is the address of a circular list of
 * the page's disk buffers. PG_private must be set to tell the VM to call
 * into the filesystem to release these pages.
 *
 * A page may belong to an inode's memory mapping. In this case, page->mapping
 * is the pointer to the inode, and page->index is the file offset of the page,
 * in units of PAGE_SIZE.
 *
 * If pagecache pages are not associated with an inode, they are said to be
 * anonymous pages. These may become associated with the swapcache, and in that
 * case PG_swapcache is set, and page->private is an offset into the swapcache.
 *
 * In either case (swapcache or inode backed), the pagecache itself holds one
 * reference to the page. Setting PG_private should also increment the
 * refcount. The each user mapping also has a reference to the page.
 *
 * The pagecache pages are stored in a per-mapping radix tree, which is
 * rooted at mapping->i_pages, and indexed by offset.
 * Where 2.4 and early 2.6 kernels kept dirty/clean pages in per-address_space
 * lists, we instead now tag pages as dirty/writeback in the radix tree.
 *
 * All pagecache pages may be subject to I/O:
 * - inode pages may need to be read from disk,
 * - inode pages which have been modified and are MAP_SHARED may need
 *   to be written back to the inode on disk,
 * - anonymous pages (including MAP_PRIVATE file mappings) which have been
 *   modified may need to be swapped out to swap space and (later) to be read
 *   back into memory.
 */

/*
 * The zone field is never updated after free_area_init_core()
 * sets it, so none of the operations on it need to be atomic.
 */

/* Page flags: | [SECTION] | [NODE] | ZONE | [LAST_CPUPID] | ... | FLAGS | */
#define SECTIONS_PGOFF		((sizeof(unsigned long)*8) - SECTIONS_WIDTH)
#define NODES_PGOFF		(SECTIONS_PGOFF - NODES_WIDTH)
#define ZONES_PGOFF		(NODES_PGOFF - ZONES_WIDTH)
#define LAST_CPUPID_PGOFF	(ZONES_PGOFF - LAST_CPUPID_WIDTH)
#define KASAN_TAG_PGOFF		(LAST_CPUPID_PGOFF - KASAN_TAG_WIDTH)

/*
 * Define the bit shifts to access each section.  For non-existent
 * sections we define the shift as 0; that plus a 0 mask ensures
 * the compiler will optimise away reference to them.
 */
#define SECTIONS_PGSHIFT	(SECTIONS_PGOFF * (SECTIONS_WIDTH != 0))
#define NODES_PGSHIFT		(NODES_PGOFF * (NODES_WIDTH != 0))
#define ZONES_PGSHIFT		(ZONES_PGOFF * (ZONES_WIDTH != 0))
#define LAST_CPUPID_PGSHIFT	(LAST_CPUPID_PGOFF * (LAST_CPUPID_WIDTH != 0))
#define KASAN_TAG_PGSHIFT	(KASAN_TAG_PGOFF * (KASAN_TAG_WIDTH != 0))

/* NODE:ZONE or SECTION:ZONE is used to ID a zone for the buddy allocator */
#ifdef NODE_NOT_IN_PAGE_FLAGS
#define ZONEID_SHIFT		(SECTIONS_SHIFT + ZONES_SHIFT)
#define ZONEID_PGOFF		((SECTIONS_PGOFF < ZONES_PGOFF)? \
						SECTIONS_PGOFF : ZONES_PGOFF)
#else
#define ZONEID_SHIFT		(NODES_SHIFT + ZONES_SHIFT)
#define ZONEID_PGOFF		((NODES_PGOFF < ZONES_PGOFF)? \
						NODES_PGOFF : ZONES_PGOFF)
#endif

#define ZONEID_PGSHIFT		(ZONEID_PGOFF * (ZONEID_SHIFT != 0))

#if SECTIONS_WIDTH+NODES_WIDTH+ZONES_WIDTH > BITS_PER_LONG - NR_PAGEFLAGS
#error SECTIONS_WIDTH+NODES_WIDTH+ZONES_WIDTH > BITS_PER_LONG - NR_PAGEFLAGS
#endif

#define ZONES_MASK		((1UL << ZONES_WIDTH) - 1)
#define NODES_MASK		((1UL << NODES_WIDTH) - 1)
#define SECTIONS_MASK		((1UL << SECTIONS_WIDTH) - 1)
#define LAST_CPUPID_MASK	((1UL << LAST_CPUPID_SHIFT) - 1)
#define KASAN_TAG_MASK		((1UL << KASAN_TAG_WIDTH) - 1)
#define ZONEID_MASK		((1UL << ZONEID_SHIFT) - 1)

static inline enum zone_type page_zonenum(const struct page *page)
{
	return (page->flags >> ZONES_PGSHIFT) & ZONES_MASK;
}

#ifdef CONFIG_ZONE_DEVICE
static inline bool is_zone_device_page(const struct page *page)
{
	return page_zonenum(page) == ZONE_DEVICE;
}
extern void memmap_init_zone_device(struct zone *, unsigned long,
				    unsigned long, struct dev_pagemap *);
#else
static inline bool is_zone_device_page(const struct page *page)
{
	return false;
}
#endif

#ifdef CONFIG_DEV_PAGEMAP_OPS
void __put_devmap_managed_page(struct page *page);
DECLARE_STATIC_KEY_FALSE(devmap_managed_key);
static inline bool put_devmap_managed_page(struct page *page)
{
	if (!static_branch_unlikely(&devmap_managed_key))
		return false;
	if (!is_zone_device_page(page))
		return false;
	switch (page->pgmap->type) {
	case MEMORY_DEVICE_PRIVATE:
	case MEMORY_DEVICE_FS_DAX:
		__put_devmap_managed_page(page);
		return true;
	default:
		break;
	}
	return false;
}

#else /* CONFIG_DEV_PAGEMAP_OPS */
static inline bool put_devmap_managed_page(struct page *page)
{
	return false;
}
#endif /* CONFIG_DEV_PAGEMAP_OPS */

static inline bool is_device_private_page(const struct page *page)
{
	return IS_ENABLED(CONFIG_DEV_PAGEMAP_OPS) &&
		IS_ENABLED(CONFIG_DEVICE_PRIVATE) &&
		is_zone_device_page(page) &&
		page->pgmap->type == MEMORY_DEVICE_PRIVATE;
}

static inline bool is_pci_p2pdma_page(const struct page *page)
{
	return IS_ENABLED(CONFIG_DEV_PAGEMAP_OPS) &&
		IS_ENABLED(CONFIG_PCI_P2PDMA) &&
		is_zone_device_page(page) &&
		page->pgmap->type == MEMORY_DEVICE_PCI_P2PDMA;
}

/* 127: arbitrary random number, small enough to assemble well */
#define page_ref_zero_or_close_to_overflow(page) \
	((unsigned int) page_ref_count(page) + 127u <= 127u)

static inline void get_page(struct page *page)
{
	page = compound_head(page);
	/*
	 * Getting a normal page or the head of a compound page
	 * requires to already have an elevated page->_refcount.
	 */
	VM_BUG_ON_PAGE(page_ref_zero_or_close_to_overflow(page), page);
	page_ref_inc(page);
}

static inline __must_check bool try_get_page(struct page *page)
{
	page = compound_head(page);
	if (WARN_ON_ONCE(page_ref_count(page) <= 0))
		return false;
	page_ref_inc(page);
	return true;
}

static inline void put_page(struct page *page)
{
	page = compound_head(page);

	/*
	 * For devmap managed pages we need to catch refcount transition from
	 * 2 to 1, when refcount reach one it means the page is free and we
	 * need to inform the device driver through callback. See
	 * include/linux/memremap.h and HMM for details.
	 */
	if (put_devmap_managed_page(page))
		return;

	if (put_page_testzero(page))
		__put_page(page);
}

/**
 * put_user_page() - release a gup-pinned page
 * @page:            pointer to page to be released
 *
 * Pages that were pinned via get_user_pages*() must be released via
 * either put_user_page(), or one of the put_user_pages*() routines
 * below. This is so that eventually, pages that are pinned via
 * get_user_pages*() can be separately tracked and uniquely handled. In
 * particular, interactions with RDMA and filesystems need special
 * handling.
 *
 * put_user_page() and put_page() are not interchangeable, despite this early
 * implementation that makes them look the same. put_user_page() calls must
 * be perfectly matched up with get_user_page() calls.
 */
static inline void put_user_page(struct page *page)
{
	put_page(page);
}

void put_user_pages_dirty_lock(struct page **pages, unsigned long npages,
			       bool make_dirty);

void put_user_pages(struct page **pages, unsigned long npages);

#if defined(CONFIG_SPARSEMEM) && !defined(CONFIG_SPARSEMEM_VMEMMAP)
#define SECTION_IN_PAGE_FLAGS
#endif

/*
 * The identification function is mainly used by the buddy allocator for
 * determining if two pages could be buddies. We are not really identifying
 * the zone since we could be using the section number id if we do not have
 * node id available in page flags.
 * We only guarantee that it will return the same value for two combinable
 * pages in a zone.
 */
static inline int page_zone_id(struct page *page)
{
	return (page->flags >> ZONEID_PGSHIFT) & ZONEID_MASK;
}

#ifdef NODE_NOT_IN_PAGE_FLAGS
extern int page_to_nid(const struct page *page);
#else
static inline int page_to_nid(const struct page *page)
{
	struct page *p = (struct page *)page;

	return (PF_POISONED_CHECK(p)->flags >> NODES_PGSHIFT) & NODES_MASK;
}
#endif

#ifdef CONFIG_NUMA_BALANCING
static inline int cpu_pid_to_cpupid(int cpu, int pid)
{
	return ((cpu & LAST__CPU_MASK) << LAST__PID_SHIFT) | (pid & LAST__PID_MASK);
}

static inline int cpupid_to_pid(int cpupid)
{
	return cpupid & LAST__PID_MASK;
}

static inline int cpupid_to_cpu(int cpupid)
{
	return (cpupid >> LAST__PID_SHIFT) & LAST__CPU_MASK;
}

static inline int cpupid_to_nid(int cpupid)
{
	return cpu_to_node(cpupid_to_cpu(cpupid));
}

static inline bool cpupid_pid_unset(int cpupid)
{
	return cpupid_to_pid(cpupid) == (-1 & LAST__PID_MASK);
}

static inline bool cpupid_cpu_unset(int cpupid)
{
	return cpupid_to_cpu(cpupid) == (-1 & LAST__CPU_MASK);
}

static inline bool __cpupid_match_pid(pid_t task_pid, int cpupid)
{
	return (task_pid & LAST__PID_MASK) == cpupid_to_pid(cpupid);
}

#define cpupid_match_pid(task, cpupid) __cpupid_match_pid(task->pid, cpupid)
#ifdef LAST_CPUPID_NOT_IN_PAGE_FLAGS
static inline int page_cpupid_xchg_last(struct page *page, int cpupid)
{
	return xchg(&page->_last_cpupid, cpupid & LAST_CPUPID_MASK);
}

static inline int page_cpupid_last(struct page *page)
{
	return page->_last_cpupid;
}
static inline void page_cpupid_reset_last(struct page *page)
{
	page->_last_cpupid = -1 & LAST_CPUPID_MASK;
}
#else
static inline int page_cpupid_last(struct page *page)
{
	return (page->flags >> LAST_CPUPID_PGSHIFT) & LAST_CPUPID_MASK;
}

extern int page_cpupid_xchg_last(struct page *page, int cpupid);

static inline void page_cpupid_reset_last(struct page *page)
{
	page->flags |= LAST_CPUPID_MASK << LAST_CPUPID_PGSHIFT;
}
#endif /* LAST_CPUPID_NOT_IN_PAGE_FLAGS */
#else /* !CONFIG_NUMA_BALANCING */
static inline int page_cpupid_xchg_last(struct page *page, int cpupid)
{
	return page_to_nid(page); /* XXX */
}

static inline int page_cpupid_last(struct page *page)
{
	return page_to_nid(page); /* XXX */
}

static inline int cpupid_to_nid(int cpupid)
{
	return -1;
}

static inline int cpupid_to_pid(int cpupid)
{
	return -1;
}

static inline int cpupid_to_cpu(int cpupid)
{
	return -1;
}

static inline int cpu_pid_to_cpupid(int nid, int pid)
{
	return -1;
}

static inline bool cpupid_pid_unset(int cpupid)
{
	return 1;
}

static inline void page_cpupid_reset_last(struct page *page)
{
}

static inline bool cpupid_match_pid(struct task_struct *task, int cpupid)
{
	return false;
}
#endif /* CONFIG_NUMA_BALANCING */

#ifdef CONFIG_KASAN_SW_TAGS

/*
 * KASAN per-page tags are stored xor'ed with 0xff. This allows to avoid
 * setting tags for all pages to native kernel tag value 0xff, as the default
 * value 0x00 maps to 0xff.
 */

static inline u8 page_kasan_tag(const struct page *page)
{
	u8 tag;

	tag = (page->flags >> KASAN_TAG_PGSHIFT) & KASAN_TAG_MASK;
	tag ^= 0xff;

	return tag;
}

static inline void page_kasan_tag_set(struct page *page, u8 tag)
{
	tag ^= 0xff;
	page->flags &= ~(KASAN_TAG_MASK << KASAN_TAG_PGSHIFT);
	page->flags |= (tag & KASAN_TAG_MASK) << KASAN_TAG_PGSHIFT;
}

static inline void page_kasan_tag_reset(struct page *page)
{
	page_kasan_tag_set(page, 0xff);
}
#else
static inline u8 page_kasan_tag(const struct page *page)
{
	return 0xff;
}

static inline void page_kasan_tag_set(struct page *page, u8 tag) { }
static inline void page_kasan_tag_reset(struct page *page) { }
#endif

static inline struct zone *page_zone(const struct page *page)
{
	return &NODE_DATA(page_to_nid(page))->node_zones[page_zonenum(page)];
}

static inline pg_data_t *page_pgdat(const struct page *page)
{
	return NODE_DATA(page_to_nid(page));
}

#ifdef SECTION_IN_PAGE_FLAGS
static inline void set_page_section(struct page *page, unsigned long section)
{
	page->flags &= ~(SECTIONS_MASK << SECTIONS_PGSHIFT);
	page->flags |= (section & SECTIONS_MASK) << SECTIONS_PGSHIFT;
}

static inline unsigned long page_to_section(const struct page *page)
{
	return (page->flags >> SECTIONS_PGSHIFT) & SECTIONS_MASK;
}
#endif

static inline void set_page_zone(struct page *page, enum zone_type zone)
{
	page->flags &= ~(ZONES_MASK << ZONES_PGSHIFT);
	page->flags |= (zone & ZONES_MASK) << ZONES_PGSHIFT;
}

static inline void set_page_node(struct page *page, unsigned long node)
{
	page->flags &= ~(NODES_MASK << NODES_PGSHIFT);
	page->flags |= (node & NODES_MASK) << NODES_PGSHIFT;
}

static inline void set_page_links(struct page *page, enum zone_type zone,
	unsigned long node, unsigned long pfn)
{
	set_page_zone(page, zone);
	set_page_node(page, node);
#ifdef SECTION_IN_PAGE_FLAGS
	set_page_section(page, pfn_to_section_nr(pfn));
#endif
}

#ifdef CONFIG_MEMCG
static inline struct mem_cgroup *page_memcg(struct page *page)
{
	return page->mem_cgroup;
}
static inline struct mem_cgroup *page_memcg_rcu(struct page *page)
{
	WARN_ON_ONCE(!rcu_read_lock_held());
	return READ_ONCE(page->mem_cgroup);
}
#else
static inline struct mem_cgroup *page_memcg(struct page *page)
{
	return NULL;
}
static inline struct mem_cgroup *page_memcg_rcu(struct page *page)
{
	WARN_ON_ONCE(!rcu_read_lock_held());
	return NULL;
}
#endif

/*
 * Some inline functions in vmstat.h depend on page_zone()
 */
#include <linux/vmstat.h>

static __always_inline void *lowmem_page_address(const struct page *page)
{
	return page_to_virt(page);
}

#if defined(CONFIG_HIGHMEM) && !defined(WANT_PAGE_VIRTUAL)
#define HASHED_PAGE_VIRTUAL
#endif

#if defined(WANT_PAGE_VIRTUAL)
static inline void *page_address(const struct page *page)
{
	return page->virtual;
}
static inline void set_page_address(struct page *page, void *address)
{
	page->virtual = address;
}
#define page_address_init()  do { } while(0)
#endif

#if defined(HASHED_PAGE_VIRTUAL)
void *page_address(const struct page *page);
void set_page_address(struct page *page, void *virtual);
void page_address_init(void);
#endif

#if !defined(HASHED_PAGE_VIRTUAL) && !defined(WANT_PAGE_VIRTUAL)
#define page_address(page) lowmem_page_address(page)
#define set_page_address(page, address)  do { } while(0)
#define page_address_init()  do { } while(0)
#endif

extern void *page_rmapping(struct page *page);
extern struct anon_vma *page_anon_vma(struct page *page);
extern struct address_space *page_mapping(struct page *page);

extern struct address_space *__page_file_mapping(struct page *);

static inline
struct address_space *page_file_mapping(struct page *page)
{
	if (unlikely(PageSwapCache(page)))
		return __page_file_mapping(page);

	return page->mapping;
}

extern pgoff_t __page_file_index(struct page *page);

/*
 * Return the pagecache index of the passed page.  Regular pagecache pages
 * use ->index whereas swapcache pages use swp_offset(->private)
 */
static inline pgoff_t page_index(struct page *page)
{
	if (unlikely(PageSwapCache(page)))
		return __page_file_index(page);
	return page->index;
}

bool page_mapped(struct page *page);
struct address_space *page_mapping(struct page *page);
struct address_space *page_mapping_file(struct page *page);

/*
 * Return true only if the page has been allocated with
 * ALLOC_NO_WATERMARKS and the low watermark was not
 * met implying that the system is under some pressure.
 */
static inline bool page_is_pfmemalloc(struct page *page)
{
	/*
	 * Page index cannot be this large so this must be
	 * a pfmemalloc page.
	 */
	return page->index == -1UL;
}

/*
 * Only to be called by the page allocator on a freshly allocated
 * page.
 */
static inline void set_page_pfmemalloc(struct page *page)
{
	page->index = -1UL;
}

static inline void clear_page_pfmemalloc(struct page *page)
{
	page->index = 0;
}

/*
 * Can be called by the pagefault handler when it gets a VM_FAULT_OOM.
 */
extern void pagefault_out_of_memory(void);

#define offset_in_page(p)	((unsigned long)(p) & ~PAGE_MASK)

/*
 * Flags passed to show_mem() and show_free_areas() to suppress output in
 * various contexts.
 */
#define SHOW_MEM_FILTER_NODES		(0x0001u)	/* disallowed nodes */

extern void show_free_areas(unsigned int flags, nodemask_t *nodemask);

#ifdef CONFIG_MMU
extern bool can_do_mlock(void);
#else
static inline bool can_do_mlock(void) { return false; }
#endif
extern int user_shm_lock(size_t, struct user_struct *);
extern void user_shm_unlock(size_t, struct user_struct *);

/*
 * Parameter block passed down to zap_pte_range in exceptional cases.
 */
struct zap_details {
	struct address_space *check_mapping;	/* Check page->mapping if set */
	pgoff_t	first_index;			/* Lowest page->index to unmap */
	pgoff_t last_index;			/* Highest page->index to unmap */
	struct page *single_page;		/* Locked page to be unmapped */
};

struct page *_vm_normal_page(struct vm_area_struct *vma, unsigned long addr,
			      pte_t pte, unsigned long vma_flags);
static inline struct page *vm_normal_page(struct vm_area_struct *vma,
					  unsigned long addr, pte_t pte)
{
	return _vm_normal_page(vma, addr, pte, vma->vm_flags);
}

struct page *vm_normal_page_pmd(struct vm_area_struct *vma, unsigned long addr,
				pmd_t pmd);

void zap_vma_ptes(struct vm_area_struct *vma, unsigned long address,
		  unsigned long size);
void zap_page_range(struct vm_area_struct *vma, unsigned long address,
		    unsigned long size);
void unmap_vmas(struct mmu_gather *tlb, struct vm_area_struct *start_vma,
		unsigned long start, unsigned long end);

struct mmu_notifier_range;

void free_pgd_range(struct mmu_gather *tlb, unsigned long addr,
		unsigned long end, unsigned long floor, unsigned long ceiling);
int copy_page_range(struct mm_struct *dst, struct mm_struct *src,
			struct vm_area_struct *vma);
int follow_invalidate_pte(struct mm_struct *mm, unsigned long address,
			  struct mmu_notifier_range *range, pte_t **ptepp,
			  pmd_t **pmdpp, spinlock_t **ptlp);
int follow_pte(struct mm_struct *mm, unsigned long address,
	       pte_t **ptepp, spinlock_t **ptlp);
int follow_pfn(struct vm_area_struct *vma, unsigned long address,
	unsigned long *pfn);
int follow_phys(struct vm_area_struct *vma, unsigned long address,
		unsigned int flags, unsigned long *prot, resource_size_t *phys);
int generic_access_phys(struct vm_area_struct *vma, unsigned long addr,
			void *buf, int len, int write);

#ifdef CONFIG_SPECULATIVE_PAGE_FAULT
static inline void vm_write_begin(struct vm_area_struct *vma)
{
	write_seqcount_begin(&vma->vm_sequence);
}
static inline void vm_write_begin_nested(struct vm_area_struct *vma,
					 int subclass)
{
	write_seqcount_begin_nested(&vma->vm_sequence, subclass);
}
static inline void vm_write_end(struct vm_area_struct *vma)
{
	write_seqcount_end(&vma->vm_sequence);
}
static inline void vm_raw_write_begin(struct vm_area_struct *vma)
{
	raw_write_seqcount_begin(&vma->vm_sequence);
}
static inline void vm_raw_write_end(struct vm_area_struct *vma)
{
	raw_write_seqcount_end(&vma->vm_sequence);
}
#else
static inline void vm_write_begin(struct vm_area_struct *vma)
{
}
static inline void vm_write_begin_nested(struct vm_area_struct *vma,
					 int subclass)
{
}
static inline void vm_write_end(struct vm_area_struct *vma)
{
}
static inline void vm_raw_write_begin(struct vm_area_struct *vma)
{
}
static inline void vm_raw_write_end(struct vm_area_struct *vma)
{
}
#endif /* CONFIG_SPECULATIVE_PAGE_FAULT */

extern void truncate_pagecache(struct inode *inode, loff_t new);
extern void truncate_setsize(struct inode *inode, loff_t newsize);
void pagecache_isize_extended(struct inode *inode, loff_t from, loff_t to);
void truncate_pagecache_range(struct inode *inode, loff_t offset, loff_t end);
int truncate_inode_page(struct address_space *mapping, struct page *page);
int generic_error_remove_page(struct address_space *mapping, struct page *page);
int invalidate_inode_page(struct page *page);

#ifdef CONFIG_MMU
extern vm_fault_t handle_mm_fault(struct vm_area_struct *vma,
			unsigned long address, unsigned int flags);

#ifdef CONFIG_SPECULATIVE_PAGE_FAULT
extern int __handle_speculative_fault(struct mm_struct *mm,
				      unsigned long address,
				      unsigned int flags,
				      struct vm_area_struct **vma);
static inline int handle_speculative_fault(struct mm_struct *mm,
					   unsigned long address,
					   unsigned int flags,
					   struct vm_area_struct **vma)
{
	/*
	 * Try speculative page fault for multithreaded user space task only.
	 */
	if (!(flags & FAULT_FLAG_USER) || atomic_read(&mm->mm_users) == 1) {
		*vma = NULL;
		return VM_FAULT_RETRY;
	}
	return __handle_speculative_fault(mm, address, flags, vma);
}
extern bool can_reuse_spf_vma(struct vm_area_struct *vma,
			      unsigned long address);
#else
static inline int handle_speculative_fault(struct mm_struct *mm,
					   unsigned long address,
					   unsigned int flags,
					   struct vm_area_struct **vma)
{
	return VM_FAULT_RETRY;
}
static inline bool can_reuse_spf_vma(struct vm_area_struct *vma,
				     unsigned long address)
{
	return false;
}
#endif /* CONFIG_SPECULATIVE_PAGE_FAULT */

extern int fixup_user_fault(struct task_struct *tsk, struct mm_struct *mm,
			    unsigned long address, unsigned int fault_flags,
			    bool *unlocked);
void unmap_mapping_page(struct page *page);
void unmap_mapping_pages(struct address_space *mapping,
		pgoff_t start, pgoff_t nr, bool even_cows);
void unmap_mapping_range(struct address_space *mapping,
		loff_t const holebegin, loff_t const holelen, int even_cows);
#else
static inline vm_fault_t handle_mm_fault(struct vm_area_struct *vma,
		unsigned long address, unsigned int flags)
{
	/* should never happen if there's no MMU */
	BUG();
	return VM_FAULT_SIGBUS;
}
static inline int fixup_user_fault(struct task_struct *tsk,
		struct mm_struct *mm, unsigned long address,
		unsigned int fault_flags, bool *unlocked)
{
	/* should never happen if there's no MMU */
	BUG();
	return -EFAULT;
}
static inline void unmap_mapping_page(struct page *page) { }
static inline void unmap_mapping_pages(struct address_space *mapping,
		pgoff_t start, pgoff_t nr, bool even_cows) { }
static inline void unmap_mapping_range(struct address_space *mapping,
		loff_t const holebegin, loff_t const holelen, int even_cows) { }
#endif

static inline void unmap_shared_mapping_range(struct address_space *mapping,
		loff_t const holebegin, loff_t const holelen)
{
	unmap_mapping_range(mapping, holebegin, holelen, 0);
}

extern int access_process_vm(struct task_struct *tsk, unsigned long addr,
		void *buf, int len, unsigned int gup_flags);
extern int access_remote_vm(struct mm_struct *mm, unsigned long addr,
		void *buf, int len, unsigned int gup_flags);
extern int __access_remote_vm(struct task_struct *tsk, struct mm_struct *mm,
		unsigned long addr, void *buf, int len, unsigned int gup_flags);

long get_user_pages_remote(struct task_struct *tsk, struct mm_struct *mm,
			    unsigned long start, unsigned long nr_pages,
			    unsigned int gup_flags, struct page **pages,
			    struct vm_area_struct **vmas, int *locked);
long get_user_pages(unsigned long start, unsigned long nr_pages,
			    unsigned int gup_flags, struct page **pages,
			    struct vm_area_struct **vmas);
long get_user_pages_locked(unsigned long start, unsigned long nr_pages,
		    unsigned int gup_flags, struct page **pages, int *locked);
long get_user_pages_unlocked(unsigned long start, unsigned long nr_pages,
		    struct page **pages, unsigned int gup_flags);

int get_user_pages_fast(unsigned long start, int nr_pages,
			unsigned int gup_flags, struct page **pages);

int account_locked_vm(struct mm_struct *mm, unsigned long pages, bool inc);
int __account_locked_vm(struct mm_struct *mm, unsigned long pages, bool inc,
			struct task_struct *task, bool bypass_rlim);

/* Container for pinned pfns / pages */
struct frame_vector {
	unsigned int nr_allocated;	/* Number of frames we have space for */
	unsigned int nr_frames;	/* Number of frames stored in ptrs array */
	bool got_ref;		/* Did we pin pages by getting page ref? */
	bool is_pfns;		/* Does array contain pages or pfns? */
	void *ptrs[0];		/* Array of pinned pfns / pages. Use
				 * pfns_vector_pages() or pfns_vector_pfns()
				 * for access */
};

struct frame_vector *frame_vector_create(unsigned int nr_frames);
void frame_vector_destroy(struct frame_vector *vec);
int get_vaddr_frames(unsigned long start, unsigned int nr_pfns,
		     unsigned int gup_flags, struct frame_vector *vec);
void put_vaddr_frames(struct frame_vector *vec);
int frame_vector_to_pages(struct frame_vector *vec);
void frame_vector_to_pfns(struct frame_vector *vec);

static inline unsigned int frame_vector_count(struct frame_vector *vec)
{
	return vec->nr_frames;
}

static inline struct page **frame_vector_pages(struct frame_vector *vec)
{
	if (vec->is_pfns) {
		int err = frame_vector_to_pages(vec);

		if (err)
			return ERR_PTR(err);
	}
	return (struct page **)(vec->ptrs);
}

static inline unsigned long *frame_vector_pfns(struct frame_vector *vec)
{
	if (!vec->is_pfns)
		frame_vector_to_pfns(vec);
	return (unsigned long *)(vec->ptrs);
}

struct kvec;
int get_kernel_pages(const struct kvec *iov, int nr_pages, int write,
			struct page **pages);
int get_kernel_page(unsigned long start, int write, struct page **pages);
struct page *get_dump_page(unsigned long addr);

extern int try_to_release_page(struct page * page, gfp_t gfp_mask);
extern void do_invalidatepage(struct page *page, unsigned int offset,
			      unsigned int length);

void __set_page_dirty(struct page *, struct address_space *, int warn);
int __set_page_dirty_nobuffers(struct page *page);
int __set_page_dirty_no_writeback(struct page *page);
int redirty_page_for_writepage(struct writeback_control *wbc,
				struct page *page);
void account_page_dirtied(struct page *page, struct address_space *mapping);
void account_page_cleaned(struct page *page, struct address_space *mapping,
			  struct bdi_writeback *wb);
int set_page_dirty(struct page *page);
int set_page_dirty_lock(struct page *page);
void __cancel_dirty_page(struct page *page);
static inline void cancel_dirty_page(struct page *page)
{
	/* Avoid atomic ops, locking, etc. when not actually needed. */
	if (PageDirty(page))
		__cancel_dirty_page(page);
}
int clear_page_dirty_for_io(struct page *page);

int get_cmdline(struct task_struct *task, char *buffer, int buflen);

extern unsigned long move_page_tables(struct vm_area_struct *vma,
		unsigned long old_addr, struct vm_area_struct *new_vma,
		unsigned long new_addr, unsigned long len,
		bool need_rmap_locks);
extern unsigned long change_protection(struct vm_area_struct *vma, unsigned long start,
			      unsigned long end, pgprot_t newprot,
			      int dirty_accountable, int prot_numa);
extern int mprotect_fixup(struct vm_area_struct *vma,
			  struct vm_area_struct **pprev, unsigned long start,
			  unsigned long end, unsigned long newflags);

/*
 * doesn't attempt to fault and will return short.
 */
int __get_user_pages_fast(unsigned long start, int nr_pages, int write,
			  struct page **pages);
/*
 * per-process(per-mm_struct) statistics.
 */
static inline unsigned long get_mm_counter(struct mm_struct *mm, int member)
{
	long val = atomic_long_read(&mm->rss_stat.count[member]);

#ifdef SPLIT_RSS_COUNTING
	/*
	 * counter is updated in asynchronous manner and may go to minus.
	 * But it's never be expected number for users.
	 */
	if (val < 0)
		val = 0;
#endif
	return (unsigned long)val;
}

void mm_trace_rss_stat(struct mm_struct *mm, int member, long count,
		       long value);

static inline void add_mm_counter(struct mm_struct *mm, int member, long value)
{
	long count = atomic_long_add_return(value, &mm->rss_stat.count[member]);

	mm_trace_rss_stat(mm, member, count, value);
}

static inline void inc_mm_counter(struct mm_struct *mm, int member)
{
	long count = atomic_long_inc_return(&mm->rss_stat.count[member]);

	mm_trace_rss_stat(mm, member, count, 1);
}

static inline void dec_mm_counter(struct mm_struct *mm, int member)
{
	long count = atomic_long_dec_return(&mm->rss_stat.count[member]);

	mm_trace_rss_stat(mm, member, count, -1);
}

/* Optimized variant when page is already known not to be PageAnon */
static inline int mm_counter_file(struct page *page)
{
	if (PageSwapBacked(page))
		return MM_SHMEMPAGES;
	return MM_FILEPAGES;
}

static inline int mm_counter(struct page *page)
{
	if (PageAnon(page))
		return MM_ANONPAGES;
	return mm_counter_file(page);
}

static inline unsigned long get_mm_rss(struct mm_struct *mm)
{
	return get_mm_counter(mm, MM_FILEPAGES) +
		get_mm_counter(mm, MM_ANONPAGES) +
		get_mm_counter(mm, MM_SHMEMPAGES);
}

static inline unsigned long get_mm_hiwater_rss(struct mm_struct *mm)
{
	return max(mm->hiwater_rss, get_mm_rss(mm));
}

static inline unsigned long get_mm_hiwater_vm(struct mm_struct *mm)
{
	return max(mm->hiwater_vm, mm->total_vm);
}

static inline void update_hiwater_rss(struct mm_struct *mm)
{
	unsigned long _rss = get_mm_rss(mm);

	if ((mm)->hiwater_rss < _rss)
		(mm)->hiwater_rss = _rss;
}

static inline void update_hiwater_vm(struct mm_struct *mm)
{
	if (mm->hiwater_vm < mm->total_vm)
		mm->hiwater_vm = mm->total_vm;
}

static inline void reset_mm_hiwater_rss(struct mm_struct *mm)
{
	mm->hiwater_rss = get_mm_rss(mm);
}

static inline void setmax_mm_hiwater_rss(unsigned long *maxrss,
					 struct mm_struct *mm)
{
	unsigned long hiwater_rss = get_mm_hiwater_rss(mm);

	if (*maxrss < hiwater_rss)
		*maxrss = hiwater_rss;
}

#if defined(SPLIT_RSS_COUNTING)
void sync_mm_rss(struct mm_struct *mm);
#else
static inline void sync_mm_rss(struct mm_struct *mm)
{
}
#endif

#ifndef CONFIG_ARCH_HAS_PTE_DEVMAP
static inline int pte_devmap(pte_t pte)
{
	return 0;
}
#endif

int vma_wants_writenotify(struct vm_area_struct *vma, pgprot_t vm_page_prot);

extern pte_t *__get_locked_pte(struct mm_struct *mm, unsigned long addr,
			       spinlock_t **ptl);
static inline pte_t *get_locked_pte(struct mm_struct *mm, unsigned long addr,
				    spinlock_t **ptl)
{
	pte_t *ptep;
	__cond_lock(*ptl, ptep = __get_locked_pte(mm, addr, ptl));
	return ptep;
}

#ifdef __PAGETABLE_P4D_FOLDED
static inline int __p4d_alloc(struct mm_struct *mm, pgd_t *pgd,
						unsigned long address)
{
	return 0;
}
#else
int __p4d_alloc(struct mm_struct *mm, pgd_t *pgd, unsigned long address);
#endif

#if defined(__PAGETABLE_PUD_FOLDED) || !defined(CONFIG_MMU)
static inline int __pud_alloc(struct mm_struct *mm, p4d_t *p4d,
						unsigned long address)
{
	return 0;
}
static inline void mm_inc_nr_puds(struct mm_struct *mm) {}
static inline void mm_dec_nr_puds(struct mm_struct *mm) {}

#else
int __pud_alloc(struct mm_struct *mm, p4d_t *p4d, unsigned long address);

static inline void mm_inc_nr_puds(struct mm_struct *mm)
{
	if (mm_pud_folded(mm))
		return;
	atomic_long_add(PTRS_PER_PUD * sizeof(pud_t), &mm->pgtables_bytes);
}

static inline void mm_dec_nr_puds(struct mm_struct *mm)
{
	if (mm_pud_folded(mm))
		return;
	atomic_long_sub(PTRS_PER_PUD * sizeof(pud_t), &mm->pgtables_bytes);
}
#endif

#if defined(__PAGETABLE_PMD_FOLDED) || !defined(CONFIG_MMU)
static inline int __pmd_alloc(struct mm_struct *mm, pud_t *pud,
						unsigned long address)
{
	return 0;
}

static inline void mm_inc_nr_pmds(struct mm_struct *mm) {}
static inline void mm_dec_nr_pmds(struct mm_struct *mm) {}

#else
int __pmd_alloc(struct mm_struct *mm, pud_t *pud, unsigned long address);

static inline void mm_inc_nr_pmds(struct mm_struct *mm)
{
	if (mm_pmd_folded(mm))
		return;
	atomic_long_add(PTRS_PER_PMD * sizeof(pmd_t), &mm->pgtables_bytes);
}

static inline void mm_dec_nr_pmds(struct mm_struct *mm)
{
	if (mm_pmd_folded(mm))
		return;
	atomic_long_sub(PTRS_PER_PMD * sizeof(pmd_t), &mm->pgtables_bytes);
}
#endif

#ifdef CONFIG_MMU
static inline void mm_pgtables_bytes_init(struct mm_struct *mm)
{
	atomic_long_set(&mm->pgtables_bytes, 0);
}

static inline unsigned long mm_pgtables_bytes(const struct mm_struct *mm)
{
	return atomic_long_read(&mm->pgtables_bytes);
}

static inline void mm_inc_nr_ptes(struct mm_struct *mm)
{
	atomic_long_add(PTRS_PER_PTE * sizeof(pte_t), &mm->pgtables_bytes);
}

static inline void mm_dec_nr_ptes(struct mm_struct *mm)
{
	atomic_long_sub(PTRS_PER_PTE * sizeof(pte_t), &mm->pgtables_bytes);
}
#else

static inline void mm_pgtables_bytes_init(struct mm_struct *mm) {}
static inline unsigned long mm_pgtables_bytes(const struct mm_struct *mm)
{
	return 0;
}

static inline void mm_inc_nr_ptes(struct mm_struct *mm) {}
static inline void mm_dec_nr_ptes(struct mm_struct *mm) {}
#endif

int __pte_alloc(struct mm_struct *mm, pmd_t *pmd);
int __pte_alloc_kernel(pmd_t *pmd);

/*
 * The following ifdef needed to get the 4level-fixup.h header to work.
 * Remove it when 4level-fixup.h has been removed.
 */
#if defined(CONFIG_MMU) && !defined(__ARCH_HAS_4LEVEL_HACK)

#ifndef __ARCH_HAS_5LEVEL_HACK
static inline p4d_t *p4d_alloc(struct mm_struct *mm, pgd_t *pgd,
		unsigned long address)
{
	return (unlikely(pgd_none(*pgd)) && __p4d_alloc(mm, pgd, address)) ?
		NULL : p4d_offset(pgd, address);
}

static inline pud_t *pud_alloc(struct mm_struct *mm, p4d_t *p4d,
		unsigned long address)
{
	return (unlikely(p4d_none(*p4d)) && __pud_alloc(mm, p4d, address)) ?
		NULL : pud_offset(p4d, address);
}
#endif /* !__ARCH_HAS_5LEVEL_HACK */

static inline pmd_t *pmd_alloc(struct mm_struct *mm, pud_t *pud, unsigned long address)
{
	return (unlikely(pud_none(*pud)) && __pmd_alloc(mm, pud, address))?
		NULL: pmd_offset(pud, address);
}
#endif /* CONFIG_MMU && !__ARCH_HAS_4LEVEL_HACK */

#if USE_SPLIT_PTE_PTLOCKS
#if ALLOC_SPLIT_PTLOCKS
void __init ptlock_cache_init(void);
extern bool ptlock_alloc(struct page *page);
extern void ptlock_free(struct page *page);

static inline spinlock_t *ptlock_ptr(struct page *page)
{
	return page->ptl;
}
#else /* ALLOC_SPLIT_PTLOCKS */
static inline void ptlock_cache_init(void)
{
}

static inline bool ptlock_alloc(struct page *page)
{
	return true;
}

static inline void ptlock_free(struct page *page)
{
}

static inline spinlock_t *ptlock_ptr(struct page *page)
{
	return &page->ptl;
}
#endif /* ALLOC_SPLIT_PTLOCKS */

static inline spinlock_t *pte_lockptr(struct mm_struct *mm, pmd_t *pmd)
{
	return ptlock_ptr(pmd_page(*pmd));
}

static inline bool ptlock_init(struct page *page)
{
	/*
	 * prep_new_page() initialize page->private (and therefore page->ptl)
	 * with 0. Make sure nobody took it in use in between.
	 *
	 * It can happen if arch try to use slab for page table allocation:
	 * slab code uses page->slab_cache, which share storage with page->ptl.
	 */
	VM_BUG_ON_PAGE(*(unsigned long *)&page->ptl, page);
	if (!ptlock_alloc(page))
		return false;
	spin_lock_init(ptlock_ptr(page));
	return true;
}

#else	/* !USE_SPLIT_PTE_PTLOCKS */
/*
 * We use mm->page_table_lock to guard all pagetable pages of the mm.
 */
static inline spinlock_t *pte_lockptr(struct mm_struct *mm, pmd_t *pmd)
{
	return &mm->page_table_lock;
}
static inline void ptlock_cache_init(void) {}
static inline bool ptlock_init(struct page *page) { return true; }
static inline void ptlock_free(struct page *page) {}
#endif /* USE_SPLIT_PTE_PTLOCKS */

static inline void pgtable_init(void)
{
	ptlock_cache_init();
	pgtable_cache_init();
}

static inline bool pgtable_pte_page_ctor(struct page *page)
{
	if (!ptlock_init(page))
		return false;
	__SetPageTable(page);
	inc_zone_page_state(page, NR_PAGETABLE);
	return true;
}

static inline void pgtable_pte_page_dtor(struct page *page)
{
	ptlock_free(page);
	__ClearPageTable(page);
	dec_zone_page_state(page, NR_PAGETABLE);
}

#define pte_offset_map_lock(mm, pmd, address, ptlp)	\
({							\
	spinlock_t *__ptl = pte_lockptr(mm, pmd);	\
	pte_t *__pte = pte_offset_map(pmd, address);	\
	*(ptlp) = __ptl;				\
	spin_lock(__ptl);				\
	__pte;						\
})

#define pte_unmap_unlock(pte, ptl)	do {		\
	spin_unlock(ptl);				\
	pte_unmap(pte);					\
} while (0)

#define pte_alloc(mm, pmd) (unlikely(pmd_none(*(pmd))) && __pte_alloc(mm, pmd))

#define pte_alloc_map(mm, pmd, address)			\
	(pte_alloc(mm, pmd) ? NULL : pte_offset_map(pmd, address))

#define pte_alloc_map_lock(mm, pmd, address, ptlp)	\
	(pte_alloc(mm, pmd) ?			\
		 NULL : pte_offset_map_lock(mm, pmd, address, ptlp))

#define pte_alloc_kernel(pmd, address)			\
	((unlikely(pmd_none(*(pmd))) && __pte_alloc_kernel(pmd))? \
		NULL: pte_offset_kernel(pmd, address))

#if USE_SPLIT_PMD_PTLOCKS

static struct page *pmd_to_page(pmd_t *pmd)
{
	unsigned long mask = ~(PTRS_PER_PMD * sizeof(pmd_t) - 1);
	return virt_to_page((void *)((unsigned long) pmd & mask));
}

static inline spinlock_t *pmd_lockptr(struct mm_struct *mm, pmd_t *pmd)
{
	return ptlock_ptr(pmd_to_page(pmd));
}

static inline bool pgtable_pmd_page_ctor(struct page *page)
{
#ifdef CONFIG_TRANSPARENT_HUGEPAGE
	page->pmd_huge_pte = NULL;
#endif
	return ptlock_init(page);
}

static inline void pgtable_pmd_page_dtor(struct page *page)
{
#ifdef CONFIG_TRANSPARENT_HUGEPAGE
	VM_BUG_ON_PAGE(page->pmd_huge_pte, page);
#endif
	ptlock_free(page);
}

#define pmd_huge_pte(mm, pmd) (pmd_to_page(pmd)->pmd_huge_pte)

#else

static inline spinlock_t *pmd_lockptr(struct mm_struct *mm, pmd_t *pmd)
{
	return &mm->page_table_lock;
}

static inline bool pgtable_pmd_page_ctor(struct page *page) { return true; }
static inline void pgtable_pmd_page_dtor(struct page *page) {}

#define pmd_huge_pte(mm, pmd) ((mm)->pmd_huge_pte)

#endif

static inline spinlock_t *pmd_lock(struct mm_struct *mm, pmd_t *pmd)
{
	spinlock_t *ptl = pmd_lockptr(mm, pmd);
	spin_lock(ptl);
	return ptl;
}

/*
 * No scalability reason to split PUD locks yet, but follow the same pattern
 * as the PMD locks to make it easier if we decide to.  The VM should not be
 * considered ready to switch to split PUD locks yet; there may be places
 * which need to be converted from page_table_lock.
 */
static inline spinlock_t *pud_lockptr(struct mm_struct *mm, pud_t *pud)
{
	return &mm->page_table_lock;
}

static inline spinlock_t *pud_lock(struct mm_struct *mm, pud_t *pud)
{
	spinlock_t *ptl = pud_lockptr(mm, pud);

	spin_lock(ptl);
	return ptl;
}

extern void __init pagecache_init(void);
extern void free_area_init(unsigned long * zones_size);
extern void __init free_area_init_node(int nid, unsigned long * zones_size,
		unsigned long zone_start_pfn, unsigned long *zholes_size);
extern void free_initmem(void);

/*
 * Free reserved pages within range [PAGE_ALIGN(start), end & PAGE_MASK)
 * into the buddy system. The freed pages will be poisoned with pattern
 * "poison" if it's within range [0, UCHAR_MAX].
 * Return pages freed into the buddy system.
 */
extern unsigned long free_reserved_area(void *start, void *end,
					int poison, const char *s);

#ifdef	CONFIG_HIGHMEM
/*
 * Free a highmem page into the buddy system, adjusting totalhigh_pages
 * and totalram_pages.
 */
extern void free_highmem_page(struct page *page);
#endif

extern void adjust_managed_page_count(struct page *page, long count);
extern void mem_init_print_info(const char *str);

extern void reserve_bootmem_region(phys_addr_t start, phys_addr_t end);

/* Free the reserved page into the buddy system, so it gets managed. */
static inline void __free_reserved_page(struct page *page)
{
	ClearPageReserved(page);
	init_page_count(page);
	__free_page(page);
}

static inline void free_reserved_page(struct page *page)
{
	__free_reserved_page(page);
	adjust_managed_page_count(page, 1);
}

static inline void mark_page_reserved(struct page *page)
{
	SetPageReserved(page);
	adjust_managed_page_count(page, -1);
}

/*
 * Default method to free all the __init memory into the buddy system.
 * The freed pages will be poisoned with pattern "poison" if it's within
 * range [0, UCHAR_MAX].
 * Return pages freed into the buddy system.
 */
static inline unsigned long free_initmem_default(int poison)
{
	extern char __init_begin[], __init_end[];

	return free_reserved_area(&__init_begin, &__init_end,
				  poison, "unused kernel");
}

static inline unsigned long get_num_physpages(void)
{
	int nid;
	unsigned long phys_pages = 0;

	for_each_online_node(nid)
		phys_pages += node_present_pages(nid);

	return phys_pages;
}

#ifdef CONFIG_HAVE_MEMBLOCK_NODE_MAP
/*
 * With CONFIG_HAVE_MEMBLOCK_NODE_MAP set, an architecture may initialise its
 * zones, allocate the backing mem_map and account for memory holes in a more
 * architecture independent manner. This is a substitute for creating the
 * zone_sizes[] and zholes_size[] arrays and passing them to
 * free_area_init_node()
 *
 * An architecture is expected to register range of page frames backed by
 * physical memory with memblock_add[_node]() before calling
 * free_area_init_nodes() passing in the PFN each zone ends at. At a basic
 * usage, an architecture is expected to do something like
 *
 * unsigned long max_zone_pfns[MAX_NR_ZONES] = {max_dma, max_normal_pfn,
 * 							 max_highmem_pfn};
 * for_each_valid_physical_page_range()
 * 	memblock_add_node(base, size, nid)
 * free_area_init_nodes(max_zone_pfns);
 *
 * free_bootmem_with_active_regions() calls free_bootmem_node() for each
 * registered physical page range.  Similarly
 * sparse_memory_present_with_active_regions() calls memory_present() for
 * each range when SPARSEMEM is enabled.
 *
 * See mm/page_alloc.c for more information on each function exposed by
 * CONFIG_HAVE_MEMBLOCK_NODE_MAP.
 */
extern void free_area_init_nodes(unsigned long *max_zone_pfn);
unsigned long node_map_pfn_alignment(void);
unsigned long __absent_pages_in_range(int nid, unsigned long start_pfn,
						unsigned long end_pfn);
extern unsigned long absent_pages_in_range(unsigned long start_pfn,
						unsigned long end_pfn);
extern void get_pfn_range_for_nid(unsigned int nid,
			unsigned long *start_pfn, unsigned long *end_pfn);
extern unsigned long find_min_pfn_with_active_regions(void);
extern void free_bootmem_with_active_regions(int nid,
						unsigned long max_low_pfn);
extern void sparse_memory_present_with_active_regions(int nid);

#endif /* CONFIG_HAVE_MEMBLOCK_NODE_MAP */

#if !defined(CONFIG_HAVE_MEMBLOCK_NODE_MAP) && \
    !defined(CONFIG_HAVE_ARCH_EARLY_PFN_TO_NID)
static inline int __early_pfn_to_nid(unsigned long pfn,
					struct mminit_pfnnid_cache *state)
{
	return 0;
}
#else
/* please see mm/page_alloc.c */
extern int __meminit early_pfn_to_nid(unsigned long pfn);
/* there is a per-arch backend function. */
extern int __meminit __early_pfn_to_nid(unsigned long pfn,
					struct mminit_pfnnid_cache *state);
#endif

#if !defined(CONFIG_FLAT_NODE_MEM_MAP)
void zero_resv_unavail(void);
#else
static inline void zero_resv_unavail(void) {}
#endif

extern void set_dma_reserve(unsigned long new_dma_reserve);
extern void memmap_init_zone(unsigned long, int, unsigned long, unsigned long,
		enum meminit_context, struct vmem_altmap *);
extern void setup_per_zone_wmarks(void);
extern void update_kswapd_threads(void);
extern int __meminit init_per_zone_wmark_min(void);
extern void mem_init(void);
extern void __init mmap_init(void);
extern void show_mem(unsigned int flags, nodemask_t *nodemask);
extern long si_mem_available(void);
extern void si_meminfo(struct sysinfo * val);
extern void si_meminfo_node(struct sysinfo *val, int nid);
#ifdef __HAVE_ARCH_RESERVED_KERNEL_PAGES
extern unsigned long arch_reserved_kernel_pages(void);
#endif

extern __printf(3, 4)
void warn_alloc(gfp_t gfp_mask, nodemask_t *nodemask, const char *fmt, ...);

extern void setup_per_cpu_pageset(void);

extern void zone_pcp_update(struct zone *zone);
extern void zone_pcp_reset(struct zone *zone);

/* page_alloc.c */
extern int kswapd_threads;
extern int min_free_kbytes;
extern int watermark_boost_factor;
extern int watermark_scale_factor;

/* nommu.c */
extern atomic_long_t mmap_pages_allocated;
extern int nommu_shrink_inode_mappings(struct inode *, size_t, size_t);

/* interval_tree.c */
void vma_interval_tree_insert(struct vm_area_struct *node,
			      struct rb_root_cached *root);
void vma_interval_tree_insert_after(struct vm_area_struct *node,
				    struct vm_area_struct *prev,
				    struct rb_root_cached *root);
void vma_interval_tree_remove(struct vm_area_struct *node,
			      struct rb_root_cached *root);
struct vm_area_struct *vma_interval_tree_iter_first(struct rb_root_cached *root,
				unsigned long start, unsigned long last);
struct vm_area_struct *vma_interval_tree_iter_next(struct vm_area_struct *node,
				unsigned long start, unsigned long last);

#define vma_interval_tree_foreach(vma, root, start, last)		\
	for (vma = vma_interval_tree_iter_first(root, start, last);	\
	     vma; vma = vma_interval_tree_iter_next(vma, start, last))

void anon_vma_interval_tree_insert(struct anon_vma_chain *node,
				   struct rb_root_cached *root);
void anon_vma_interval_tree_remove(struct anon_vma_chain *node,
				   struct rb_root_cached *root);
struct anon_vma_chain *
anon_vma_interval_tree_iter_first(struct rb_root_cached *root,
				  unsigned long start, unsigned long last);
struct anon_vma_chain *anon_vma_interval_tree_iter_next(
	struct anon_vma_chain *node, unsigned long start, unsigned long last);
#ifdef CONFIG_DEBUG_VM_RB
void anon_vma_interval_tree_verify(struct anon_vma_chain *node);
#endif

#define anon_vma_interval_tree_foreach(avc, root, start, last)		 \
	for (avc = anon_vma_interval_tree_iter_first(root, start, last); \
	     avc; avc = anon_vma_interval_tree_iter_next(avc, start, last))

/* mmap.c */
extern int __vm_enough_memory(struct mm_struct *mm, long pages, int cap_sys_admin);
extern int __vma_adjust(struct vm_area_struct *vma, unsigned long start,
	unsigned long end, pgoff_t pgoff, struct vm_area_struct *insert,
	struct vm_area_struct *expand, bool keep_locked);
static inline int vma_adjust(struct vm_area_struct *vma, unsigned long start,
	unsigned long end, pgoff_t pgoff, struct vm_area_struct *insert)
{
	return __vma_adjust(vma, start, end, pgoff, insert, NULL, false);
}

extern struct vm_area_struct *__vma_merge(struct mm_struct *mm,
	struct vm_area_struct *prev, unsigned long addr, unsigned long end,
	unsigned long vm_flags, struct anon_vma *anon, struct file *file,
	pgoff_t pgoff, struct mempolicy *mpol, struct vm_userfaultfd_ctx uff,
	const char __user *user, bool keep_locked);

static inline struct vm_area_struct *vma_merge(struct mm_struct *mm,
	struct vm_area_struct *prev, unsigned long addr, unsigned long end,
	unsigned long vm_flags, struct anon_vma *anon, struct file *file,
	pgoff_t off, struct mempolicy *pol, struct vm_userfaultfd_ctx uff,
	const char __user *user)
{
	return __vma_merge(mm, prev, addr, end, vm_flags, anon, file, off,
			   pol, uff, user, false);
}

extern struct anon_vma *find_mergeable_anon_vma(struct vm_area_struct *);
extern int __split_vma(struct mm_struct *, struct vm_area_struct *,
	unsigned long addr, int new_below);
extern int split_vma(struct mm_struct *, struct vm_area_struct *,
	unsigned long addr, int new_below);
extern int insert_vm_struct(struct mm_struct *, struct vm_area_struct *);
extern void __vma_link_rb(struct mm_struct *, struct vm_area_struct *,
	struct rb_node **, struct rb_node *);
extern void unlink_file_vma(struct vm_area_struct *);
extern struct vm_area_struct *copy_vma(struct vm_area_struct **,
	unsigned long addr, unsigned long len, pgoff_t pgoff,
	bool *need_rmap_locks);
extern void exit_mmap(struct mm_struct *);

static inline int check_data_rlimit(unsigned long rlim,
				    unsigned long new,
				    unsigned long start,
				    unsigned long end_data,
				    unsigned long start_data)
{
	if (rlim < RLIM_INFINITY) {
		if (((new - start) + (end_data - start_data)) > rlim)
			return -ENOSPC;
	}

	return 0;
}

extern int mm_take_all_locks(struct mm_struct *mm);
extern void mm_drop_all_locks(struct mm_struct *mm);

extern void set_mm_exe_file(struct mm_struct *mm, struct file *new_exe_file);
extern struct file *get_mm_exe_file(struct mm_struct *mm);
extern struct file *get_task_exe_file(struct task_struct *task);

extern bool may_expand_vm(struct mm_struct *, vm_flags_t, unsigned long npages);
extern void vm_stat_account(struct mm_struct *, vm_flags_t, long npages);

extern bool vma_is_special_mapping(const struct vm_area_struct *vma,
				   const struct vm_special_mapping *sm);
extern struct vm_area_struct *_install_special_mapping(struct mm_struct *mm,
				   unsigned long addr, unsigned long len,
				   unsigned long flags,
				   const struct vm_special_mapping *spec);
/* This is an obsolete alternative to _install_special_mapping. */
extern int install_special_mapping(struct mm_struct *mm,
				   unsigned long addr, unsigned long len,
				   unsigned long flags, struct page **pages);

unsigned long randomize_stack_top(unsigned long stack_top);

extern unsigned long get_unmapped_area(struct file *, unsigned long, unsigned long, unsigned long, unsigned long);

extern unsigned long mmap_region(struct file *file, unsigned long addr,
	unsigned long len, vm_flags_t vm_flags, unsigned long pgoff,
	struct list_head *uf);
extern unsigned long do_mmap(struct file *file, unsigned long addr,
	unsigned long len, unsigned long prot, unsigned long flags,
	vm_flags_t vm_flags, unsigned long pgoff, unsigned long *populate,
	struct list_head *uf);
extern int __do_munmap(struct mm_struct *, unsigned long, size_t,
		       struct list_head *uf, bool downgrade);
extern int do_munmap(struct mm_struct *, unsigned long, size_t,
		     struct list_head *uf);
extern int do_madvise(struct task_struct *target_task, struct mm_struct *mm,
		unsigned long start, size_t len_in, int behavior);

static inline unsigned long
do_mmap_pgoff(struct file *file, unsigned long addr,
	unsigned long len, unsigned long prot, unsigned long flags,
	unsigned long pgoff, unsigned long *populate,
	struct list_head *uf)
{
	return do_mmap(file, addr, len, prot, flags, 0, pgoff, populate, uf);
}

#ifdef CONFIG_MMU
extern int __mm_populate(unsigned long addr, unsigned long len,
			 int ignore_errors);
static inline void mm_populate(unsigned long addr, unsigned long len)
{
	/* Ignore errors */
	(void) __mm_populate(addr, len, 1);
}
#else
static inline void mm_populate(unsigned long addr, unsigned long len) {}
#endif

/* These take the mm semaphore themselves */
extern int __must_check vm_brk(unsigned long, unsigned long);
extern int __must_check vm_brk_flags(unsigned long, unsigned long, unsigned long);
extern int vm_munmap(unsigned long, size_t);
extern unsigned long __must_check vm_mmap(struct file *, unsigned long,
        unsigned long, unsigned long,
        unsigned long, unsigned long);

struct vm_unmapped_area_info {
#define VM_UNMAPPED_AREA_TOPDOWN 1
	unsigned long flags;
	unsigned long length;
	unsigned long low_limit;
	unsigned long high_limit;
	unsigned long align_mask;
	unsigned long align_offset;
};

extern unsigned long unmapped_area(struct vm_unmapped_area_info *info);
extern unsigned long unmapped_area_topdown(struct vm_unmapped_area_info *info);

/*
 * Search for an unmapped address range.
 *
 * We are looking for a range that:
 * - does not intersect with any VMA;
 * - is contained within the [low_limit, high_limit) interval;
 * - is at least the desired size.
 * - satisfies (begin_addr & align_mask) == (align_offset & align_mask)
 */
static inline unsigned long
vm_unmapped_area(struct vm_unmapped_area_info *info)
{
	if (info->flags & VM_UNMAPPED_AREA_TOPDOWN)
		return unmapped_area_topdown(info);
	else
		return unmapped_area(info);
}

/* truncate.c */
extern void truncate_inode_pages(struct address_space *, loff_t);
extern void truncate_inode_pages_range(struct address_space *,
				       loff_t lstart, loff_t lend);
extern void truncate_inode_pages_final(struct address_space *);

/* generic vm_area_ops exported for stackable file systems */
extern vm_fault_t filemap_fault(struct vm_fault *vmf);
extern void filemap_map_pages(struct vm_fault *vmf,
		pgoff_t start_pgoff, pgoff_t end_pgoff);
extern vm_fault_t filemap_page_mkwrite(struct vm_fault *vmf);

/* mm/page-writeback.c */
int __must_check write_one_page(struct page *page);
void task_dirty_inc(struct task_struct *tsk);

/* readahead.c */
#define VM_READAHEAD_PAGES	(SZ_512K / PAGE_SIZE)

int force_page_cache_readahead(struct address_space *mapping, struct file *filp,
			pgoff_t offset, unsigned long nr_to_read);

void page_cache_sync_readahead(struct address_space *mapping,
			       struct file_ra_state *ra,
			       struct file *filp,
			       pgoff_t offset,
			       unsigned long size);

void page_cache_async_readahead(struct address_space *mapping,
				struct file_ra_state *ra,
				struct file *filp,
				struct page *pg,
				pgoff_t offset,
				unsigned long size);

extern unsigned long stack_guard_gap;
/* Generic expand stack which grows the stack according to GROWS{UP,DOWN} */
extern int expand_stack(struct vm_area_struct *vma, unsigned long address);

/* CONFIG_STACK_GROWSUP still needs to to grow downwards at some places */
extern int expand_downwards(struct vm_area_struct *vma,
		unsigned long address);
#if VM_GROWSUP
extern int expand_upwards(struct vm_area_struct *vma, unsigned long address);
#else
  #define expand_upwards(vma, address) (0)
#endif

/* Look up the first VMA which satisfies  addr < vm_end,  NULL if none. */
extern struct vm_area_struct * find_vma(struct mm_struct * mm, unsigned long addr);
extern struct vm_area_struct * find_vma_prev(struct mm_struct * mm, unsigned long addr,
					     struct vm_area_struct **pprev);

/* Look up the first VMA which intersects the interval start_addr..end_addr-1,
   NULL if none.  Assume start_addr < end_addr. */
static inline struct vm_area_struct * find_vma_intersection(struct mm_struct * mm, unsigned long start_addr, unsigned long end_addr)
{
	struct vm_area_struct * vma = find_vma(mm,start_addr);

	if (vma && end_addr <= vma->vm_start)
		vma = NULL;
	return vma;
}

static inline unsigned long vm_start_gap(struct vm_area_struct *vma)
{
	unsigned long vm_start = vma->vm_start;

	if (vma->vm_flags & VM_GROWSDOWN) {
		vm_start -= stack_guard_gap;
		if (vm_start > vma->vm_start)
			vm_start = 0;
	}
	return vm_start;
}

static inline unsigned long vm_end_gap(struct vm_area_struct *vma)
{
	unsigned long vm_end = vma->vm_end;

	if (vma->vm_flags & VM_GROWSUP) {
		vm_end += stack_guard_gap;
		if (vm_end < vma->vm_end)
			vm_end = -PAGE_SIZE;
	}
	return vm_end;
}

static inline unsigned long vma_pages(struct vm_area_struct *vma)
{
	return (vma->vm_end - vma->vm_start) >> PAGE_SHIFT;
}

/* Look up the first VMA which exactly match the interval vm_start ... vm_end */
static inline struct vm_area_struct *find_exact_vma(struct mm_struct *mm,
				unsigned long vm_start, unsigned long vm_end)
{
	struct vm_area_struct *vma = find_vma(mm, vm_start);

	if (vma && (vma->vm_start != vm_start || vma->vm_end != vm_end))
		vma = NULL;

	return vma;
}

static inline bool range_in_vma(struct vm_area_struct *vma,
				unsigned long start, unsigned long end)
{
	return (vma && vma->vm_start <= start && end <= vma->vm_end);
}

#ifdef CONFIG_MMU
pgprot_t vm_get_page_prot(unsigned long vm_flags);
void vma_set_page_prot(struct vm_area_struct *vma);
#else
static inline pgprot_t vm_get_page_prot(unsigned long vm_flags)
{
	return __pgprot(0);
}
static inline void vma_set_page_prot(struct vm_area_struct *vma)
{
	vma->vm_page_prot = vm_get_page_prot(vma->vm_flags);
}
#endif

#ifdef CONFIG_NUMA_BALANCING
unsigned long change_prot_numa(struct vm_area_struct *vma,
			unsigned long start, unsigned long end);
#endif

struct vm_area_struct *find_extend_vma(struct mm_struct *, unsigned long addr);
int remap_pfn_range(struct vm_area_struct *, unsigned long addr,
			unsigned long pfn, unsigned long size, pgprot_t);
int vm_insert_page(struct vm_area_struct *, unsigned long addr, struct page *);
int vm_map_pages(struct vm_area_struct *vma, struct page **pages,
				unsigned long num);
int vm_map_pages_zero(struct vm_area_struct *vma, struct page **pages,
				unsigned long num);
vm_fault_t vmf_insert_pfn(struct vm_area_struct *vma, unsigned long addr,
			unsigned long pfn);
vm_fault_t vmf_insert_pfn_prot(struct vm_area_struct *vma, unsigned long addr,
			unsigned long pfn, pgprot_t pgprot);
vm_fault_t vmf_insert_mixed(struct vm_area_struct *vma, unsigned long addr,
			pfn_t pfn);
vm_fault_t vmf_insert_mixed_mkwrite(struct vm_area_struct *vma,
		unsigned long addr, pfn_t pfn);
int vm_iomap_memory(struct vm_area_struct *vma, phys_addr_t start, unsigned long len);

static inline vm_fault_t vmf_insert_page(struct vm_area_struct *vma,
				unsigned long addr, struct page *page)
{
	int err = vm_insert_page(vma, addr, page);

	if (err == -ENOMEM)
		return VM_FAULT_OOM;
	if (err < 0 && err != -EBUSY)
		return VM_FAULT_SIGBUS;

	return VM_FAULT_NOPAGE;
}

#ifndef io_remap_pfn_range
static inline int io_remap_pfn_range(struct vm_area_struct *vma,
				     unsigned long addr, unsigned long pfn,
				     unsigned long size, pgprot_t prot)
{
	return remap_pfn_range(vma, addr, pfn, size, pgprot_decrypted(prot));
}
#endif

static inline vm_fault_t vmf_error(int err)
{
	if (err == -ENOMEM)
		return VM_FAULT_OOM;
	return VM_FAULT_SIGBUS;
}

struct page *follow_page(struct vm_area_struct *vma, unsigned long address,
			 unsigned int foll_flags);

#define FOLL_WRITE	0x01	/* check pte is writable */
#define FOLL_TOUCH	0x02	/* mark page accessed */
#define FOLL_GET	0x04	/* do get_page on page */
#define FOLL_DUMP	0x08	/* give error on hole if it would be zero */
#define FOLL_FORCE	0x10	/* get_user_pages read/write w/o permission */
#define FOLL_NOWAIT	0x20	/* if a disk transfer is needed, start the IO
				 * and return without waiting upon it */
#define FOLL_POPULATE	0x40	/* fault in page */
#define FOLL_SPLIT	0x80	/* don't return transhuge pages, split them */
#define FOLL_HWPOISON	0x100	/* check page is hwpoisoned */
#define FOLL_NUMA	0x200	/* force NUMA hinting page fault */
#define FOLL_MIGRATION	0x400	/* wait for page to replace migration entry */
#define FOLL_TRIED	0x800	/* a retry, previous pass started an IO */
#define FOLL_MLOCK	0x1000	/* lock present pages */
#define FOLL_REMOTE	0x2000	/* we are working on non-current tsk/mm */
#define FOLL_COW	0x4000	/* internal GUP flag */
#define FOLL_ANON	0x8000	/* don't do file mappings */
#define FOLL_LONGTERM	0x10000	/* mapping lifetime is indefinite: see below */
#define FOLL_SPLIT_PMD	0x20000	/* split huge pmd before returning */

/*
 * NOTE on FOLL_LONGTERM:
 *
 * FOLL_LONGTERM indicates that the page will be held for an indefinite time
 * period _often_ under userspace control.  This is contrasted with
 * iov_iter_get_pages() where usages which are transient.
 *
 * FIXME: For pages which are part of a filesystem, mappings are subject to the
 * lifetime enforced by the filesystem and we need guarantees that longterm
 * users like RDMA and V4L2 only establish mappings which coordinate usage with
 * the filesystem.  Ideas for this coordination include revoking the longterm
 * pin, delaying writeback, bounce buffer page writeback, etc.  As FS DAX was
 * added after the problem with filesystems was found FS DAX VMAs are
 * specifically failed.  Filesystem pages are still subject to bugs and use of
 * FOLL_LONGTERM should be avoided on those pages.
 *
 * FIXME: Also NOTE that FOLL_LONGTERM is not supported in every GUP call.
 * Currently only get_user_pages() and get_user_pages_fast() support this flag
 * and calls to get_user_pages_[un]locked are specifically not allowed.  This
 * is due to an incompatibility with the FS DAX check and
 * FAULT_FLAG_ALLOW_RETRY
 *
 * In the CMA case: longterm pins in a CMA region would unnecessarily fragment
 * that region.  And so CMA attempts to migrate the page before pinning when
 * FOLL_LONGTERM is specified.
 */

static inline int vm_fault_to_errno(vm_fault_t vm_fault, int foll_flags)
{
	if (vm_fault & VM_FAULT_OOM)
		return -ENOMEM;
	if (vm_fault & (VM_FAULT_HWPOISON | VM_FAULT_HWPOISON_LARGE))
		return (foll_flags & FOLL_HWPOISON) ? -EHWPOISON : -EFAULT;
	if (vm_fault & (VM_FAULT_SIGBUS | VM_FAULT_SIGSEGV))
		return -EFAULT;
	return 0;
}

typedef int (*pte_fn_t)(pte_t *pte, unsigned long addr, void *data);
extern int apply_to_page_range(struct mm_struct *mm, unsigned long address,
			       unsigned long size, pte_fn_t fn, void *data);


#ifdef CONFIG_PAGE_POISONING
extern bool page_poisoning_enabled(void);
extern void kernel_poison_pages(struct page *page, int numpages, int enable);
#else
static inline bool page_poisoning_enabled(void) { return false; }
static inline void kernel_poison_pages(struct page *page, int numpages,
					int enable) { }
#endif

#ifdef CONFIG_INIT_ON_ALLOC_DEFAULT_ON
DECLARE_STATIC_KEY_TRUE(init_on_alloc);
#else
DECLARE_STATIC_KEY_FALSE(init_on_alloc);
#endif
static inline bool want_init_on_alloc(gfp_t flags)
{
	if (static_branch_unlikely(&init_on_alloc) &&
	    !page_poisoning_enabled())
		return true;
	return flags & __GFP_ZERO;
}

#ifdef CONFIG_INIT_ON_FREE_DEFAULT_ON
DECLARE_STATIC_KEY_TRUE(init_on_free);
#else
DECLARE_STATIC_KEY_FALSE(init_on_free);
#endif
static inline bool want_init_on_free(void)
{
	return static_branch_unlikely(&init_on_free) &&
	       !page_poisoning_enabled();
}

#ifdef CONFIG_DEBUG_PAGEALLOC
extern void init_debug_pagealloc(void);
#else
static inline void init_debug_pagealloc(void) {}
#endif
extern bool _debug_pagealloc_enabled_early;
DECLARE_STATIC_KEY_FALSE(_debug_pagealloc_enabled);

static inline bool debug_pagealloc_enabled(void)
{
	return IS_ENABLED(CONFIG_DEBUG_PAGEALLOC) &&
		_debug_pagealloc_enabled_early;
}

/*
 * For use in fast paths after init_debug_pagealloc() has run, or when a
 * false negative result is not harmful when called too early.
 */
static inline bool debug_pagealloc_enabled_static(void)
{
	if (!IS_ENABLED(CONFIG_DEBUG_PAGEALLOC))
		return false;

	return static_branch_unlikely(&_debug_pagealloc_enabled);
}

#if defined(CONFIG_DEBUG_PAGEALLOC) || defined(CONFIG_ARCH_HAS_SET_DIRECT_MAP)
extern void __kernel_map_pages(struct page *page, int numpages, int enable);

/*
 * When called in DEBUG_PAGEALLOC context, the call should most likely be
 * guarded by debug_pagealloc_enabled() or debug_pagealloc_enabled_static()
 */
static inline void
kernel_map_pages(struct page *page, int numpages, int enable)
{
	__kernel_map_pages(page, numpages, enable);
}
#ifdef CONFIG_HIBERNATION
extern bool kernel_page_present(struct page *page);
#endif	/* CONFIG_HIBERNATION */
#else	/* CONFIG_DEBUG_PAGEALLOC || CONFIG_ARCH_HAS_SET_DIRECT_MAP */
static inline void
kernel_map_pages(struct page *page, int numpages, int enable) {}
#ifdef CONFIG_HIBERNATION
static inline bool kernel_page_present(struct page *page) { return true; }
#endif	/* CONFIG_HIBERNATION */
#endif	/* CONFIG_DEBUG_PAGEALLOC || CONFIG_ARCH_HAS_SET_DIRECT_MAP */

#ifdef __HAVE_ARCH_GATE_AREA
extern struct vm_area_struct *get_gate_vma(struct mm_struct *mm);
extern int in_gate_area_no_mm(unsigned long addr);
extern int in_gate_area(struct mm_struct *mm, unsigned long addr);
#else
static inline struct vm_area_struct *get_gate_vma(struct mm_struct *mm)
{
	return NULL;
}
static inline int in_gate_area_no_mm(unsigned long addr) { return 0; }
static inline int in_gate_area(struct mm_struct *mm, unsigned long addr)
{
	return 0;
}
#endif	/* __HAVE_ARCH_GATE_AREA */

extern bool process_shares_mm(struct task_struct *p, struct mm_struct *mm);

#ifdef CONFIG_SYSCTL
extern int sysctl_drop_caches;
int drop_caches_sysctl_handler(struct ctl_table *, int,
					void __user *, size_t *, loff_t *);
#endif

void drop_slab(void);
void drop_slab_node(int nid);

#ifndef CONFIG_MMU
#define randomize_va_space 0
#else
extern int randomize_va_space;
#endif

const char * arch_vma_name(struct vm_area_struct *vma);
#ifdef CONFIG_MMU
void print_vma_addr(char *prefix, unsigned long rip);
#else
static inline void print_vma_addr(char *prefix, unsigned long rip)
{
}
#endif

void *sparse_buffer_alloc(unsigned long size);
struct page * __populate_section_memmap(unsigned long pfn,
		unsigned long nr_pages, int nid, struct vmem_altmap *altmap);
pgd_t *vmemmap_pgd_populate(unsigned long addr, int node);
p4d_t *vmemmap_p4d_populate(pgd_t *pgd, unsigned long addr, int node);
pud_t *vmemmap_pud_populate(p4d_t *p4d, unsigned long addr, int node);
pmd_t *vmemmap_pmd_populate(pud_t *pud, unsigned long addr, int node);
pte_t *vmemmap_pte_populate(pmd_t *pmd, unsigned long addr, int node);
void *vmemmap_alloc_block(unsigned long size, int node);
struct vmem_altmap;
void *vmemmap_alloc_block_buf(unsigned long size, int node);
void *altmap_alloc_block_buf(unsigned long size, struct vmem_altmap *altmap);
void vmemmap_verify(pte_t *, int, unsigned long, unsigned long);
int vmemmap_populate_basepages(unsigned long start, unsigned long end,
			       int node);
int vmemmap_populate(unsigned long start, unsigned long end, int node,
		struct vmem_altmap *altmap);
void vmemmap_populate_print_last(void);
#ifdef CONFIG_MEMORY_HOTPLUG
void vmemmap_free(unsigned long start, unsigned long end,
		struct vmem_altmap *altmap);
#endif
void register_page_bootmem_memmap(unsigned long section_nr, struct page *map,
				  unsigned long nr_pages);

enum mf_flags {
	MF_COUNT_INCREASED = 1 << 0,
	MF_ACTION_REQUIRED = 1 << 1,
	MF_MUST_KILL = 1 << 2,
	MF_SOFT_OFFLINE = 1 << 3,
};
extern int memory_failure(unsigned long pfn, int flags);
extern void memory_failure_queue(unsigned long pfn, int flags);
extern int unpoison_memory(unsigned long pfn);
extern int get_hwpoison_page(struct page *page);
#define put_hwpoison_page(page)	put_page(page)
extern int sysctl_memory_failure_early_kill;
extern int sysctl_memory_failure_recovery;
extern void shake_page(struct page *p, int access);
extern atomic_long_t num_poisoned_pages __read_mostly;
extern int soft_offline_page(struct page *page, int flags);


/*
 * Error handlers for various types of pages.
 */
enum mf_result {
	MF_IGNORED,	/* Error: cannot be handled */
	MF_FAILED,	/* Error: handling failed */
	MF_DELAYED,	/* Will be handled later */
	MF_RECOVERED,	/* Successfully recovered */
};

enum mf_action_page_type {
	MF_MSG_KERNEL,
	MF_MSG_KERNEL_HIGH_ORDER,
	MF_MSG_SLAB,
	MF_MSG_DIFFERENT_COMPOUND,
	MF_MSG_POISONED_HUGE,
	MF_MSG_HUGE,
	MF_MSG_FREE_HUGE,
	MF_MSG_NON_PMD_HUGE,
	MF_MSG_UNMAP_FAILED,
	MF_MSG_DIRTY_SWAPCACHE,
	MF_MSG_CLEAN_SWAPCACHE,
	MF_MSG_DIRTY_MLOCKED_LRU,
	MF_MSG_CLEAN_MLOCKED_LRU,
	MF_MSG_DIRTY_UNEVICTABLE_LRU,
	MF_MSG_CLEAN_UNEVICTABLE_LRU,
	MF_MSG_DIRTY_LRU,
	MF_MSG_CLEAN_LRU,
	MF_MSG_TRUNCATED_LRU,
	MF_MSG_BUDDY,
	MF_MSG_BUDDY_2ND,
	MF_MSG_DAX,
	MF_MSG_UNKNOWN,
};

#if defined(CONFIG_TRANSPARENT_HUGEPAGE) || defined(CONFIG_HUGETLBFS)
extern void clear_huge_page(struct page *page,
			    unsigned long addr_hint,
			    unsigned int pages_per_huge_page);
extern void copy_user_huge_page(struct page *dst, struct page *src,
				unsigned long addr_hint,
				struct vm_area_struct *vma,
				unsigned int pages_per_huge_page);
extern long copy_huge_page_from_user(struct page *dst_page,
				const void __user *usr_src,
				unsigned int pages_per_huge_page,
				bool allow_pagefault);
#endif /* CONFIG_TRANSPARENT_HUGEPAGE || CONFIG_HUGETLBFS */

#ifdef CONFIG_DEBUG_PAGEALLOC
extern unsigned int _debug_guardpage_minorder;
DECLARE_STATIC_KEY_FALSE(_debug_guardpage_enabled);

static inline unsigned int debug_guardpage_minorder(void)
{
	return _debug_guardpage_minorder;
}

static inline bool debug_guardpage_enabled(void)
{
	return static_branch_unlikely(&_debug_guardpage_enabled);
}

static inline bool page_is_guard(struct page *page)
{
	if (!debug_guardpage_enabled())
		return false;

	return PageGuard(page);
}
#else
static inline unsigned int debug_guardpage_minorder(void) { return 0; }
static inline bool debug_guardpage_enabled(void) { return false; }
static inline bool page_is_guard(struct page *page) { return false; }
#endif /* CONFIG_DEBUG_PAGEALLOC */

#if MAX_NUMNODES > 1
void __init setup_nr_node_ids(void);
#else
static inline void setup_nr_node_ids(void) {}
#endif

extern int memcmp_pages(struct page *page1, struct page *page2);

static inline int pages_identical(struct page *page1, struct page *page2)
{
	return !memcmp_pages(page1, page2);
}

<<<<<<< HEAD
extern int want_old_faultaround_pte;

#ifndef CONFIG_MULTIPLE_KSWAPD
static inline void update_kswapd_threads_node(int nid) {}
static inline int multi_kswapd_run(int nid) { return 0; }
static inline void multi_kswapd_stop(int nid) {}
static inline void multi_kswapd_cpu_online(pg_data_t *pgdat,
					const struct cpumask *mask) {}
#endif /* CONFIG_MULTIPLE_KSWAPD */
=======
/**
 * seal_check_future_write - Check for F_SEAL_FUTURE_WRITE flag and handle it
 * @seals: the seals to check
 * @vma: the vma to operate on
 *
 * Check whether F_SEAL_FUTURE_WRITE is set; if so, do proper check/handling on
 * the vma flags.  Return 0 if check pass, or <0 for errors.
 */
static inline int seal_check_future_write(int seals, struct vm_area_struct *vma)
{
	if (seals & F_SEAL_FUTURE_WRITE) {
		/*
		 * New PROT_WRITE and MAP_SHARED mmaps are not allowed when
		 * "future write" seal active.
		 */
		if ((vma->vm_flags & VM_SHARED) && (vma->vm_flags & VM_WRITE))
			return -EPERM;

		/*
		 * Since an F_SEAL_FUTURE_WRITE sealed memfd can be mapped as
		 * MAP_SHARED and read-only, take care to not allow mprotect to
		 * revert protections on such mappings. Do this only for shared
		 * mappings. For private mappings, don't need to mask
		 * VM_MAYWRITE as we still want them to be COW-writable.
		 */
		if (vma->vm_flags & VM_SHARED)
			vma->vm_flags &= ~(VM_MAYWRITE);
	}

	return 0;
}

>>>>>>> dca02b19
#endif /* __KERNEL__ */
#endif /* _LINUX_MM_H */<|MERGE_RESOLUTION|>--- conflicted
+++ resolved
@@ -3078,7 +3078,6 @@
 	return !memcmp_pages(page1, page2);
 }
 
-<<<<<<< HEAD
 extern int want_old_faultaround_pte;
 
 #ifndef CONFIG_MULTIPLE_KSWAPD
@@ -3088,7 +3087,7 @@
 static inline void multi_kswapd_cpu_online(pg_data_t *pgdat,
 					const struct cpumask *mask) {}
 #endif /* CONFIG_MULTIPLE_KSWAPD */
-=======
+
 /**
  * seal_check_future_write - Check for F_SEAL_FUTURE_WRITE flag and handle it
  * @seals: the seals to check
@@ -3121,6 +3120,5 @@
 	return 0;
 }
 
->>>>>>> dca02b19
 #endif /* __KERNEL__ */
 #endif /* _LINUX_MM_H */