// SPDX-License-Identifier: GPL-2.0+
/*
 * composite.h -- framework for usb gadgets which are composite devices
 *
 * Copyright (C) 2006-2008 David Brownell
 *
 * This program is free software; you can redistribute it and/or modify
 * it under the terms of the GNU General Public License as published by
 * the Free Software Foundation; either version 2 of the License, or
 * (at your option) any later version.
 *
 * This program is distributed in the hope that it will be useful,
 * but WITHOUT ANY WARRANTY; without even the implied warranty of
 * MERCHANTABILITY or FITNESS FOR A PARTICULAR PURPOSE.  See the
 * GNU General Public License for more details.
 *
 * You should have received a copy of the GNU General Public License
 * along with this program; if not, write to the Free Software
 * Foundation, Inc., 51 Franklin St, Fifth Floor, Boston, MA  02110-1301  USA
 */

#ifndef	__LINUX_USB_COMPOSITE_H
#define	__LINUX_USB_COMPOSITE_H

/*
 * This framework is an optional layer on top of the USB Gadget interface,
 * making it easier to build (a) Composite devices, supporting multiple
 * functions within any single configuration, and (b) Multi-configuration
 * devices, also supporting multiple functions but without necessarily
 * having more than one function per configuration.
 *
 * Example:  a device with a single configuration supporting both network
 * link and mass storage functions is a composite device.  Those functions
 * might alternatively be packaged in individual configurations, but in
 * the composite model the host can use both functions at the same time.
 */

#include <linux/bcd.h>
#include <linux/version.h>
#include <linux/usb/ch9.h>
#include <linux/usb/gadget.h>
#include <linux/log2.h>
#include <linux/configfs.h>

/*
 * USB function drivers should return USB_GADGET_DELAYED_STATUS if they
 * wish to delay the data/status stages of the control transfer till they
 * are ready. The control transfer will then be kept from completing till
 * all the function drivers that requested for USB_GADGET_DELAYED_STAUS
 * invoke usb_composite_setup_continue().
 */
#define USB_GADGET_DELAYED_STATUS       0x7fff	/* Impossibly large value */

/* big enough to hold our biggest descriptor */
#define USB_COMP_EP0_BUFSIZ	4096

/* OS feature descriptor length <= 4kB */
#define USB_COMP_EP0_OS_DESC_BUFSIZ	4096

#define USB_MS_TO_HS_INTERVAL(x)	(ilog2((x * 1000 / 125)) + 1)
struct usb_configuration;

/**
 * struct usb_os_desc_ext_prop - describes one "Extended Property"
 * @entry: used to keep a list of extended properties
 * @type: Extended Property type
 * @name_len: Extended Property unicode name length, including terminating '\0'
 * @name: Extended Property name
 * @data_len: Length of Extended Property blob (for unicode store double len)
 * @data: Extended Property blob
 * @item: Represents this Extended Property in configfs
 */
struct usb_os_desc_ext_prop {
	struct list_head	entry;
	u8			type;
	int			name_len;
	char			*name;
	int			data_len;
	char			*data;
	struct config_item	item;
};

/**
 * struct usb_os_desc - describes OS descriptors associated with one interface
 * @ext_compat_id: 16 bytes of "Compatible ID" and "Subcompatible ID"
 * @ext_prop: Extended Properties list
 * @ext_prop_len: Total length of Extended Properties blobs
 * @ext_prop_count: Number of Extended Properties
 * @opts_mutex: Optional mutex protecting config data of a usb_function_instance
 * @group: Represents OS descriptors associated with an interface in configfs
 * @owner: Module associated with this OS descriptor
 */
struct usb_os_desc {
	char			*ext_compat_id;
	struct list_head	ext_prop;
	int			ext_prop_len;
	int			ext_prop_count;
	struct mutex		*opts_mutex;
	struct config_group	group;
	struct module		*owner;
};

/**
 * struct usb_os_desc_table - describes OS descriptors associated with one
 * interface of a usb_function
 * @if_id: Interface id
 * @os_desc: "Extended Compatibility ID" and "Extended Properties" of the
 *	interface
 *
 * Each interface can have at most one "Extended Compatibility ID" and a
 * number of "Extended Properties".
 */
struct usb_os_desc_table {
	int			if_id;
	struct usb_os_desc	*os_desc;
};

/**
 * struct usb_function - describes one function of a configuration
 * @name: For diagnostics, identifies the function.
 * @strings: tables of strings, keyed by identifiers assigned during bind()
 *	and by language IDs provided in control requests
 * @fs_descriptors: Table of full (or low) speed descriptors, using interface and
 *	string identifiers assigned during @bind().  If this pointer is null,
 *	the function will not be available at full speed (or at low speed).
 * @hs_descriptors: Table of high speed descriptors, using interface and
 *	string identifiers assigned during @bind().  If this pointer is null,
 *	the function will not be available at high speed.
 * @ss_descriptors: Table of super speed descriptors, using interface and
 *	string identifiers assigned during @bind(). If this
 *	pointer is null after initiation, the function will not
 *	be available at super speed.
 * @ssp_descriptors: Table of super speed plus descriptors, using
 *	interface and string identifiers assigned during @bind(). If
 *	this pointer is null after initiation, the function will not
 *	be available at super speed plus.
 * @config: assigned when @usb_add_function() is called; this is the
 *	configuration with which this function is associated.
 * @os_desc_table: Table of (interface id, os descriptors) pairs. The function
 *	can expose more than one interface. If an interface is a member of
 *	an IAD, only the first interface of IAD has its entry in the table.
 * @os_desc_n: Number of entries in os_desc_table
 * @bind: Before the gadget can register, all of its functions bind() to the
 *	available resources including string and interface identifiers used
 *	in interface or class descriptors; endpoints; I/O buffers; and so on.
 * @unbind: Reverses @bind; called as a side effect of unregistering the
 *	driver which added this function.
 * @free_func: free the struct usb_function.
 * @mod: (internal) points to the module that created this structure.
 * @set_alt: (REQUIRED) Reconfigures altsettings; function drivers may
 *	initialize usb_ep.driver data at this time (when it is used).
 *	Note that setting an interface to its current altsetting resets
 *	interface state, and that all interfaces have a disabled state.
 * @get_alt: Returns the active altsetting.  If this is not provided,
 *	then only altsetting zero is supported.
 * @disable: (REQUIRED) Indicates the function should be disabled.  Reasons
 *	include host resetting or reconfiguring the gadget, and disconnection.
 * @setup: Used for interface-specific control requests.
 * @req_match: Tests if a given class request can be handled by this function.
 * @suspend: Notifies functions when the host stops sending USB traffic.
 * @resume: Notifies functions when the host restarts USB traffic.
 * @get_status: Returns function status as a reply to
 *	GetStatus() request when the recipient is Interface.
 * @func_suspend: callback to be called when
 *	SetFeature(FUNCTION_SUSPEND) is reseived
 *
 * A single USB function uses one or more interfaces, and should in most
 * cases support operation at both full and high speeds.  Each function is
 * associated by @usb_add_function() with a one configuration; that function
 * causes @bind() to be called so resources can be allocated as part of
 * setting up a gadget driver.  Those resources include endpoints, which
 * should be allocated using @usb_ep_autoconfig().
 *
 * To support dual speed operation, a function driver provides descriptors
 * for both high and full speed operation.  Except in rare cases that don't
 * involve bulk endpoints, each speed needs different endpoint descriptors.
 *
 * Function drivers choose their own strategies for managing instance data.
 * The simplest strategy just declares it "static', which means the function
 * can only be activated once.  If the function needs to be exposed in more
 * than one configuration at a given speed, it needs to support multiple
 * usb_function structures (one for each configuration).
 *
 * A more complex strategy might encapsulate a @usb_function structure inside
 * a driver-specific instance structure to allows multiple activations.  An
 * example of multiple activations might be a CDC ACM function that supports
 * two or more distinct instances within the same configuration, providing
 * several independent logical data links to a USB host.
 */

struct usb_function {
	const char			*name;
	struct usb_gadget_strings	**strings;
	struct usb_descriptor_header	**fs_descriptors;
	struct usb_descriptor_header	**hs_descriptors;
	struct usb_descriptor_header	**ss_descriptors;
	struct usb_descriptor_header	**ssp_descriptors;

	struct usb_configuration	*config;

	struct usb_os_desc_table	*os_desc_table;
	unsigned			os_desc_n;

	/* REVISIT:  bind() functions can be marked __init, which
	 * makes trouble for section mismatch analysis.  See if
	 * we can't restructure things to avoid mismatching.
	 * Related:  unbind() may kfree() but bind() won't...
	 */

	/* configuration management:  bind/unbind */
	int			(*bind)(struct usb_configuration *,
					struct usb_function *);
	void			(*unbind)(struct usb_configuration *,
					struct usb_function *);
	void			(*free_func)(struct usb_function *f);
	struct module		*mod;

	/* runtime state management */
	int			(*set_alt)(struct usb_function *,
					unsigned interface, unsigned alt);
	int			(*get_alt)(struct usb_function *,
					unsigned interface);
	void			(*disable)(struct usb_function *);
	int			(*setup)(struct usb_function *,
					const struct usb_ctrlrequest *);
	bool			(*req_match)(struct usb_function *,
					const struct usb_ctrlrequest *,
					bool config0);
	void			(*suspend)(struct usb_function *);
	void			(*resume)(struct usb_function *);

	/* USB 3.0 additions */
	int			(*get_status)(struct usb_function *);
	int			(*func_suspend)(struct usb_function *,
						u8 suspend_opt);
	/* private: */
	/* internals */
	struct list_head		list;
	DECLARE_BITMAP(endpoints, 32);
	const struct usb_function_instance *fi;

	unsigned int		bind_deactivated:1;
};

int usb_add_function(struct usb_configuration *, struct usb_function *);

int usb_function_deactivate(struct usb_function *);
int usb_function_activate(struct usb_function *);

int usb_interface_id(struct usb_configuration *, struct usb_function *);

<<<<<<< HEAD
#ifdef CONFIG_USB_FUNC_WAKEUP_SUPPORTED
int usb_func_wakeup(struct usb_function *func);
#else
static inline int usb_func_wakeup(struct usb_function *func)
{
	return -EOPNOTSUPP;
}
#endif
=======
int config_ep_by_speed_and_alt(struct usb_gadget *g, struct usb_function *f,
				struct usb_ep *_ep, u8 alt);
>>>>>>> 997107c6

int config_ep_by_speed(struct usb_gadget *g, struct usb_function *f,
			struct usb_ep *_ep);

#define	MAX_CONFIG_INTERFACES		16	/* arbitrary; max 255 */

/**
 * struct usb_configuration - represents one gadget configuration
 * @label: For diagnostics, describes the configuration.
 * @strings: Tables of strings, keyed by identifiers assigned during @bind()
 *	and by language IDs provided in control requests.
 * @descriptors: Table of descriptors preceding all function descriptors.
 *	Examples include OTG and vendor-specific descriptors.
 * @unbind: Reverses @bind; called as a side effect of unregistering the
 *	driver which added this configuration.
 * @setup: Used to delegate control requests that aren't handled by standard
 *	device infrastructure or directed at a specific interface.
 * @bConfigurationValue: Copied into configuration descriptor.
 * @iConfiguration: Copied into configuration descriptor.
 * @bmAttributes: Copied into configuration descriptor.
 * @MaxPower: Power consumtion in mA. Used to compute bMaxPower in the
 *	configuration descriptor after considering the bus speed.
 * @cdev: assigned by @usb_add_config() before calling @bind(); this is
 *	the device associated with this configuration.
 *
 * Configurations are building blocks for gadget drivers structured around
 * function drivers.  Simple USB gadgets require only one function and one
 * configuration, and handle dual-speed hardware by always providing the same
 * functionality.  Slightly more complex gadgets may have more than one
 * single-function configuration at a given speed; or have configurations
 * that only work at one speed.
 *
 * Composite devices are, by definition, ones with configurations which
 * include more than one function.
 *
 * The lifecycle of a usb_configuration includes allocation, initialization
 * of the fields described above, and calling @usb_add_config() to set up
 * internal data and bind it to a specific device.  The configuration's
 * @bind() method is then used to initialize all the functions and then
 * call @usb_add_function() for them.
 *
 * Those functions would normally be independent of each other, but that's
 * not mandatory.  CDC WMC devices are an example where functions often
 * depend on other functions, with some functions subsidiary to others.
 * Such interdependency may be managed in any way, so long as all of the
 * descriptors complete by the time the composite driver returns from
 * its bind() routine.
 */
struct usb_configuration {
	const char			*label;
	struct usb_gadget_strings	**strings;
	const struct usb_descriptor_header **descriptors;

	/* REVISIT:  bind() functions can be marked __init, which
	 * makes trouble for section mismatch analysis.  See if
	 * we can't restructure things to avoid mismatching...
	 */

	/* configuration management: unbind/setup */
	void			(*unbind)(struct usb_configuration *);
	int			(*setup)(struct usb_configuration *,
					const struct usb_ctrlrequest *);

	/* fields in the config descriptor */
	u8			bConfigurationValue;
	u8			iConfiguration;
	u8			bmAttributes;
	u16			MaxPower;

	struct usb_composite_dev	*cdev;

	/* private: */
	/* internals */
	struct list_head	list;
	struct list_head	functions;
	u8			next_interface_id;
	unsigned		superspeed:1;
	unsigned		highspeed:1;
	unsigned		fullspeed:1;
	unsigned		superspeed_plus:1;
	struct usb_function	*interface[MAX_CONFIG_INTERFACES];
};

int usb_add_config(struct usb_composite_dev *,
		struct usb_configuration *,
		int (*)(struct usb_configuration *));

void usb_remove_config(struct usb_composite_dev *,
		struct usb_configuration *);

/* predefined index for usb_composite_driver */
enum {
	USB_GADGET_MANUFACTURER_IDX	= 0,
	USB_GADGET_PRODUCT_IDX,
	USB_GADGET_SERIAL_IDX,
	USB_GADGET_FIRST_AVAIL_IDX,
};

/**
 * struct usb_composite_driver - groups configurations into a gadget
 * @name: For diagnostics, identifies the driver.
 * @dev: Template descriptor for the device, including default device
 *	identifiers.
 * @strings: tables of strings, keyed by identifiers assigned during @bind
 *	and language IDs provided in control requests. Note: The first entries
 *	are predefined. The first entry that may be used is
 *	USB_GADGET_FIRST_AVAIL_IDX
 * @max_speed: Highest speed the driver supports.
 * @needs_serial: set to 1 if the gadget needs userspace to provide
 * 	a serial number.  If one is not provided, warning will be printed.
 * @bind: (REQUIRED) Used to allocate resources that are shared across the
 *	whole device, such as string IDs, and add its configurations using
 *	@usb_add_config(). This may fail by returning a negative errno
 *	value; it should return zero on successful initialization.
 * @unbind: Reverses @bind; called as a side effect of unregistering
 *	this driver.
 * @disconnect: optional driver disconnect method
 * @suspend: Notifies when the host stops sending USB traffic,
 *	after function notifications
 * @resume: Notifies configuration when the host restarts USB traffic,
 *	before function notifications
 * @gadget_driver: Gadget driver controlling this driver
 *
 * Devices default to reporting self powered operation.  Devices which rely
 * on bus powered operation should report this in their @bind method.
 *
 * Before returning from @bind, various fields in the template descriptor
 * may be overridden.  These include the idVendor/idProduct/bcdDevice values
 * normally to bind the appropriate host side driver, and the three strings
 * (iManufacturer, iProduct, iSerialNumber) normally used to provide user
 * meaningful device identifiers.  (The strings will not be defined unless
 * they are defined in @dev and @strings.)  The correct ep0 maxpacket size
 * is also reported, as defined by the underlying controller driver.
 */
struct usb_composite_driver {
	const char				*name;
	const struct usb_device_descriptor	*dev;
	struct usb_gadget_strings		**strings;
	enum usb_device_speed			max_speed;
	unsigned		needs_serial:1;

	int			(*bind)(struct usb_composite_dev *cdev);
	int			(*unbind)(struct usb_composite_dev *);

	void			(*disconnect)(struct usb_composite_dev *);

	/* global suspend hooks */
	void			(*suspend)(struct usb_composite_dev *);
	void			(*resume)(struct usb_composite_dev *);
	struct usb_gadget_driver		gadget_driver;
};

extern int usb_composite_probe(struct usb_composite_driver *driver);
extern void usb_composite_unregister(struct usb_composite_driver *driver);

/**
 * module_usb_composite_driver() - Helper macro for registering a USB gadget
 * composite driver
 * @__usb_composite_driver: usb_composite_driver struct
 *
 * Helper macro for USB gadget composite drivers which do not do anything
 * special in module init/exit. This eliminates a lot of boilerplate. Each
 * module may only use this macro once, and calling it replaces module_init()
 * and module_exit()
 */
#define module_usb_composite_driver(__usb_composite_driver) \
	module_driver(__usb_composite_driver, usb_composite_probe, \
		       usb_composite_unregister)

extern void usb_composite_setup_continue(struct usb_composite_dev *cdev);
extern int composite_dev_prepare(struct usb_composite_driver *composite,
		struct usb_composite_dev *cdev);
extern int composite_os_desc_req_prepare(struct usb_composite_dev *cdev,
					 struct usb_ep *ep0);
void composite_dev_cleanup(struct usb_composite_dev *cdev);

static inline struct usb_composite_driver *to_cdriver(
		struct usb_gadget_driver *gdrv)
{
	return container_of(gdrv, struct usb_composite_driver, gadget_driver);
}

#define OS_STRING_QW_SIGN_LEN		14
#define OS_STRING_IDX			0xEE

/**
 * struct usb_composite_device - represents one composite usb gadget
 * @gadget: read-only, abstracts the gadget's usb peripheral controller
 * @req: used for control responses; buffer is pre-allocated
 * @os_desc_req: used for OS descriptors responses; buffer is pre-allocated
 * @config: the currently active configuration
 * @qw_sign: qwSignature part of the OS string
 * @b_vendor_code: bMS_VendorCode part of the OS string
 * @use_os_string: false by default, interested gadgets set it
 * @os_desc_config: the configuration to be used with OS descriptors
 * @setup_pending: true when setup request is queued but not completed
 * @os_desc_pending: true when os_desc request is queued but not completed
 *
 * One of these devices is allocated and initialized before the
 * associated device driver's bind() is called.
 *
 * OPEN ISSUE:  it appears that some WUSB devices will need to be
 * built by combining a normal (wired) gadget with a wireless one.
 * This revision of the gadget framework should probably try to make
 * sure doing that won't hurt too much.
 *
 * One notion for how to handle Wireless USB devices involves:
 *
 * (a) a second gadget here, discovery mechanism TBD, but likely
 *     needing separate "register/unregister WUSB gadget" calls;
 * (b) updates to usb_gadget to include flags "is it wireless",
 *     "is it wired", plus (presumably in a wrapper structure)
 *     bandgroup and PHY info;
 * (c) presumably a wireless_ep wrapping a usb_ep, and reporting
 *     wireless-specific parameters like maxburst and maxsequence;
 * (d) configurations that are specific to wireless links;
 * (e) function drivers that understand wireless configs and will
 *     support wireless for (additional) function instances;
 * (f) a function to support association setup (like CBAF), not
 *     necessarily requiring a wireless adapter;
 * (g) composite device setup that can create one or more wireless
 *     configs, including appropriate association setup support;
 * (h) more, TBD.
 */
struct usb_composite_dev {
	struct usb_gadget		*gadget;
	struct usb_request		*req;
	struct usb_request		*os_desc_req;

	struct usb_configuration	*config;

	/* OS String is a custom (yet popular) extension to the USB standard. */
	u8				qw_sign[OS_STRING_QW_SIGN_LEN];
	u8				b_vendor_code;
	struct usb_configuration	*os_desc_config;
	unsigned int			use_os_string:1;

	/* private: */
	/* internals */
	unsigned int			suspended:1;
	struct usb_device_descriptor	desc;
	struct list_head		configs;
	struct list_head		gstrings;
	struct usb_composite_driver	*driver;
	u8				next_string_id;
	char				*def_manufacturer;

	/* the gadget driver won't enable the data pullup
	 * while the deactivation count is nonzero.
	 */
	unsigned			deactivations;

	/* the composite driver won't complete the control transfer's
	 * data/status stages till delayed_status is zero.
	 */
	int				delayed_status;

	/* protects deactivations and delayed_status counts*/
	spinlock_t			lock;

	/* public: */
	unsigned int			setup_pending:1;
	unsigned int			os_desc_pending:1;
};

extern int usb_string_id(struct usb_composite_dev *c);
extern int usb_string_ids_tab(struct usb_composite_dev *c,
			      struct usb_string *str);
extern struct usb_string *usb_gstrings_attach(struct usb_composite_dev *cdev,
		struct usb_gadget_strings **sp, unsigned n_strings);

extern int usb_string_ids_n(struct usb_composite_dev *c, unsigned n);

extern void composite_disconnect(struct usb_gadget *gadget);
extern int composite_setup(struct usb_gadget *gadget,
		const struct usb_ctrlrequest *ctrl);
extern void composite_suspend(struct usb_gadget *gadget);
extern void composite_resume(struct usb_gadget *gadget);

/*
 * Some systems will need runtime overrides for the  product identifiers
 * published in the device descriptor, either numbers or strings or both.
 * String parameters are in UTF-8 (superset of ASCII's 7 bit characters).
 */
struct usb_composite_overwrite {
	u16	idVendor;
	u16	idProduct;
	u16	bcdDevice;
	char	*serial_number;
	char	*manufacturer;
	char	*product;
};
#define USB_GADGET_COMPOSITE_OPTIONS()					\
	static struct usb_composite_overwrite coverwrite;		\
									\
	module_param_named(idVendor, coverwrite.idVendor, ushort, S_IRUGO); \
	MODULE_PARM_DESC(idVendor, "USB Vendor ID");			\
									\
	module_param_named(idProduct, coverwrite.idProduct, ushort, S_IRUGO); \
	MODULE_PARM_DESC(idProduct, "USB Product ID");			\
									\
	module_param_named(bcdDevice, coverwrite.bcdDevice, ushort, S_IRUGO); \
	MODULE_PARM_DESC(bcdDevice, "USB Device version (BCD)");	\
									\
	module_param_named(iSerialNumber, coverwrite.serial_number, charp, \
			S_IRUGO); \
	MODULE_PARM_DESC(iSerialNumber, "SerialNumber string");		\
									\
	module_param_named(iManufacturer, coverwrite.manufacturer, charp, \
			S_IRUGO); \
	MODULE_PARM_DESC(iManufacturer, "USB Manufacturer string");	\
									\
	module_param_named(iProduct, coverwrite.product, charp, S_IRUGO); \
	MODULE_PARM_DESC(iProduct, "USB Product string")

void usb_composite_overwrite_options(struct usb_composite_dev *cdev,
		struct usb_composite_overwrite *covr);

static inline u16 get_default_bcdDevice(void)
{
	u16 bcdDevice;

	bcdDevice = bin2bcd((LINUX_VERSION_CODE >> 16 & 0xff)) << 8;
	bcdDevice |= bin2bcd((LINUX_VERSION_CODE >> 8 & 0xff));
	return bcdDevice;
}

struct usb_function_driver {
	const char *name;
	struct module *mod;
	struct list_head list;
	struct usb_function_instance *(*alloc_inst)(void);
	struct usb_function *(*alloc_func)(struct usb_function_instance *inst);
};

struct usb_function_instance {
	struct config_group group;
	struct list_head cfs_list;
	struct usb_function_driver *fd;
	struct usb_function *f;
	int (*set_inst_name)(struct usb_function_instance *inst,
			      const char *name);
	void (*free_func_inst)(struct usb_function_instance *inst);
};

void usb_function_unregister(struct usb_function_driver *f);
int usb_function_register(struct usb_function_driver *newf);
void usb_put_function_instance(struct usb_function_instance *fi);
void usb_put_function(struct usb_function *f);
struct usb_function_instance *usb_get_function_instance(const char *name);
struct usb_function *usb_get_function(struct usb_function_instance *fi);

struct usb_configuration *usb_get_config(struct usb_composite_dev *cdev,
		int val);
int usb_add_config_only(struct usb_composite_dev *cdev,
		struct usb_configuration *config);
void usb_remove_function(struct usb_configuration *c, struct usb_function *f);

#define DECLARE_USB_FUNCTION(_name, _inst_alloc, _func_alloc)		\
	static struct usb_function_driver _name ## usb_func = {		\
		.name = __stringify(_name),				\
		.mod  = THIS_MODULE,					\
		.alloc_inst = _inst_alloc,				\
		.alloc_func = _func_alloc,				\
	};								\
	MODULE_ALIAS("usbfunc:"__stringify(_name));

#define DECLARE_USB_FUNCTION_INIT(_name, _inst_alloc, _func_alloc)	\
	DECLARE_USB_FUNCTION(_name, _inst_alloc, _func_alloc)		\
	static int __init _name ## mod_init(void)			\
	{								\
		return usb_function_register(&_name ## usb_func);	\
	}								\
	static void __exit _name ## mod_exit(void)			\
	{								\
		usb_function_unregister(&_name ## usb_func);		\
	}								\
	module_init(_name ## mod_init);					\
	module_exit(_name ## mod_exit)

/* messaging utils */
#define DBG(d, fmt, args...) \
	dev_dbg(&(d)->gadget->dev , fmt , ## args)
#define VDBG(d, fmt, args...) \
	dev_vdbg(&(d)->gadget->dev , fmt , ## args)
#define ERROR(d, fmt, args...) \
	dev_err(&(d)->gadget->dev , fmt , ## args)
#define WARNING(d, fmt, args...) \
	dev_warn(&(d)->gadget->dev , fmt , ## args)
#define INFO(d, fmt, args...) \
	dev_info(&(d)->gadget->dev , fmt , ## args)

#endif	/* __LINUX_USB_COMPOSITE_H */<|MERGE_RESOLUTION|>--- conflicted
+++ resolved
@@ -249,7 +249,6 @@
 
 int usb_interface_id(struct usb_configuration *, struct usb_function *);
 
-<<<<<<< HEAD
 #ifdef CONFIG_USB_FUNC_WAKEUP_SUPPORTED
 int usb_func_wakeup(struct usb_function *func);
 #else
@@ -258,10 +257,9 @@
 	return -EOPNOTSUPP;
 }
 #endif
-=======
+
 int config_ep_by_speed_and_alt(struct usb_gadget *g, struct usb_function *f,
 				struct usb_ep *_ep, u8 alt);
->>>>>>> 997107c6
 
 int config_ep_by_speed(struct usb_gadget *g, struct usb_function *f,
 			struct usb_ep *_ep);
