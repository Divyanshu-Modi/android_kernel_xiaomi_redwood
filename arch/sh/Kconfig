#
# For a description of the syntax of this configuration file,
# see Documentation/kbuild/kconfig-language.txt.
#

mainmenu "Linux/SuperH Kernel Configuration"

config SUPERH
	def_bool y
	select EMBEDDED
	select HAVE_CLK
	select HAVE_IDE
	select HAVE_OPROFILE
	select HAVE_GENERIC_DMA_COHERENT
	select HAVE_IOREMAP_PROT if MMU
	select HAVE_ARCH_TRACEHOOK
	select HAVE_DMA_API_DEBUG
	help
	  The SuperH is a RISC processor targeted for use in embedded systems
	  and consumer electronics; it was also used in the Sega Dreamcast
	  gaming console.  The SuperH port has a home page at
	  <http://www.linux-sh.org/>.

config SUPERH32
	def_bool ARCH = "sh"
	select HAVE_KPROBES
	select HAVE_KRETPROBES
	select HAVE_FUNCTION_TRACER
	select HAVE_FTRACE_MCOUNT_RECORD
	select HAVE_DYNAMIC_FTRACE
	select HAVE_ARCH_KGDB
	select ARCH_HIBERNATION_POSSIBLE if MMU

config SUPERH64
	def_bool ARCH = "sh64"

config ARCH_DEFCONFIG
	string
	default "arch/sh/configs/shx3_defconfig" if SUPERH32
	default "arch/sh/configs/cayman_defconfig" if SUPERH64

config RWSEM_GENERIC_SPINLOCK
	def_bool y

config RWSEM_XCHGADD_ALGORITHM
	bool

config GENERIC_BUG
	def_bool y
	depends on BUG && SUPERH32

config GENERIC_FIND_NEXT_BIT
	def_bool y

config GENERIC_HWEIGHT
	def_bool y

config GENERIC_HARDIRQS
	def_bool y

config GENERIC_HARDIRQS_NO__DO_IRQ
	def_bool y

config GENERIC_IRQ_PROBE
	def_bool y

config GENERIC_GPIO
	def_bool n

config GENERIC_CALIBRATE_DELAY
	bool

config GENERIC_IOMAP
	bool

config GENERIC_TIME
	def_bool n

config GENERIC_CLOCKEVENTS
	def_bool n

config GENERIC_CLOCKEVENTS_BROADCAST
	bool

config GENERIC_LOCKBREAK
	def_bool y
	depends on SMP && PREEMPT

config SYS_SUPPORTS_PM
	bool
	depends on !SMP

config ARCH_SUSPEND_POSSIBLE
	def_bool n

config ARCH_HIBERNATION_POSSIBLE
	def_bool n

config SYS_SUPPORTS_APM_EMULATION
	bool
	select ARCH_SUSPEND_POSSIBLE

config SYS_SUPPORTS_SMP
	bool

config SYS_SUPPORTS_NUMA
	bool

config SYS_SUPPORTS_PCI
	bool

config SYS_SUPPORTS_CMT
	bool

config STACKTRACE_SUPPORT
	def_bool y

config LOCKDEP_SUPPORT
	def_bool y

config HAVE_LATENCYTOP_SUPPORT
	def_bool y
	depends on !SMP

config ARCH_HAS_ILOG2_U32
	def_bool n

config ARCH_HAS_ILOG2_U64
	def_bool n

config ARCH_NO_VIRT_TO_BUS
	def_bool y

config ARCH_HAS_DEFAULT_IDLE
	def_bool y

config IO_TRAPPED
	bool

source "init/Kconfig"

source "kernel/Kconfig.freezer"

menu "System type"

#
# Processor families
#
config CPU_SH2
	bool

config CPU_SH2A
	bool
	select CPU_SH2

config CPU_SH3
	bool
	select CPU_HAS_INTEVT
	select CPU_HAS_SR_RB

config CPU_SH4
	bool
	select CPU_HAS_INTEVT
	select CPU_HAS_SR_RB
	select CPU_HAS_PTEA if !CPU_SH4A || CPU_SHX2
	select CPU_HAS_FPU if !CPU_SH4AL_DSP

config CPU_SH4A
	bool
	select CPU_SH4

config CPU_SH4AL_DSP
	bool
	select CPU_SH4A
	select CPU_HAS_DSP

config CPU_SH5
	bool
	select CPU_HAS_FPU

config CPU_SHX2
	bool

config CPU_SHX3
	bool

config ARCH_SHMOBILE
	bool
	select ARCH_SUSPEND_POSSIBLE

<<<<<<< HEAD
=======
if SUPERH32

>>>>>>> 6574612f
choice
	prompt "Processor sub-type selection"

#
# Processor subtypes
#

# SH-2 Processor Support

config CPU_SUBTYPE_SH7619
	bool "Support SH7619 processor"
	select CPU_SH2
	select SYS_SUPPORTS_CMT

# SH-2A Processor Support

config CPU_SUBTYPE_SH7201
	bool "Support SH7201 processor"
	select CPU_SH2A
	select CPU_HAS_FPU
 
config CPU_SUBTYPE_SH7203
	bool "Support SH7203 processor"
	select CPU_SH2A
	select CPU_HAS_FPU
	select SYS_SUPPORTS_CMT

config CPU_SUBTYPE_SH7206
	bool "Support SH7206 processor"
	select CPU_SH2A
	select SYS_SUPPORTS_CMT

config CPU_SUBTYPE_SH7263
	bool "Support SH7263 processor"
	select CPU_SH2A
	select CPU_HAS_FPU
	select SYS_SUPPORTS_CMT

config CPU_SUBTYPE_MXG
	bool "Support MX-G processor"
	select CPU_SH2A
	help
	  Select MX-G if running on an R8A03022BG part.

# SH-3 Processor Support

config CPU_SUBTYPE_SH7705
	bool "Support SH7705 processor"
	select CPU_SH3

config CPU_SUBTYPE_SH7706
	bool "Support SH7706 processor"
	select CPU_SH3
	help
	  Select SH7706 if you have a 133 Mhz SH-3 HD6417706 CPU.

config CPU_SUBTYPE_SH7707
	bool "Support SH7707 processor"
	select CPU_SH3
	help
	  Select SH7707 if you have a  60 Mhz SH-3 HD6417707 CPU.

config CPU_SUBTYPE_SH7708
	bool "Support SH7708 processor"
	select CPU_SH3
	help
	  Select SH7708 if you have a  60 Mhz SH-3 HD6417708S or
	  if you have a 100 Mhz SH-3 HD6417708R CPU.

config CPU_SUBTYPE_SH7709
	bool "Support SH7709 processor"
	select CPU_SH3
	help
	  Select SH7709 if you have a  80 Mhz SH-3 HD6417709 CPU.

config CPU_SUBTYPE_SH7710
	bool "Support SH7710 processor"
	select CPU_SH3
	select CPU_HAS_DSP
	help
	  Select SH7710 if you have a SH3-DSP SH7710 CPU.

config CPU_SUBTYPE_SH7712
	bool "Support SH7712 processor"
	select CPU_SH3
	select CPU_HAS_DSP
	help
	  Select SH7712 if you have a SH3-DSP SH7712 CPU.

config CPU_SUBTYPE_SH7720
	bool "Support SH7720 processor"
	select CPU_SH3
	select CPU_HAS_DSP
	help
	  Select SH7720 if you have a SH3-DSP SH7720 CPU.

config CPU_SUBTYPE_SH7721
	bool "Support SH7721 processor"
	select CPU_SH3
	select CPU_HAS_DSP
	help
	  Select SH7721 if you have a SH3-DSP SH7721 CPU.

# SH-4 Processor Support

config CPU_SUBTYPE_SH7750
	bool "Support SH7750 processor"
	select CPU_SH4
	help
	  Select SH7750 if you have a 200 Mhz SH-4 HD6417750 CPU.

config CPU_SUBTYPE_SH7091
	bool "Support SH7091 processor"
	select CPU_SH4
	help
	  Select SH7091 if you have an SH-4 based Sega device (such as
	  the Dreamcast, Naomi, and Naomi 2).

config CPU_SUBTYPE_SH7750R
	bool "Support SH7750R processor"
	select CPU_SH4

config CPU_SUBTYPE_SH7750S
	bool "Support SH7750S processor"
	select CPU_SH4

config CPU_SUBTYPE_SH7751
	bool "Support SH7751 processor"
	select CPU_SH4
	help
	  Select SH7751 if you have a 166 Mhz SH-4 HD6417751 CPU,
	  or if you have a HD6417751R CPU.

config CPU_SUBTYPE_SH7751R
	bool "Support SH7751R processor"
	select CPU_SH4

config CPU_SUBTYPE_SH7760
	bool "Support SH7760 processor"
	select CPU_SH4

config CPU_SUBTYPE_SH4_202
	bool "Support SH4-202 processor"
	select CPU_SH4

# SH-4A Processor Support

config CPU_SUBTYPE_SH7723
	bool "Support SH7723 processor"
	select CPU_SH4A
	select CPU_SHX2
	select ARCH_SHMOBILE
	select ARCH_SPARSEMEM_ENABLE
	select SYS_SUPPORTS_CMT
	help
	  Select SH7723 if you have an SH-MobileR2 CPU.

config CPU_SUBTYPE_SH7763
	bool "Support SH7763 processor"
	select CPU_SH4A
	help
	  Select SH7763 if you have a SH4A SH7763(R5S77631) CPU.

config CPU_SUBTYPE_SH7770
	bool "Support SH7770 processor"
	select CPU_SH4A

config CPU_SUBTYPE_SH7780
	bool "Support SH7780 processor"
	select CPU_SH4A

config CPU_SUBTYPE_SH7785
	bool "Support SH7785 processor"
	select CPU_SH4A
	select CPU_SHX2
	select ARCH_SPARSEMEM_ENABLE
	select SYS_SUPPORTS_NUMA

config CPU_SUBTYPE_SH7786
	bool "Support SH7786 processor"
	select CPU_SH4A
	select CPU_SHX3
	select CPU_HAS_PTEAEX
	select ARCH_SPARSEMEM_ENABLE
	select SYS_SUPPORTS_NUMA

config CPU_SUBTYPE_SHX3
	bool "Support SH-X3 processor"
	select CPU_SH4A
	select CPU_SHX3
	select ARCH_SPARSEMEM_ENABLE
	select SYS_SUPPORTS_NUMA
	select SYS_SUPPORTS_SMP
	select GENERIC_CLOCKEVENTS_BROADCAST if SMP

# SH4AL-DSP Processor Support

config CPU_SUBTYPE_SH7343
	bool "Support SH7343 processor"
	select CPU_SH4AL_DSP
	select ARCH_SHMOBILE
	select SYS_SUPPORTS_CMT

config CPU_SUBTYPE_SH7722
	bool "Support SH7722 processor"
	select CPU_SH4AL_DSP
	select CPU_SHX2
	select ARCH_SHMOBILE
	select ARCH_SPARSEMEM_ENABLE
	select SYS_SUPPORTS_NUMA
	select SYS_SUPPORTS_CMT

config CPU_SUBTYPE_SH7366
	bool "Support SH7366 processor"
	select CPU_SH4AL_DSP
	select CPU_SHX2
	select ARCH_SHMOBILE
	select ARCH_SPARSEMEM_ENABLE
	select SYS_SUPPORTS_NUMA
	select SYS_SUPPORTS_CMT
<<<<<<< HEAD
=======

endchoice

endif

if SUPERH64

choice
	prompt "Processor sub-type selection"
>>>>>>> 6574612f

# SH-5 Processor Support

config CPU_SUBTYPE_SH5_101
	bool "Support SH5-101 processor"
	select CPU_SH5

config CPU_SUBTYPE_SH5_103
	bool "Support SH5-103 processor"
	select CPU_SH5

endchoice

endif

source "arch/sh/mm/Kconfig"
 
source "arch/sh/Kconfig.cpu"

source "arch/sh/boards/Kconfig"

menu "Timer and clock configuration"

config SH_TMU
	bool "TMU timer support"
	depends on CPU_SH3 || CPU_SH4
	default y
	select GENERIC_TIME
	select GENERIC_CLOCKEVENTS
	help
	  This enables the use of the TMU as the system timer.

config SH_CMT
	bool "CMT timer support"
	depends on SYS_SUPPORTS_CMT && CPU_SH2
	default y
	help
	  This enables the use of the CMT as the system timer.

#
# Support for the new-style CMT driver. This will replace SH_CMT
# once its other dependencies are merged.
#
config SH_TIMER_CMT
	bool "CMT clockevents driver"
	depends on SYS_SUPPORTS_CMT && !SH_CMT
	select GENERIC_CLOCKEVENTS

config SH_MTU2
	bool "MTU2 timer support"
	depends on CPU_SH2A
	default y
	help
	  This enables the use of the MTU2 as the system timer.

config SH_TIMER_IRQ
	int
	default "28" if CPU_SUBTYPE_SH7780 || CPU_SUBTYPE_SH7785 || \
			CPU_SUBTYPE_SH7763
	default "86" if CPU_SUBTYPE_SH7619
	default "140" if CPU_SUBTYPE_SH7206
	default "142" if CPU_SUBTYPE_SH7203 && SH_CMT
	default "153" if CPU_SUBTYPE_SH7203 && SH_MTU2
	default "238" if CPU_SUBTYPE_MXG
	default "16"

config SH_PCLK_FREQ
	int "Peripheral clock frequency (in Hz)"
	default "27000000" if CPU_SUBTYPE_SH7343
	default "31250000" if CPU_SUBTYPE_SH7619
	default "32000000" if CPU_SUBTYPE_SH7722
	default "33333333" if CPU_SUBTYPE_SH7770 || CPU_SUBTYPE_SH7723 || \
			      CPU_SUBTYPE_SH7760 || CPU_SUBTYPE_SH7705 || \
			      CPU_SUBTYPE_SH7203 || CPU_SUBTYPE_SH7206 || \
			      CPU_SUBTYPE_SH7263 || CPU_SUBTYPE_MXG    || \
			      CPU_SUBTYPE_SH7786
	default "60000000" if CPU_SUBTYPE_SH7751 || CPU_SUBTYPE_SH7751R
	default "66000000" if CPU_SUBTYPE_SH4_202
	default "50000000"
	help
	  This option is used to specify the peripheral clock frequency.
	  This is necessary for determining the reference clock value on
	  platforms lacking an RTC.

config SH_CLK_MD
	int "CPU Mode Pin Setting"
	depends on CPU_SH2
	default 6 if CPU_SUBTYPE_SH7206
	default 5 if CPU_SUBTYPE_SH7619
	default 0
	help
	  MD2 - MD0 pin setting.

source "kernel/time/Kconfig"

endmenu

menu "CPU Frequency scaling"

source "drivers/cpufreq/Kconfig"

config SH_CPU_FREQ
	tristate "SuperH CPU Frequency driver"
	depends on CPU_FREQ
	select CPU_FREQ_TABLE
	help
	  This adds the cpufreq driver for SuperH. Any CPU that supports
	  clock rate rounding through the clock framework can use this
	  driver. While it will make the kernel slightly larger, this is
	  harmless for CPUs that don't support rate rounding. The driver
	  will also generate a notice in the boot log before disabling
	  itself if the CPU in question is not capable of rate rounding.

	  For details, take a look at <file:Documentation/cpu-freq>.

	  If unsure, say N.

endmenu

source "arch/sh/drivers/Kconfig"

endmenu

menu "Kernel features"

source kernel/Kconfig.hz

config KEXEC
	bool "kexec system call (EXPERIMENTAL)"
	depends on SUPERH32 && EXPERIMENTAL && MMU
	help
	  kexec is a system call that implements the ability to shutdown your
	  current kernel, and to start another kernel.  It is like a reboot
	  but it is independent of the system firmware.  And like a reboot
	  you can start any kernel with it, not just Linux.

	  The name comes from the similarity to the exec system call.

	  It is an ongoing process to be certain the hardware in a machine
	  is properly shutdown, so do not be surprised if this code does not
	  initially work for you.  It may help to enable device hotplugging
	  support.  As of this writing the exact hardware interface is
	  strongly in flux, so no good recommendation can be made.

config CRASH_DUMP
	bool "kernel crash dumps (EXPERIMENTAL)"
	depends on SUPERH32 && EXPERIMENTAL
	help
	  Generate crash dump after being started by kexec.
	  This should be normally only set in special crash dump kernels
	  which are loaded in the main kernel with kexec-tools into
	  a specially reserved region and then later executed after
	  a crash by kdump/kexec. The crash dump kernel must be compiled
	  to a memory address not used by the main kernel using
	  MEMORY_START.

	  For more details see Documentation/kdump/kdump.txt

config KEXEC_JUMP
	bool "kexec jump (EXPERIMENTAL)"
	depends on SUPERH32 && KEXEC && HIBERNATION && EXPERIMENTAL
	help
	  Jump between original kernel and kexeced kernel and invoke
	  code via KEXEC

config SECCOMP
	bool "Enable seccomp to safely compute untrusted bytecode"
	depends on PROC_FS
	help
	  This kernel feature is useful for number crunching applications
	  that may need to compute untrusted bytecode during their
	  execution. By using pipes or other transports made available to
	  the process as file descriptors supporting the read/write
	  syscalls, it's possible to isolate those applications in
	  their own address space using seccomp. Once seccomp is
	  enabled via prctl, it cannot be disabled and the task is only
	  allowed to execute a few safe syscalls defined by each seccomp
	  mode.

	  If unsure, say N.

config SMP
	bool "Symmetric multi-processing support"
	depends on SYS_SUPPORTS_SMP
	select USE_GENERIC_SMP_HELPERS
	---help---
	  This enables support for systems with more than one CPU. If you have
	  a system with only one CPU, like most personal computers, say N. If
	  you have a system with more than one CPU, say Y.

	  If you say N here, the kernel will run on single and multiprocessor
	  machines, but will use only one CPU of a multiprocessor machine. If
	  you say Y here, the kernel will run on many, but not all,
	  singleprocessor machines. On a singleprocessor machine, the kernel
	  will run faster if you say N here.

	  People using multiprocessor machines who say Y here should also say
	  Y to "Enhanced Real Time Clock Support", below.

	  See also <file:Documentation/nmi_watchdog.txt> and the SMP-HOWTO
	  available at <http://www.tldp.org/docs.html#howto>.

	  If you don't know what to do here, say N.

config NR_CPUS
	int "Maximum number of CPUs (2-32)"
	range 2 32
	depends on SMP
	default "4" if CPU_SHX3
	default "2"
	help
	  This allows you to specify the maximum number of CPUs which this
	  kernel will support.  The maximum supported value is 32 and the
	  minimum value which makes sense is 2.

	  This is purely to save memory - each supported CPU adds
	  approximately eight kilobytes to the kernel image.

source "kernel/Kconfig.preempt"

config GUSA
	def_bool y
	depends on !SMP && SUPERH32
	help
	  This enables support for gUSA (general UserSpace Atomicity).
	  This is the default implementation for both UP and non-ll/sc
	  CPUs, and is used by the libc, amongst others.

	  For additional information, design information can be found 
	  in <http://lc.linux.or.jp/lc2002/papers/niibe0919p.pdf>.

	  This should only be disabled for special cases where alternate
	  atomicity implementations exist.

config GUSA_RB
	bool "Implement atomic operations by roll-back (gRB) (EXPERIMENTAL)"
	depends on GUSA && CPU_SH3 || (CPU_SH4 && !CPU_SH4A)
	help
	  Enabling this option will allow the kernel to implement some
	  atomic operations using a software implementation of load-locked/
	  store-conditional (LLSC). On machines which do not have hardware
	  LLSC, this should be more efficient than the other alternative of
	  disabling interrupts around the atomic sequence.

endmenu

menu "Boot options"

config ZERO_PAGE_OFFSET
	hex "Zero page offset"
	default "0x00004000" if SH_SH03
	default "0x00010000" if PAGE_SIZE_64KB
	default "0x00002000" if PAGE_SIZE_8KB
	default "0x00001000"
	help
	  This sets the default offset of zero page.

config BOOT_LINK_OFFSET
	hex "Link address offset for booting"
	default "0x00800000"
	help
	  This option allows you to set the link address offset of the zImage.
	  This can be useful if you are on a board which has a small amount of
	  memory.

config UBC_WAKEUP
	bool "Wakeup UBC on startup"
	depends on CPU_SH4 && !CPU_SH4A
	help
	  Selecting this option will wakeup the User Break Controller (UBC) on
	  startup. Although the UBC is left in an awake state when the processor
	  comes up, some boot loaders misbehave by putting the UBC to sleep in a
	  power saving state, which causes issues with things like ptrace().

	  If unsure, say N.

config CMDLINE_BOOL
	bool "Default bootloader kernel arguments"

config CMDLINE
	string "Initial kernel command string"
	depends on CMDLINE_BOOL
	default "console=ttySC1,115200"

endmenu

menu "Bus options"

config SUPERHYWAY
	tristate "SuperHyway Bus support"
	depends on CPU_SUBTYPE_SH4_202

config MAPLE
	bool "Maple Bus support"
	depends on SH_DREAMCAST
	help
	 The Maple Bus is SEGA's serial communication bus for peripherals
	 on the Dreamcast. Without this bus support you won't be able to
	 get your Dreamcast keyboard etc to work, so most users
	 probably want to say 'Y' here, unless you are only using the
	 Dreamcast with a serial line terminal or a remote network
	 connection.

source "arch/sh/drivers/pci/Kconfig"

source "drivers/pci/pcie/Kconfig"

source "drivers/pci/Kconfig"

source "drivers/pcmcia/Kconfig"

source "drivers/pci/hotplug/Kconfig"

endmenu

menu "Executable file formats"

source "fs/Kconfig.binfmt"

endmenu

menu "Power management options (EXPERIMENTAL)"
depends on EXPERIMENTAL

source "kernel/power/Kconfig"

source "drivers/cpuidle/Kconfig"

endmenu

source "net/Kconfig"

source "drivers/Kconfig"

source "fs/Kconfig"

source "arch/sh/Kconfig.debug"

source "security/Kconfig"

source "crypto/Kconfig"

source "lib/Kconfig"<|MERGE_RESOLUTION|>--- conflicted
+++ resolved
@@ -188,11 +188,8 @@
 	bool
 	select ARCH_SUSPEND_POSSIBLE
 
-<<<<<<< HEAD
-=======
 if SUPERH32
 
->>>>>>> 6574612f
 choice
 	prompt "Processor sub-type selection"
 
@@ -413,8 +410,6 @@
 	select ARCH_SPARSEMEM_ENABLE
 	select SYS_SUPPORTS_NUMA
 	select SYS_SUPPORTS_CMT
-<<<<<<< HEAD
-=======
 
 endchoice
 
@@ -424,7 +419,6 @@
 
 choice
 	prompt "Processor sub-type selection"
->>>>>>> 6574612f
 
 # SH-5 Processor Support
 
