/*
 * Copyright (C) 2004, 2007-2010, 2011-2012 Synopsys, Inc. (www.synopsys.com)
 *
 * This program is free software; you can redistribute it and/or modify
 * it under the terms of the GNU General Public License version 2 as
 * published by the Free Software Foundation.
 *
 * Delay routines using pre computed loops_per_jiffy value.
 *
 * vineetg: Feb 2012
 *  -Rewrote in "C" to avoid dealing with availability of H/w MPY
 *  -Also reduced the num of MPY operations from 3 to 2
 *
 * Amit Bhor: Codito Technologies 2004
 */

#ifndef __ASM_ARC_UDELAY_H
#define __ASM_ARC_UDELAY_H

#include <asm/param.h>		/* HZ */

static inline void __delay(unsigned long loops)
{
	__asm__ __volatile__(
	"	mov lp_count, %0	\n"
	"	lp  1f			\n"
	"	nop			\n"
	"1:				\n"
<<<<<<< HEAD
	: : "r"(loops));
=======
	:
        : "r"(loops)
        : "lp_count");
>>>>>>> c470abd4
}

extern void __bad_udelay(void);

/*
 * Normal Math for computing loops in "N" usecs
 *  -we have precomputed @loops_per_jiffy
 *  -1 sec has HZ jiffies
 * loops per "N" usecs = ((loops_per_jiffy * HZ / 1000000) * N)
 *
 * Approximate Division by multiplication:
 *  -Mathematically if we multiply and divide a number by same value the
 *   result remains unchanged:  In this case, we use 2^32
 *  -> (loops_per_N_usec * 2^32 ) / 2^32
 *  -> (((loops_per_jiffy * HZ / 1000000) * N) * 2^32) / 2^32
 *  -> (loops_per_jiffy * HZ * N * 4295) / 2^32
 *
 *  -Divide by 2^32 is very simply right shift by 32
 *  -We simply need to ensure that the multiply per above eqn happens in
 *   64-bit precision (if CPU doesn't support it - gcc can emaulate it)
 */

static inline void __udelay(unsigned long usecs)
{
	unsigned long loops;

	/* (u64) cast ensures 64 bit MPY - real or emulated
	 * HZ * 4295 is pre-evaluated by gcc - hence only 2 mpy ops
	 */
	loops = ((u64) usecs * 4295 * HZ * loops_per_jiffy) >> 32;

	__delay(loops);
}

#define udelay(n) (__builtin_constant_p(n) ? ((n) > 20000 ? __bad_udelay() \
				: __udelay(n)) : __udelay(n))

#endif /* __ASM_ARC_UDELAY_H */<|MERGE_RESOLUTION|>--- conflicted
+++ resolved
@@ -26,13 +26,9 @@
 	"	lp  1f			\n"
 	"	nop			\n"
 	"1:				\n"
-<<<<<<< HEAD
-	: : "r"(loops));
-=======
 	:
         : "r"(loops)
         : "lp_count");
->>>>>>> c470abd4
 }
 
 extern void __bad_udelay(void);
