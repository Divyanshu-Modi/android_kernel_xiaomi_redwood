// SPDX-License-Identifier: GPL-2.0
/*
 * dts file for Hisilicon HiKey960 Development Board
 *
 * Copyright (C) 2016, Hisilicon Ltd.
 *
 */

/dts-v1/;

#include "hi3660.dtsi"
#include "hikey960-pinctrl.dtsi"
#include <dt-bindings/gpio/gpio.h>
#include <dt-bindings/input/input.h>
#include <dt-bindings/interrupt-controller/irq.h>

/ {
	model = "HiKey960";
	compatible = "hisilicon,hi3660-hikey960", "hisilicon,hi3660";

	aliases {
		mshc1 = &dwmmc1;
		mshc2 = &dwmmc2;
		serial0 = &uart0;
		serial1 = &uart1;
		serial2 = &uart2;
		serial3 = &uart3;
		serial4 = &uart4;
		serial5 = &uart5;
		serial6 = &uart6;
	};

	chosen {
		stdout-path = "serial6:115200n8";
	};

	memory@0 {
		device_type = "memory";
		/* rewrite this at bootloader */
		reg = <0x0 0x0 0x0 0x0>;
	};

	reserved-memory {
		#address-cells = <2>;
		#size-cells = <2>;
		ranges;

		ramoops@32000000 {
			compatible = "ramoops";
			reg = <0x0 0x32000000 0x0 0x00100000>;
			record-size	= <0x00020000>;
			console-size	= <0x00020000>;
			ftrace-size	= <0x00020000>;
		};
	};

	reboot-mode-syscon@32100000 {
		compatible = "syscon", "simple-mfd";
		reg = <0x0 0x32100000 0x0 0x00001000>;

		reboot-mode {
			compatible = "syscon-reboot-mode";
			offset = <0x0>;

			mode-normal	= <0x77665501>;
			mode-bootloader	= <0x77665500>;
			mode-recovery	= <0x77665502>;
		};
	};

	keys {
		compatible = "gpio-keys";
		pinctrl-names = "default";
		pinctrl-0 = <&pwr_key_pmx_func &pwr_key_cfg_func>;

		power {
			wakeup-source;
			gpios = <&gpio4 2 GPIO_ACTIVE_LOW>;
			label = "GPIO Power";
			linux,code = <KEY_POWER>;
		};
	};

	leds {
		compatible = "gpio-leds";

		user_led1 {
			label = "user_led1";
			/* gpio_150_user_led1 */
			gpios = <&gpio18 6 0>;
			linux,default-trigger = "heartbeat";
		};

		user_led2 {
			label = "user_led2";
			/* gpio_151_user_led2 */
			gpios = <&gpio18 7 0>;
			linux,default-trigger = "mmc0";
		};

		user_led3 {
			label = "user_led3";
			/* gpio_189_user_led3 */
			gpios = <&gpio23 5 0>;
			default-state = "off";
		};

		user_led4 {
			label = "user_led4";
			/* gpio_190_user_led4 */
			gpios = <&gpio23 6 0>;
			panic-indicator;
			linux,default-trigger = "cpu0";
		};

		wlan_active_led {
			label = "wifi_active";
			/* gpio_205_wifi_active */
			gpios = <&gpio25 5 0>;
			linux,default-trigger = "phy0tx";
			default-state = "off";
		};

		bt_active_led {
			label = "bt_active";
			gpios = <&gpio25 7 0>;
			/* gpio_207_user_led1 */
			linux,default-trigger = "hci0-power";
			default-state = "off";
		};
	};

	pmic: pmic@fff34000 {
		compatible = "hisilicon,hi6421v530-pmic";
		reg = <0x0 0xfff34000 0x0 0x1000>;
		interrupt-controller;
		#interrupt-cells = <2>;

		regulators {
			ldo3: LDO3 { /* HDMI */
				regulator-name = "VOUT3_1V85";
				regulator-min-microvolt = <1800000>;
				regulator-max-microvolt = <2200000>;
				regulator-enable-ramp-delay = <120>;
			};

			ldo9: LDO9 { /* SDCARD I/O */
				regulator-name = "VOUT9_1V8_2V95";
				regulator-min-microvolt = <1750000>;
				regulator-max-microvolt = <3300000>;
				regulator-enable-ramp-delay = <240>;
			};

			ldo11: LDO11 { /* Low Speed Connector */
				regulator-name = "VOUT11_1V8_2V95";
				regulator-min-microvolt = <1750000>;
				regulator-max-microvolt = <3300000>;
				regulator-enable-ramp-delay = <240>;
			};

			ldo15: LDO15 { /* UFS VCC */
				regulator-name = "VOUT15_3V0";
				regulator-min-microvolt = <1750000>;
				regulator-max-microvolt = <3000000>;
				regulator-boot-on;
				regulator-always-on;
				regulator-enable-ramp-delay = <120>;
			};

			ldo16: LDO16 { /* SD VDD */
				regulator-name = "VOUT16_2V95";
				regulator-min-microvolt = <1750000>;
				regulator-max-microvolt = <3000000>;
				regulator-enable-ramp-delay = <360>;
			};
		};
	};

	wlan_en: wlan-en-1-8v {
		compatible = "regulator-fixed";
		regulator-name = "wlan-en-regulator";
		regulator-min-microvolt = <1800000>;
		regulator-max-microvolt = <1800000>;

		/* GPIO_051_WIFI_EN */
		gpio = <&gpio6 3 0>;

		/* WLAN card specific delay */
		startup-delay-us = <70000>;
		enable-active-high;
	};

	firmware {
		optee {
			compatible = "linaro,optee-tz";
			method = "smc";
		};
	};
};

/*
 * Legend: proper name = the GPIO line is used as GPIO
 *         NC = not connected (pin out but not routed from the chip to
 *              anything the board)
 *         "[PER]" = pin is muxed for [peripheral] (not GPIO)
 *         "" = no idea, schematic doesn't say, could be
 *              unrouted (not connected to any external pin)
 *         LSEC = Low Speed External Connector
 *         HSEC = High Speed External Connector
 *
 * Line names are taken from "HiKey 960 Board ver A" schematics
 * from Huawei. The 40 pin low speed expansion connector is named
 * J2002 63453-140LF.
 *
 * For the lines routed to the external connectors the
 * lines are named after the 96Boards CE Specification 1.0,
 * Appendix "Expansion Connector Signal Description".
 *
 * When the 96Board naming of a line and the schematic name of
 * the same line are in conflict, the 96Board specification
 * takes precedence, which means that the external UART on the
 * LSEC is named UART0 while the schematic and SoC names this
 * UART3. This is only for the informational lines i.e. "[FOO]",
 * the GPIO named lines "GPIO-A" thru "GPIO-L" are the only
 * ones actually used for GPIO.
 */
&gpio0 {
	/* GPIO_000-GPIO_007 */
	gpio-line-names =
		"",
		"TP901", /* TEST_MODE connected to TP901 */
		"[PMU0_SSI]",
		"[PMU1_SSI]",
		"[PMU2_SSI]",
		"[PMU0_CLKOUT]",
		"[JTAG_TCK]",
		"[JTAG_TMS]";
};

&gpio1 {
	/* GPIO_008-GPIO_015 */
	gpio-line-names =
		"[JTAG_TRST_N]",
		"[JTAG_TDI]",
		"[JTAG_TDO]",
		"NC", "NC",
		"[I2C3_SCL]",
		"[I2C3_SDA]",
		"NC";
};

&gpio2 {
	/* GPIO_016-GPIO_023 */
	gpio-line-names =
		"NC", "NC", "NC",
		"GPIO-J", /* LSEC pin 32: GPIO_019 */
		"GPIO_020_HDMI_SEL",
		"GPIO-L", /* LSEC pin 34: GPIO_021 */
		"GPIO_022_UFSBUCK_INT_N",
		"GPIO-G"; /* LSEC pin 29: LCD_TE0 */
};

&gpio3 {
	/* GPIO_024-GPIO_031 */
	/* The rail from pin BK36 is named LCD_TE0, we assume to be muxed as GPIO for GPIO-G */
	gpio-line-names =
		"[CSI0_MCLK]", /* HSEC pin 15: ISP_CCLK0_MCAM */
		"[CSI1_MCLK]", /* HSEC pin 17: ISP_CCLK1_SCAM */
		"NC",
		"[I2C2_SCL]", /* HSEC pin 32: ISP_SCL0 */
		"[I2C2_SDA]", /* HSEC pin 34: ISP_SDA0 */
		"[I2C3_SCL]", /* HSEC pin 36: ISP_SCL1 */
		"[I2C3_SDA]", /* HSEC pin 38: ISP_SDA1 */
		"NC";
};

&gpio4 {
	/* GPIO_032-GPIO_039 */
	gpio-line-names =
		"NC", "NC",
		"PWR_BTN_N", /* LSEC pin 4: GPIO_034_PWRON_DET */
		"GPIO_035_PMU2_EN",
		"GPIO_036_USB_HUB_RESET",
		"NC", "NC", "NC";
};

&gpio5 {
	/* GPIO_040-GPIO_047 */
	gpio-line-names =
		"GPIO-H", /* LSEC pin 30: GPIO_040_LCD_RST_N */
		"GPIO_041_HDMI_PD",
		"TP904", /* Test point */
		"TP905", /* Test point */
		"NC", "NC",
		"GPIO_046_HUB_VDD33_EN",
		"GPIO_047_PMU1_EN";
};

&gpio6 {
	/* GPIO_048-GPIO_055 */
	gpio-line-names =
		"NC", "NC", "NC",
		"GPIO_051_WIFI_EN",
		"GPIO-I", /* LSEC pin 31: GPIO_052_CAM0_RST_N */
		/*
		 * These two pins should be used for SD(IO) data according to the
		 * 96boards specification but seems to be repurposed for a IRDA UART.
		 * They are however named according to the spec.
		 */
		"[SD_DAT1]", /* HSEC pin 3: UART0_IRDA_RXD */
		"[SD_DAT2]", /* HSEC pin 5: UART0_IRDA_TXD */
		"[UART1_RXD]"; /* LSEC pin 13: DEBUG_UART6_RXD */
};

&gpio7 {
	/* GPIO_056-GPIO_063 */
	gpio-line-names =
		"[UART1_TXD]", /* LSEC pin 11: DEBUG_UART6_TXD */
		"[UART0_CTS]", /* LSEC pin 3: UART3_CTS_N */
		"[UART0_RTS]", /* LSEC pin 9: UART3_RTS_N */
		"[UART0_RXD]", /* LSEC pin 7: UART3_RXD */
		"[UART0_TXD]", /* LSEC pin 5: UART3_TXD */
		"[SOC_BT_UART4_CTS_N]",
		"[SOC_BT_UART4_RTS_N]",
		"[SOC_BT_UART4_RXD]";
};

&gpio8 {
	/* GPIO_064-GPIO_071 */
	gpio-line-names =
		"[SOC_BT_UART4_TXD]",
		"NC",
		"[PMU_HKADC_SSI]",
		"NC",
		"GPIO_068_SEL",
		"NC", "NC", "NC";

};

&gpio9 {
	/* GPIO_072-GPIO_079 */
	gpio-line-names =
		"NC", "NC", "NC",
		"GPIO-K", /* LSEC pin 33: GPIO_075_CAM1_RST_N */
		"NC", "NC", "NC", "NC";
};

&gpio10 {
	/* GPIO_080-GPIO_087 */
	gpio-line-names = "NC", "NC", "NC", "NC", "NC", "NC", "NC", "NC";
};

&gpio11 {
	/* GPIO_088-GPIO_095 */
	gpio-line-names =
		"NC",
		"[PCIE_PERST_N]",
		"NC", "NC", "NC", "NC", "NC", "NC";
};

&gpio12 {
	/* GPIO_096-GPIO_103 */
	gpio-line-names = "NC", "NC", "NC", "", "", "", "", "NC";
};

&gpio13 {
	/* GPIO_104-GPIO_111 */
	gpio-line-names = "NC", "NC", "NC", "NC", "NC", "NC", "NC", "NC";
};

&gpio14 {
	/* GPIO_112-GPIO_119 */
	gpio-line-names = "NC", "NC", "NC", "NC", "NC", "NC", "NC", "NC";
};

&gpio15 {
	/* GPIO_120-GPIO_127 */
	gpio-line-names =
		"NC", "NC", "NC", "NC", "NC", "NC",
		"GPIO_126_BT_EN",
		"TP902"; /* GPIO_127_JTAG_SEL0 */
};

&gpio16 {
	/* GPIO_128-GPIO_135 */
	gpio-line-names = "", "", "", "", "", "", "", "";
};

&gpio17 {
	/* GPIO_136-GPIO_143 */
	gpio-line-names = "", "", "", "", "", "", "", "";
};

&gpio18 {
	/* GPIO_144-GPIO_151 */
	gpio-line-names =
		"[UFS_REF_CLK]",
		"[UFS_RST_N]",
		"[SPI1_SCLK]", /* HSEC pin 9: GPIO_146_SPI3_CLK */
		"[SPI1_DIN]", /* HSEC pin 11: GPIO_147_SPI3_DI */
		"[SPI1_DOUT]", /* HSEC pin 1: GPIO_148_SPI3_DO */
		"[SPI1_CS]", /* HSEC pin 7: GPIO_149_SPI3_CS0_N */
		"GPIO_150_USER_LED1",
		"GPIO_151_USER_LED2";
};

&gpio19 {
	/* GPIO_152-GPIO_159 */
	gpio-line-names = "NC", "NC", "NC", "NC", "", "", "", "";
};

&gpio20 {
	/* GPIO_160-GPIO_167 */
	gpio-line-names =
		"[SD_CLK]",
		"[SD_CMD]",
		"[SD_DATA0]",
		"[SD_DATA1]",
		"[SD_DATA2]",
		"[SD_DATA3]",
		"", "";
};

&gpio21 {
	/* GPIO_168-GPIO_175 */
	gpio-line-names =
		"[WL_SDIO_CLK]",
		"[WL_SDIO_CMD]",
		"[WL_SDIO_DATA0]",
		"[WL_SDIO_DATA1]",
		"[WL_SDIO_DATA2]",
		"[WL_SDIO_DATA3]",
		"", "";
};

&gpio22 {
	/* GPIO_176-GPIO_183 */
	gpio-line-names =
		"[GPIO_176_PMU_PWR_HOLD]",
		"NA",
		"[SYSCLK_EN]",
		"GPIO_179_WL_WAKEUP_AP",
		"GPIO_180_HDMI_INT",
		"NA",
		"GPIO-F", /* LSEC pin 28: LCD_BL_PWM */
		"[I2C0_SCL]"; /* LSEC pin 15 */
};

&gpio23 {
	/* GPIO_184-GPIO_191 */
	gpio-line-names =
		"[I2C0_SDA]", /* LSEC pin 17 */
		"[I2C1_SCL]", /* Actual SoC I2C1 */
		"[I2C1_SDA]", /* Actual SoC I2C1 */
		"[I2C1_SCL]", /* LSEC pin 19: I2C7_SCL */
		"[I2C1_SDA]", /* LSEC pin 21: I2C7_SDA */
		"GPIO_189_USER_LED3",
		"GPIO_190_USER_LED4",
		"";
};

&gpio24 {
	/* GPIO_192-GPIO_199 */
	gpio-line-names =
		"[PCM_DI]", /* LSEC pin 22: GPIO_192_I2S0_DI */
		"[PCM_DO]", /* LSEC pin 20: GPIO_193_I2S0_DO */
		"[PCM_CLK]", /* LSEC pin 18: GPIO_194_I2S0_XCLK */
		"[PCM_FS]", /* LSEC pin 16: GPIO_195_I2S0_XFS */
		"[GPIO_196_I2S2_DI]",
		"[GPIO_197_I2S2_DO]",
		"[GPIO_198_I2S2_XCLK]",
		"[GPIO_199_I2S2_XFS]";
};

&gpio25 {
	/* GPIO_200-GPIO_207 */
	gpio-line-names =
		"NC",
		"NC",
		"GPIO_202_VBUS_TYPEC",
		"GPIO_203_SD_DET",
		"GPIO_204_PMU12_IRQ_N",
		"GPIO_205_WIFI_ACTIVE",
		"GPIO_206_USBSW_SEL",
		"GPIO_207_BT_ACTIVE";
};

&gpio26 {
	/* GPIO_208-GPIO_215 */
	gpio-line-names =
		"GPIO-A", /* LSEC pin 23: GPIO_208 */
		"GPIO-B", /* LSEC pin 24: GPIO_209 */
		"GPIO-C", /* LSEC pin 25: GPIO_210 */
		"GPIO-D", /* LSEC pin 26: GPIO_211 */
		"GPIO-E", /* LSEC pin 27: GPIO_212 */
		"[PCIE_CLKREQ_N]",
		"[PCIE_WAKE_N]",
		"[SPI0_CLK]"; /* LSEC pin 8: SPI2_CLK */
};

&gpio27 {
	/* GPIO_216-GPIO_223 */
	gpio-line-names =
		"[SPI0_DIN]", /* LSEC pin 10: SPI2_DI */
		"[SPI0_DOUT]", /* LSEC pin 14: SPI2_DO */
		"[SPI0_CS]", /* LSEC pin 12: SPI2_CS0_N */
		"GPIO_219_CC_INT",
		"NC",
		"NC",
		"[PMU_INT]",
		"";
};

&gpio28 {
	/* GPIO_224-GPIO_231 */
	gpio-line-names =
		"", "", "", "", "", "", "", "";
};

&i2c0 {
	/* On Low speed expansion */
	label = "LS-I2C0";
	status = "okay";
};

&i2c1 {
	status = "okay";

	adv7533: adv7533@39 {
		status = "ok";
		compatible = "adi,adv7533";
		reg = <0x39>;
	};
};

&i2c7 {
	/* On Low speed expansion */
	label = "LS-I2C1";
	status = "okay";
};

&uart3 {
	/* On Low speed expansion */
	label = "LS-UART0";
	status = "okay";
};

&uart4 {
	status = "okay";

	bluetooth {
		compatible = "ti,wl1837-st";
		enable-gpios = <&gpio15 6 GPIO_ACTIVE_HIGH>;
		max-speed = <3000000>;
	};
};

&uart6 {
	/* On Low speed expansion */
	label = "LS-UART1";
	status = "okay";
};

&spi2 {
	/* On Low speed expansion */
	label = "LS-SPI0";
	status = "okay";
};

&spi3 {
	/* On High speed expansion */
	label = "HS-SPI1";
	status = "okay";
};

&dwmmc1 {
	bus-width = <0x4>;
	cap-sd-highspeed;
	sd-uhs-sdr12;
	sd-uhs-sdr25;
	sd-uhs-sdr50;
	sd-uhs-sdr104;
	disable-wp;
	cd-inverted;
	cd-gpios = <&gpio25 3 0>;
	pinctrl-names = "default";
	pinctrl-0 = <&sd_pmx_func
		     &sd_clk_cfg_func
		     &sd_cfg_func>;
	vmmc-supply = <&ldo16>;
	vqmmc-supply = <&ldo9>;
	status = "okay";
};

&dwmmc2 { /* WIFI */
	bus-width = <0x4>;
	non-removable;
	broken-cd;
	cap-power-off-card;
	pinctrl-names = "default";
	pinctrl-0 = <&sdio_pmx_func
		     &sdio_clk_cfg_func
		     &sdio_cfg_func>;
	/* WL_EN */
	vmmc-supply = <&wlan_en>;
<<<<<<< HEAD
	ti,non-removable;
	non-removable;
	cap-power-off-card;
	keep-power-in-suspend;
	#address-cells = <0x1>;
	#size-cells = <0x0>;
=======
>>>>>>> afd3e3da
	status = "ok";

	wlcore: wlcore@2 {
		compatible = "ti,wl1837";
		reg = <2>;      /* sdio func num */
		/* WL_IRQ, GPIO_179_WL_WAKEUP_AP */
		interrupt-parent = <&gpio22>;
		interrupts = <3 IRQ_TYPE_EDGE_RISING>;
	};
};<|MERGE_RESOLUTION|>--- conflicted
+++ resolved
@@ -603,15 +603,6 @@
 		     &sdio_cfg_func>;
 	/* WL_EN */
 	vmmc-supply = <&wlan_en>;
-<<<<<<< HEAD
-	ti,non-removable;
-	non-removable;
-	cap-power-off-card;
-	keep-power-in-suspend;
-	#address-cells = <0x1>;
-	#size-cells = <0x0>;
-=======
->>>>>>> afd3e3da
 	status = "ok";
 
 	wlcore: wlcore@2 {
