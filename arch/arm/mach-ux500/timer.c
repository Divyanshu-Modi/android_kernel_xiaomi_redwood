--- conflicted
+++ resolved
@@ -54,11 +54,7 @@
 	void __iomem *tmp_base;
 	struct device_node *np;
 
-<<<<<<< HEAD
-	if (cpu_is_u8500()) {
-=======
 	if (cpu_is_u8500_family()) {
->>>>>>> 0804dcb2
 		mtu_timer_base = __io_address(U8500_MTU0_BASE);
 		prcmu_timer_base = __io_address(U8500_PRCMU_TIMER_4_BASE);
 	} else {
