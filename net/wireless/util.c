--- conflicted
+++ resolved
@@ -263,6 +263,9 @@
 
 	if (pairwise)
 		max_key_idx = 3;
+	else if (wiphy_ext_feature_isset(&rdev->wiphy,
+				    NL80211_EXT_FEATURE_BEACON_PROTECTION))
+		max_key_idx = 7;
 	else if (cfg80211_igtk_cipher_supported(rdev))
 		max_key_idx = 5;
 	else
@@ -278,16 +281,7 @@
 				   struct key_params *params, int key_idx,
 				   bool pairwise, const u8 *mac_addr)
 {
-<<<<<<< HEAD
-	int max_key_idx = 5;
-
-	if (wiphy_ext_feature_isset(&rdev->wiphy,
-				    NL80211_EXT_FEATURE_BEACON_PROTECTION))
-		max_key_idx = 7;
-	if (key_idx < 0 || key_idx > max_key_idx)
-=======
 	if (!cfg80211_valid_key_idx(rdev, key_idx, pairwise))
->>>>>>> 3909e237
 		return -EINVAL;
 
 	if (!pairwise && mac_addr && !(rdev->wiphy.flags & WIPHY_FLAG_IBSS_RSN))
