// SPDX-License-Identifier: GPL-2.0-only
/*
 * sysctl.c: General linux system control interface
 *
 * Begun 24 March 1995, Stephen Tweedie
 * Added /proc support, Dec 1995
 * Added bdflush entry and intvec min/max checking, 2/23/96, Tom Dyas.
 * Added hooks for /proc/sys/net (minor, minor patch), 96/4/1, Mike Shaver.
 * Added kernel/java-{interpreter,appletviewer}, 96/5/10, Mike Shaver.
 * Dynamic registration fixes, Stephen Tweedie.
 * Added kswapd-interval, ctrl-alt-del, printk stuff, 1/8/97, Chris Horn.
 * Made sysctl support optional via CONFIG_SYSCTL, 1/10/97, Chris
 *  Horn.
 * Added proc_doulongvec_ms_jiffies_minmax, 09/08/99, Carlos H. Bauer.
 * Added proc_doulongvec_minmax, 09/08/99, Carlos H. Bauer.
 * Changed linked lists to use list.h instead of lists.h, 02/24/00, Bill
 *  Wendling.
 * The list_for_each() macro wasn't appropriate for the sysctl loop.
 *  Removed it and replaced it with older style, 03/23/00, Bill Wendling
 */

#include <linux/module.h>
#include <linux/aio.h>
#include <linux/mm.h>
#include <linux/swap.h>
#include <linux/slab.h>
#include <linux/sysctl.h>
#include <linux/bitmap.h>
#include <linux/signal.h>
#include <linux/printk.h>
#include <linux/proc_fs.h>
#include <linux/security.h>
#include <linux/ctype.h>
#include <linux/kmemleak.h>
#include <linux/fs.h>
#include <linux/init.h>
#include <linux/kernel.h>
#include <linux/kobject.h>
#include <linux/net.h>
#include <linux/sysrq.h>
#include <linux/highuid.h>
#include <linux/writeback.h>
#include <linux/ratelimit.h>
#include <linux/compaction.h>
#include <linux/hugetlb.h>
#include <linux/initrd.h>
#include <linux/key.h>
#include <linux/times.h>
#include <linux/limits.h>
#include <linux/dcache.h>
#include <linux/dnotify.h>
#include <linux/syscalls.h>
#include <linux/vmstat.h>
#include <linux/nfs_fs.h>
#include <linux/acpi.h>
#include <linux/reboot.h>
#include <linux/ftrace.h>
#include <linux/perf_event.h>
#include <linux/kprobes.h>
#include <linux/pipe_fs_i.h>
#include <linux/oom.h>
#include <linux/kmod.h>
#include <linux/capability.h>
#include <linux/binfmts.h>
#include <linux/sched/sysctl.h>
#include <linux/sched/coredump.h>
#include <linux/kexec.h>
#include <linux/bpf.h>
#include <linux/mount.h>
#include <linux/userfaultfd_k.h>

#include "../lib/kstrtox.h"

#include <linux/uaccess.h>
#include <asm/processor.h>

#ifdef CONFIG_X86
#include <asm/nmi.h>
#include <asm/stacktrace.h>
#include <asm/io.h>
#endif
#ifdef CONFIG_SPARC
#include <asm/setup.h>
#endif
#ifdef CONFIG_BSD_PROCESS_ACCT
#include <linux/acct.h>
#endif
#ifdef CONFIG_RT_MUTEXES
#include <linux/rtmutex.h>
#endif
#if defined(CONFIG_PROVE_LOCKING) || defined(CONFIG_LOCK_STAT)
#include <linux/lockdep.h>
#endif
#ifdef CONFIG_CHR_DEV_SG
#include <scsi/sg.h>
#endif
#ifdef CONFIG_STACKLEAK_RUNTIME_DISABLE
#include <linux/stackleak.h>
#endif
#ifdef CONFIG_LOCKUP_DETECTOR
#include <linux/nmi.h>
#endif

#if defined(CONFIG_SYSCTL)

/* External variables not in a header file. */
extern int suid_dumpable;
#ifdef CONFIG_COREDUMP
extern int core_uses_pid;
extern char core_pattern[];
extern unsigned int core_pipe_limit;
#endif
extern int pid_max;
extern int extra_free_kbytes;
extern int pid_max_min, pid_max_max;
extern int percpu_pagelist_fraction;
extern int latencytop_enabled;
extern unsigned int sysctl_nr_open_min, sysctl_nr_open_max;
#ifndef CONFIG_MMU
extern int sysctl_nr_trim_pages;
#endif

/* Constants used for minimum and  maximum */
#ifdef CONFIG_LOCKUP_DETECTOR
static int sixty = 60;
#endif

static int __maybe_unused neg_one = -1;

static int __maybe_unused two = 2;
static int __maybe_unused four = 4;
static unsigned long zero_ul;
static unsigned long one_ul = 1;
static unsigned long long_max = LONG_MAX;
static int one_hundred = 100;
static int one_thousand = 1000;
#ifdef CONFIG_QCOM_HYP_CORE_CTL
static int five_hundred = 500;
static int five_thousand = 5000;
#endif
#ifdef CONFIG_PRINTK
static int ten_thousand = 10000;
#endif
#ifdef CONFIG_PERF_EVENTS
static int six_hundred_forty_kb = 640 * 1024;
#endif
static int __maybe_unused max_kswapd_threads = MAX_KSWAPD_THREADS;

#ifdef CONFIG_SCHED_WALT
static int neg_three = -3;
static int three = 3;
static int fifty = 50;
static int two_hundred_fifty_five = 255;
const int sched_user_hint_max = 1000;
static unsigned int ns_per_sec = NSEC_PER_SEC;
static unsigned int one_hundred_thousand = 100000;
static unsigned int two_hundred_million = 200000000;
/*
 * CFS task prio range is [100 ... 139]
 * 120 is the default prio.
 * RTG boost range is [100 ... 119] because giving
 * boost for [120 .. 139] does not make sense.
 * 99 means disabled and it is the default value.
 */
static unsigned int min_cfs_boost_prio = 99;
static unsigned int max_cfs_boost_prio = 119;
#endif

/* this is needed for the proc_doulongvec_minmax of vm_dirty_bytes */
static unsigned long dirty_bytes_min = 2 * PAGE_SIZE;

/* this is needed for the proc_dointvec_minmax for [fs_]overflow UID and GID */
static int maxolduid = 65535;
static int minolduid;

static int ngroups_max = NGROUPS_MAX;
static const int cap_last_cap = CAP_LAST_CAP;

/*
 * This is needed for proc_doulongvec_minmax of sysctl_hung_task_timeout_secs
 * and hung_task_check_interval_secs
 */
#ifdef CONFIG_DETECT_HUNG_TASK
static unsigned long hung_task_timeout_max = (LONG_MAX/HZ);
#endif

#ifdef CONFIG_INOTIFY_USER
#include <linux/inotify.h>
#endif
#ifdef CONFIG_SPARC
#endif

#ifdef CONFIG_PARISC
extern int pwrsw_enabled;
#endif

#ifdef CONFIG_SYSCTL_ARCH_UNALIGN_ALLOW
extern int unaligned_enabled;
#endif

#ifdef CONFIG_IA64
extern int unaligned_dump_stack;
#endif

#ifdef CONFIG_SYSCTL_ARCH_UNALIGN_NO_WARN
extern int no_unaligned_warning;
#endif

#ifdef CONFIG_PROC_SYSCTL

/**
 * enum sysctl_writes_mode - supported sysctl write modes
 *
 * @SYSCTL_WRITES_LEGACY: each write syscall must fully contain the sysctl value
 *	to be written, and multiple writes on the same sysctl file descriptor
 *	will rewrite the sysctl value, regardless of file position. No warning
 *	is issued when the initial position is not 0.
 * @SYSCTL_WRITES_WARN: same as above but warn when the initial file position is
 *	not 0.
 * @SYSCTL_WRITES_STRICT: writes to numeric sysctl entries must always be at
 *	file position 0 and the value must be fully contained in the buffer
 *	sent to the write syscall. If dealing with strings respect the file
 *	position, but restrict this to the max length of the buffer, anything
 *	passed the max length will be ignored. Multiple writes will append
 *	to the buffer.
 *
 * These write modes control how current file position affects the behavior of
 * updating sysctl values through the proc interface on each write.
 */
enum sysctl_writes_mode {
	SYSCTL_WRITES_LEGACY		= -1,
	SYSCTL_WRITES_WARN		= 0,
	SYSCTL_WRITES_STRICT		= 1,
};

static enum sysctl_writes_mode sysctl_writes_strict = SYSCTL_WRITES_STRICT;

static int proc_do_cad_pid(struct ctl_table *table, int write,
		  void __user *buffer, size_t *lenp, loff_t *ppos);
static int proc_taint(struct ctl_table *table, int write,
			       void __user *buffer, size_t *lenp, loff_t *ppos);
#endif

#ifdef CONFIG_PRINTK
static int proc_dointvec_minmax_sysadmin(struct ctl_table *table, int write,
				void __user *buffer, size_t *lenp, loff_t *ppos);
#endif

static int proc_dointvec_minmax_coredump(struct ctl_table *table, int write,
		void __user *buffer, size_t *lenp, loff_t *ppos);
#ifdef CONFIG_COREDUMP
static int proc_dostring_coredump(struct ctl_table *table, int write,
		void __user *buffer, size_t *lenp, loff_t *ppos);
#endif
static int proc_dopipe_max_size(struct ctl_table *table, int write,
		void __user *buffer, size_t *lenp, loff_t *ppos);

#ifdef CONFIG_MAGIC_SYSRQ
/* Note: sysrq code uses its own private copy */
static int __sysrq_enabled = CONFIG_MAGIC_SYSRQ_DEFAULT_ENABLE;

static int sysrq_sysctl_handler(struct ctl_table *table, int write,
				void __user *buffer, size_t *lenp,
				loff_t *ppos)
{
	int error;

	error = proc_dointvec(table, write, buffer, lenp, ppos);
	if (error)
		return error;

	if (write)
		sysrq_toggle_support(__sysrq_enabled);

	return 0;
}

#endif

#ifdef CONFIG_BPF_SYSCALL

void __weak unpriv_ebpf_notify(int new_state)
{
}

static int bpf_unpriv_handler(struct ctl_table *table, int write,
                             void *buffer, size_t *lenp, loff_t *ppos)
{
	int ret, unpriv_enable = *(int *)table->data;
	bool locked_state = unpriv_enable == 1;
	struct ctl_table tmp = *table;

	if (write && !capable(CAP_SYS_ADMIN))
		return -EPERM;

	tmp.data = &unpriv_enable;
	ret = proc_dointvec_minmax(&tmp, write, buffer, lenp, ppos);
	if (write && !ret) {
		if (locked_state && unpriv_enable != 1)
			return -EPERM;
		*(int *)table->data = unpriv_enable;
	}

	unpriv_ebpf_notify(unpriv_enable);

	return ret;
}
#endif

static struct ctl_table kern_table[];
static struct ctl_table vm_table[];
static struct ctl_table fs_table[];
static struct ctl_table debug_table[];
static struct ctl_table dev_table[];
extern struct ctl_table random_table[];
#ifdef CONFIG_EPOLL
extern struct ctl_table epoll_table[];
#endif

#ifdef CONFIG_FW_LOADER_USER_HELPER
extern struct ctl_table firmware_config_table[];
#endif

#if defined(HAVE_ARCH_PICK_MMAP_LAYOUT) || \
    defined(CONFIG_ARCH_WANT_DEFAULT_TOPDOWN_MMAP_LAYOUT)
int sysctl_legacy_va_layout;
#endif

/* The default sysctl tables: */

static struct ctl_table sysctl_base_table[] = {
	{
		.procname	= "kernel",
		.mode		= 0555,
		.child		= kern_table,
	},
	{
		.procname	= "vm",
		.mode		= 0555,
		.child		= vm_table,
	},
	{
		.procname	= "fs",
		.mode		= 0555,
		.child		= fs_table,
	},
	{
		.procname	= "debug",
		.mode		= 0555,
		.child		= debug_table,
	},
	{
		.procname	= "dev",
		.mode		= 0555,
		.child		= dev_table,
	},
	{ }
};

#ifdef CONFIG_SCHED_DEBUG
static int min_sched_granularity_ns = 100000;		/* 100 usecs */
static int max_sched_granularity_ns = NSEC_PER_SEC;	/* 1 second */
static int min_wakeup_granularity_ns;			/* 0 usecs */
static int max_wakeup_granularity_ns = NSEC_PER_SEC;	/* 1 second */
#ifdef CONFIG_SMP
static int min_sched_tunable_scaling = SCHED_TUNABLESCALING_NONE;
static int max_sched_tunable_scaling = SCHED_TUNABLESCALING_END-1;
#endif /* CONFIG_SMP */
#endif /* CONFIG_SCHED_DEBUG */

#ifdef CONFIG_COMPACTION
static int min_extfrag_threshold;
static int max_extfrag_threshold = 1000;
#endif

static struct ctl_table kern_table[] = {
	{
		.procname	= "sched_child_runs_first",
		.data		= &sysctl_sched_child_runs_first,
		.maxlen		= sizeof(unsigned int),
		.mode		= 0644,
		.proc_handler	= proc_dointvec,
	},
#ifdef CONFIG_QCOM_HYP_CORE_CTL
	{
		.procname	= "hh_suspend_timeout_ms",
		.data		= &sysctl_hh_suspend_timeout_ms,
		.maxlen		= sizeof(unsigned int),
		.mode		= 0644,
		.proc_handler	= proc_douintvec_minmax,
		.extra1		= &five_hundred,
		.extra2         = &five_thousand,
	},
#endif
#ifdef CONFIG_SCHED_WALT
	{
		.procname	= "sched_user_hint",
		.data		= &sysctl_sched_user_hint,
		.maxlen		= sizeof(unsigned int),
		.mode		= 0644,
		.proc_handler	= walt_proc_user_hint_handler,
		.extra1		= SYSCTL_ZERO,
		.extra2		= (void *)&sched_user_hint_max,
	},
	{
		.procname	= "sched_window_stats_policy",
		.data		= &sysctl_sched_window_stats_policy,
		.maxlen		= sizeof(unsigned int),
		.mode		= 0644,
		.proc_handler	= proc_dointvec_minmax,
		.extra1		= SYSCTL_ZERO,
		.extra2		= &four,
	},
	{
		.procname	= "sched_group_upmigrate",
		.data		= &sysctl_sched_group_upmigrate_pct,
		.maxlen		= sizeof(unsigned int),
		.mode		= 0644,
		.proc_handler	= walt_proc_group_thresholds_handler,
		.extra1		= &sysctl_sched_group_downmigrate_pct,
	},
	{
		.procname	= "sched_group_downmigrate",
		.data		= &sysctl_sched_group_downmigrate_pct,
		.maxlen		= sizeof(unsigned int),
		.mode		= 0644,
		.proc_handler	= walt_proc_group_thresholds_handler,
		.extra1		= SYSCTL_ZERO,
		.extra2		= &sysctl_sched_group_upmigrate_pct,
	},
	{
		.procname	= "sched_boost",
		.data		= &sysctl_sched_boost,
		.maxlen		= sizeof(unsigned int),
		.mode		= 0644,
		.proc_handler	= sched_boost_handler,
		.extra1		= &neg_three,
		.extra2		= &three,
	},
	{
		.procname	= "sched_conservative_pl",
		.data		= &sysctl_sched_conservative_pl,
		.maxlen		= sizeof(unsigned int),
		.mode		= 0644,
		.proc_handler	= proc_dointvec_minmax,
		.extra1		= SYSCTL_ZERO,
		.extra2		= SYSCTL_ONE,
	},
	{
		.procname	= "sched_many_wakeup_threshold",
		.data		= &sysctl_sched_many_wakeup_threshold,
		.maxlen		= sizeof(unsigned int),
		.mode		= 0644,
		.proc_handler	= proc_dointvec_minmax,
		.extra1		= &two,
		.extra2		= &one_thousand,
	},
	{
		.procname	= "sched_walt_rotate_big_tasks",
		.data		= &sysctl_sched_walt_rotate_big_tasks,
		.maxlen		= sizeof(unsigned int),
		.mode		= 0644,
		.proc_handler	= proc_dointvec_minmax,
		.extra1		= SYSCTL_ZERO,
		.extra2		= SYSCTL_ONE,
	},
	{
		.procname	= "sched_min_task_util_for_boost",
		.data		= &sysctl_sched_min_task_util_for_boost,
		.maxlen		= sizeof(unsigned int),
		.mode		= 0644,
		.proc_handler	= proc_dointvec_minmax,
		.extra1		= SYSCTL_ZERO,
		.extra2		= &one_thousand,
	},
	{
		.procname	= "sched_min_task_util_for_colocation",
		.data		= &sysctl_sched_min_task_util_for_colocation,
		.maxlen		= sizeof(unsigned int),
		.mode		= 0644,
		.proc_handler	= proc_dointvec_minmax,
		.extra1		= SYSCTL_ZERO,
		.extra2		= &one_thousand,
	},
	{
		.procname	= "sched_asym_cap_sibling_freq_match_pct",
		.data		= &sysctl_sched_asym_cap_sibling_freq_match_pct,
		.maxlen		= sizeof(unsigned int),
		.mode		= 0644,
		.proc_handler	= proc_dointvec_minmax,
		.extra1		= SYSCTL_ONE,
		.extra2		= &one_hundred,
	},
	{
		.procname	= "sched_asym_cap_sibling_freq_match_enable",
		.data		= &sysctl_sched_asym_cap_sibling_freq_match_en,
		.maxlen		= sizeof(unsigned int),
		.mode		= 0644,
		.proc_handler	= proc_dointvec_minmax,
		.extra1		= SYSCTL_ZERO,
		.extra2		= SYSCTL_ONE,
	},
	{
		.procname	= "sched_coloc_downmigrate_ns",
		.data		= &sysctl_sched_coloc_downmigrate_ns,
		.maxlen		= sizeof(unsigned int),
		.mode		= 0644,
		.proc_handler	= proc_douintvec_minmax,
	},
	{
		.procname	= "sched_task_unfilter_period",
		.data		= &sysctl_sched_task_unfilter_period,
		.maxlen		= sizeof(unsigned int),
		.mode		= 0644,
		.proc_handler	= proc_dointvec_minmax,
		.extra1		= SYSCTL_ONE,
		.extra2		= &two_hundred_million,
	},
	{
		.procname	= "sched_busy_hysteresis_enable_cpus",
		.data		= &sysctl_sched_busy_hyst_enable_cpus,
		.maxlen		= sizeof(unsigned int),
		.mode		= 0644,
		.proc_handler	= sched_busy_hyst_handler,
		.extra1		= SYSCTL_ZERO,
		.extra2		= &two_hundred_fifty_five,
	},
	{
		.procname	= "sched_busy_hyst_ns",
		.data		= &sysctl_sched_busy_hyst,
		.maxlen		= sizeof(unsigned int),
		.mode		= 0644,
		.proc_handler	= sched_busy_hyst_handler,
		.extra1		= SYSCTL_ZERO,
		.extra2		= &ns_per_sec,
	},
	{
		.procname	= "sched_coloc_busy_hysteresis_enable_cpus",
		.data		= &sysctl_sched_coloc_busy_hyst_enable_cpus,
		.maxlen		= sizeof(unsigned int),
		.mode		= 0644,
		.proc_handler	= sched_busy_hyst_handler,
		.extra1		= SYSCTL_ZERO,
		.extra2		= &two_hundred_fifty_five,
	},
	{
		.procname	= "sched_coloc_busy_hyst_cpu_ns",
		.data		= &sysctl_sched_coloc_busy_hyst_cpu,
		.maxlen		= sizeof(unsigned int) * NR_CPUS,
		.mode		= 0644,
		.proc_handler	= sched_busy_hyst_handler,
		.extra1		= SYSCTL_ZERO,
		.extra2		= &ns_per_sec,
	},
	{
		.procname	= "sched_coloc_busy_hyst_max_ms",
		.data		= &sysctl_sched_coloc_busy_hyst_max_ms,
		.maxlen		= sizeof(unsigned int),
		.mode		= 0644,
		.proc_handler	= sched_busy_hyst_handler,
		.extra1		= SYSCTL_ZERO,
		.extra2		= &one_hundred_thousand,
	},
	{
		.procname	= "sched_coloc_busy_hyst_cpu_busy_pct",
		.data		= &sysctl_sched_coloc_busy_hyst_cpu_busy_pct,
		.maxlen		= sizeof(unsigned int) * NR_CPUS,
		.mode		= 0644,
		.proc_handler	= sched_busy_hyst_handler,
		.extra1		= SYSCTL_ZERO,
		.extra2		= &one_hundred,
	},
	{
		.procname	= "sched_ravg_window_nr_ticks",
		.data		= &sysctl_sched_ravg_window_nr_ticks,
		.maxlen		= sizeof(unsigned int),
		.mode		= 0644,
		.proc_handler	= sched_ravg_window_handler,
	},
	{
		.procname	= "sched_dynamic_ravg_window_enable",
		.data		= &sysctl_sched_dynamic_ravg_window_enable,
		.maxlen		= sizeof(unsigned int),
		.mode		= 0644,
		.proc_handler	= proc_dointvec_minmax,
		.extra1		= SYSCTL_ZERO,
		.extra2		= SYSCTL_ONE,
	},
	{
		.procname	= "sched_upmigrate",
		.data		= &sysctl_sched_capacity_margin_up,
		.maxlen		= sizeof(unsigned int) * MAX_MARGIN_LEVELS,
		.mode		= 0644,
		.proc_handler	= sched_updown_migrate_handler,
	},
	{
		.procname	= "sched_downmigrate",
		.data		= &sysctl_sched_capacity_margin_down,
		.maxlen		= sizeof(unsigned int) * MAX_MARGIN_LEVELS,
		.mode		= 0644,
		.proc_handler	= sched_updown_migrate_handler,
	},
	{
		.procname	= "sched_prefer_spread",
		.data		= &sysctl_sched_prefer_spread,
		.maxlen		= sizeof(unsigned int),
		.mode		= 0644,
		.proc_handler   = proc_dointvec_minmax,
		.extra1		= SYSCTL_ZERO,
		.extra2		= &four,
	},
	{
		.procname	= "walt_rtg_cfs_boost_prio",
		.data		= &sysctl_walt_rtg_cfs_boost_prio,
		.maxlen		= sizeof(unsigned int),
		.mode		= 0644,
		.proc_handler   = proc_dointvec_minmax,
		.extra1		= &min_cfs_boost_prio,
		.extra2		= &max_cfs_boost_prio,
	},
	{
		.procname	= "walt_low_latency_task_threshold",
		.data		= &sysctl_walt_low_latency_task_threshold,
		.maxlen		= sizeof(unsigned int),
		.mode		= 0644,
		.proc_handler	= proc_dointvec_minmax,
		.extra1		= SYSCTL_ZERO,
		.extra2		= &one_thousand,
	},
	{
		.procname	= "sched_sync_hint_enable",
		.data		= &sysctl_sched_sync_hint_enable,
		.maxlen		= sizeof(unsigned int),
		.mode		= 0644,
		.proc_handler	= proc_dointvec,
	},
	{
		.procname	= "sched_cpu_high_irqload",
		.data		= &sysctl_walt_cpu_high_irqload,
		.maxlen		= sizeof(unsigned int),
		.mode		= 0644,
		.proc_handler	= walt_high_irqload_handler,
		.extra1		= &fifty,
		.extra2		= &one_hundred,
	},

#endif
	{
		.procname	= "sched_force_lb_enable",
		.data		= &sysctl_sched_force_lb_enable,
		.maxlen		= sizeof(unsigned int),
		.mode		= 0644,
		.proc_handler	= proc_dointvec_minmax,
		.extra1		= SYSCTL_ZERO,
		.extra2		= SYSCTL_ONE,
	},
#ifdef CONFIG_SCHED_DEBUG
	{
		.procname	= "sched_min_granularity_ns",
		.data		= &sysctl_sched_min_granularity,
		.maxlen		= sizeof(unsigned int),
		.mode		= 0644,
		.proc_handler	= sched_proc_update_handler,
		.extra1		= &min_sched_granularity_ns,
		.extra2		= &max_sched_granularity_ns,
	},
	{
		.procname	= "sched_latency_ns",
		.data		= &sysctl_sched_latency,
		.maxlen		= sizeof(unsigned int),
		.mode		= 0644,
		.proc_handler	= sched_proc_update_handler,
		.extra1		= &min_sched_granularity_ns,
		.extra2		= &max_sched_granularity_ns,
	},
	{
		.procname	= "sched_wakeup_granularity_ns",
		.data		= &sysctl_sched_wakeup_granularity,
		.maxlen		= sizeof(unsigned int),
		.mode		= 0644,
		.proc_handler	= sched_proc_update_handler,
		.extra1		= &min_wakeup_granularity_ns,
		.extra2		= &max_wakeup_granularity_ns,
	},
#ifdef CONFIG_SMP
	{
		.procname	= "sched_tunable_scaling",
		.data		= &sysctl_sched_tunable_scaling,
		.maxlen		= sizeof(enum sched_tunable_scaling),
		.mode		= 0644,
		.proc_handler	= sched_proc_update_handler,
		.extra1		= &min_sched_tunable_scaling,
		.extra2		= &max_sched_tunable_scaling,
	},
	{
		.procname	= "sched_migration_cost_ns",
		.data		= &sysctl_sched_migration_cost,
		.maxlen		= sizeof(unsigned int),
		.mode		= 0644,
		.proc_handler	= proc_dointvec,
	},
	{
		.procname	= "sched_nr_migrate",
		.data		= &sysctl_sched_nr_migrate,
		.maxlen		= sizeof(unsigned int),
		.mode		= 0644,
		.proc_handler	= proc_dointvec,
	},
#ifdef CONFIG_SCHEDSTATS
	{
		.procname	= "sched_schedstats",
		.data		= NULL,
		.maxlen		= sizeof(unsigned int),
		.mode		= 0644,
		.proc_handler	= sysctl_schedstats,
		.extra1		= SYSCTL_ZERO,
		.extra2		= SYSCTL_ONE,
	},
#endif /* CONFIG_SCHEDSTATS */
#endif /* CONFIG_SMP */
#ifdef CONFIG_NUMA_BALANCING
	{
		.procname	= "numa_balancing_scan_delay_ms",
		.data		= &sysctl_numa_balancing_scan_delay,
		.maxlen		= sizeof(unsigned int),
		.mode		= 0644,
		.proc_handler	= proc_dointvec,
	},
	{
		.procname	= "numa_balancing_scan_period_min_ms",
		.data		= &sysctl_numa_balancing_scan_period_min,
		.maxlen		= sizeof(unsigned int),
		.mode		= 0644,
		.proc_handler	= proc_dointvec,
	},
	{
		.procname	= "numa_balancing_scan_period_max_ms",
		.data		= &sysctl_numa_balancing_scan_period_max,
		.maxlen		= sizeof(unsigned int),
		.mode		= 0644,
		.proc_handler	= proc_dointvec,
	},
	{
		.procname	= "numa_balancing_scan_size_mb",
		.data		= &sysctl_numa_balancing_scan_size,
		.maxlen		= sizeof(unsigned int),
		.mode		= 0644,
		.proc_handler	= proc_dointvec_minmax,
		.extra1		= SYSCTL_ONE,
	},
	{
		.procname	= "numa_balancing",
		.data		= NULL, /* filled in by handler */
		.maxlen		= sizeof(unsigned int),
		.mode		= 0644,
		.proc_handler	= sysctl_numa_balancing,
		.extra1		= SYSCTL_ZERO,
		.extra2		= SYSCTL_ONE,
	},
#endif /* CONFIG_NUMA_BALANCING */
#endif /* CONFIG_SCHED_DEBUG */
	{
		.procname	= "sched_rt_period_us",
		.data		= &sysctl_sched_rt_period,
		.maxlen		= sizeof(unsigned int),
		.mode		= 0644,
		.proc_handler	= sched_rt_handler,
	},
	{
		.procname	= "sched_rt_runtime_us",
		.data		= &sysctl_sched_rt_runtime,
		.maxlen		= sizeof(int),
		.mode		= 0644,
		.proc_handler	= sched_rt_handler,
	},
	{
		.procname	= "sched_rr_timeslice_ms",
		.data		= &sysctl_sched_rr_timeslice,
		.maxlen		= sizeof(int),
		.mode		= 0644,
		.proc_handler	= sched_rr_handler,
	},
#ifdef CONFIG_UCLAMP_TASK
	{
		.procname	= "sched_util_clamp_min",
		.data		= &sysctl_sched_uclamp_util_min,
		.maxlen		= sizeof(unsigned int),
		.mode		= 0644,
		.proc_handler	= sysctl_sched_uclamp_handler,
	},
	{
		.procname	= "sched_util_clamp_max",
		.data		= &sysctl_sched_uclamp_util_max,
		.maxlen		= sizeof(unsigned int),
		.mode		= 0644,
		.proc_handler	= sysctl_sched_uclamp_handler,
	},
#endif
#ifdef CONFIG_SCHED_AUTOGROUP
	{
		.procname	= "sched_autogroup_enabled",
		.data		= &sysctl_sched_autogroup_enabled,
		.maxlen		= sizeof(unsigned int),
		.mode		= 0644,
		.proc_handler	= proc_dointvec_minmax,
		.extra1		= SYSCTL_ZERO,
		.extra2		= SYSCTL_ONE,
	},
#endif
#ifdef CONFIG_CFS_BANDWIDTH
	{
		.procname	= "sched_cfs_bandwidth_slice_us",
		.data		= &sysctl_sched_cfs_bandwidth_slice,
		.maxlen		= sizeof(unsigned int),
		.mode		= 0644,
		.proc_handler	= proc_dointvec_minmax,
		.extra1		= SYSCTL_ONE,
	},
#endif
#if defined(CONFIG_ENERGY_MODEL) && defined(CONFIG_CPU_FREQ_GOV_SCHEDUTIL)
	{
		.procname	= "sched_energy_aware",
		.data		= &sysctl_sched_energy_aware,
		.maxlen		= sizeof(unsigned int),
		.mode		= 0644,
		.proc_handler	= sched_energy_aware_handler,
		.extra1		= SYSCTL_ZERO,
		.extra2		= SYSCTL_ONE,
	},
#endif
#ifdef CONFIG_SCHED_WALT
	{
		.procname	= "sched_lib_name",
		.data		= sched_lib_name,
		.maxlen		= LIB_PATH_LENGTH,
		.mode		= 0644,
		.proc_handler	= proc_dostring,
	},
	{
		.procname	= "sched_lib_mask_force",
		.data		= &sched_lib_mask_force,
		.maxlen		= sizeof(unsigned int),
		.mode		= 0644,
		.proc_handler	= proc_douintvec_minmax,
		.extra1		= SYSCTL_ZERO,
		.extra2		= &two_hundred_fifty_five,
	},
#endif
#ifdef CONFIG_PROVE_LOCKING
	{
		.procname	= "prove_locking",
		.data		= &prove_locking,
		.maxlen		= sizeof(int),
		.mode		= 0644,
		.proc_handler	= proc_dointvec,
	},
#endif
#ifdef CONFIG_LOCK_STAT
	{
		.procname	= "lock_stat",
		.data		= &lock_stat,
		.maxlen		= sizeof(int),
		.mode		= 0644,
		.proc_handler	= proc_dointvec,
	},
#endif
	{
		.procname	= "panic",
		.data		= &panic_timeout,
		.maxlen		= sizeof(int),
		.mode		= 0644,
		.proc_handler	= proc_dointvec,
	},
#ifdef CONFIG_COREDUMP
	{
		.procname	= "core_uses_pid",
		.data		= &core_uses_pid,
		.maxlen		= sizeof(int),
		.mode		= 0644,
		.proc_handler	= proc_dointvec,
	},
	{
		.procname	= "core_pattern",
		.data		= core_pattern,
		.maxlen		= CORENAME_MAX_SIZE,
		.mode		= 0644,
		.proc_handler	= proc_dostring_coredump,
	},
	{
		.procname	= "core_pipe_limit",
		.data		= &core_pipe_limit,
		.maxlen		= sizeof(unsigned int),
		.mode		= 0644,
		.proc_handler	= proc_dointvec,
	},
#endif
#ifdef CONFIG_PROC_SYSCTL
	{
		.procname	= "tainted",
		.maxlen 	= sizeof(long),
		.mode		= 0644,
		.proc_handler	= proc_taint,
	},
	{
		.procname	= "sysctl_writes_strict",
		.data		= &sysctl_writes_strict,
		.maxlen		= sizeof(int),
		.mode		= 0644,
		.proc_handler	= proc_dointvec_minmax,
		.extra1		= &neg_one,
		.extra2		= SYSCTL_ONE,
	},
#endif
#ifdef CONFIG_LATENCYTOP
	{
		.procname	= "latencytop",
		.data		= &latencytop_enabled,
		.maxlen		= sizeof(int),
		.mode		= 0644,
		.proc_handler	= sysctl_latencytop,
	},
#endif
#ifdef CONFIG_BLK_DEV_INITRD
	{
		.procname	= "real-root-dev",
		.data		= &real_root_dev,
		.maxlen		= sizeof(int),
		.mode		= 0644,
		.proc_handler	= proc_dointvec,
	},
#endif
	{
		.procname	= "print-fatal-signals",
		.data		= &print_fatal_signals,
		.maxlen		= sizeof(int),
		.mode		= 0644,
		.proc_handler	= proc_dointvec,
	},
#ifdef CONFIG_SPARC
	{
		.procname	= "reboot-cmd",
		.data		= reboot_command,
		.maxlen		= 256,
		.mode		= 0644,
		.proc_handler	= proc_dostring,
	},
	{
		.procname	= "stop-a",
		.data		= &stop_a_enabled,
		.maxlen		= sizeof (int),
		.mode		= 0644,
		.proc_handler	= proc_dointvec,
	},
	{
		.procname	= "scons-poweroff",
		.data		= &scons_pwroff,
		.maxlen		= sizeof (int),
		.mode		= 0644,
		.proc_handler	= proc_dointvec,
	},
#endif
#ifdef CONFIG_SPARC64
	{
		.procname	= "tsb-ratio",
		.data		= &sysctl_tsb_ratio,
		.maxlen		= sizeof (int),
		.mode		= 0644,
		.proc_handler	= proc_dointvec,
	},
#endif
#ifdef CONFIG_PARISC
	{
		.procname	= "soft-power",
		.data		= &pwrsw_enabled,
		.maxlen		= sizeof (int),
	 	.mode		= 0644,
		.proc_handler	= proc_dointvec,
	},
#endif
#ifdef CONFIG_SYSCTL_ARCH_UNALIGN_ALLOW
	{
		.procname	= "unaligned-trap",
		.data		= &unaligned_enabled,
		.maxlen		= sizeof (int),
		.mode		= 0644,
		.proc_handler	= proc_dointvec,
	},
#endif
	{
		.procname	= "ctrl-alt-del",
		.data		= &C_A_D,
		.maxlen		= sizeof(int),
		.mode		= 0644,
		.proc_handler	= proc_dointvec,
	},
#ifdef CONFIG_FUNCTION_TRACER
	{
		.procname	= "ftrace_enabled",
		.data		= &ftrace_enabled,
		.maxlen		= sizeof(int),
		.mode		= 0644,
		.proc_handler	= ftrace_enable_sysctl,
	},
#endif
#ifdef CONFIG_STACK_TRACER
	{
		.procname	= "stack_tracer_enabled",
		.data		= &stack_tracer_enabled,
		.maxlen		= sizeof(int),
		.mode		= 0644,
		.proc_handler	= stack_trace_sysctl,
	},
#endif
#ifdef CONFIG_TRACING
	{
		.procname	= "ftrace_dump_on_oops",
		.data		= &ftrace_dump_on_oops,
		.maxlen		= sizeof(int),
		.mode		= 0644,
		.proc_handler	= proc_dointvec,
	},
	{
		.procname	= "traceoff_on_warning",
		.data		= &__disable_trace_on_warning,
		.maxlen		= sizeof(__disable_trace_on_warning),
		.mode		= 0644,
		.proc_handler	= proc_dointvec,
	},
	{
		.procname	= "tracepoint_printk",
		.data		= &tracepoint_printk,
		.maxlen		= sizeof(tracepoint_printk),
		.mode		= 0644,
		.proc_handler	= tracepoint_printk_sysctl,
	},
#endif
#ifdef CONFIG_KEXEC_CORE
	{
		.procname	= "kexec_load_disabled",
		.data		= &kexec_load_disabled,
		.maxlen		= sizeof(int),
		.mode		= 0644,
		/* only handle a transition from default "0" to "1" */
		.proc_handler	= proc_dointvec_minmax,
		.extra1		= SYSCTL_ONE,
		.extra2		= SYSCTL_ONE,
	},
#endif
#ifdef CONFIG_MODULES
	{
		.procname	= "modprobe",
		.data		= &modprobe_path,
		.maxlen		= KMOD_PATH_LEN,
		.mode		= 0644,
		.proc_handler	= proc_dostring,
	},
	{
		.procname	= "modules_disabled",
		.data		= &modules_disabled,
		.maxlen		= sizeof(int),
		.mode		= 0644,
		/* only handle a transition from default "0" to "1" */
		.proc_handler	= proc_dointvec_minmax,
		.extra1		= SYSCTL_ONE,
		.extra2		= SYSCTL_ONE,
	},
#endif
#ifdef CONFIG_UEVENT_HELPER
	{
		.procname	= "hotplug",
		.data		= &uevent_helper,
		.maxlen		= UEVENT_HELPER_PATH_LEN,
		.mode		= 0644,
		.proc_handler	= proc_dostring,
	},
#endif
#ifdef CONFIG_CHR_DEV_SG
	{
		.procname	= "sg-big-buff",
		.data		= &sg_big_buff,
		.maxlen		= sizeof (int),
		.mode		= 0444,
		.proc_handler	= proc_dointvec,
	},
#endif
#ifdef CONFIG_BSD_PROCESS_ACCT
	{
		.procname	= "acct",
		.data		= &acct_parm,
		.maxlen		= 3*sizeof(int),
		.mode		= 0644,
		.proc_handler	= proc_dointvec,
	},
#endif
#ifdef CONFIG_MAGIC_SYSRQ
	{
		.procname	= "sysrq",
		.data		= &__sysrq_enabled,
		.maxlen		= sizeof (int),
		.mode		= 0644,
		.proc_handler	= sysrq_sysctl_handler,
	},
#endif
#ifdef CONFIG_PROC_SYSCTL
	{
		.procname	= "cad_pid",
		.data		= NULL,
		.maxlen		= sizeof (int),
		.mode		= 0600,
		.proc_handler	= proc_do_cad_pid,
	},
#endif
	{
		.procname	= "threads-max",
		.data		= NULL,
		.maxlen		= sizeof(int),
		.mode		= 0644,
		.proc_handler	= sysctl_max_threads,
	},
	{
		.procname	= "random",
		.mode		= 0555,
		.child		= random_table,
	},
	{
		.procname	= "usermodehelper",
		.mode		= 0555,
		.child		= usermodehelper_table,
	},
#ifdef CONFIG_FW_LOADER_USER_HELPER
	{
		.procname	= "firmware_config",
		.mode		= 0555,
		.child		= firmware_config_table,
	},
#endif
	{
		.procname	= "overflowuid",
		.data		= &overflowuid,
		.maxlen		= sizeof(int),
		.mode		= 0644,
		.proc_handler	= proc_dointvec_minmax,
		.extra1		= &minolduid,
		.extra2		= &maxolduid,
	},
	{
		.procname	= "overflowgid",
		.data		= &overflowgid,
		.maxlen		= sizeof(int),
		.mode		= 0644,
		.proc_handler	= proc_dointvec_minmax,
		.extra1		= &minolduid,
		.extra2		= &maxolduid,
	},
#ifdef CONFIG_S390
#ifdef CONFIG_MATHEMU
	{
		.procname	= "ieee_emulation_warnings",
		.data		= &sysctl_ieee_emulation_warnings,
		.maxlen		= sizeof(int),
		.mode		= 0644,
		.proc_handler	= proc_dointvec,
	},
#endif
	{
		.procname	= "userprocess_debug",
		.data		= &show_unhandled_signals,
		.maxlen		= sizeof(int),
		.mode		= 0644,
		.proc_handler	= proc_dointvec,
	},
#endif
	{
		.procname	= "pid_max",
		.data		= &pid_max,
		.maxlen		= sizeof (int),
		.mode		= 0644,
		.proc_handler	= proc_dointvec_minmax,
		.extra1		= &pid_max_min,
		.extra2		= &pid_max_max,
	},
	{
		.procname	= "panic_on_oops",
		.data		= &panic_on_oops,
		.maxlen		= sizeof(int),
		.mode		= 0644,
		.proc_handler	= proc_dointvec,
	},
	{
		.procname	= "panic_print",
		.data		= &panic_print,
		.maxlen		= sizeof(unsigned long),
		.mode		= 0644,
		.proc_handler	= proc_doulongvec_minmax,
	},
#if defined CONFIG_PRINTK
	{
		.procname	= "printk",
		.data		= &console_loglevel,
		.maxlen		= 4*sizeof(int),
		.mode		= 0644,
		.proc_handler	= proc_dointvec,
	},
	{
		.procname	= "printk_ratelimit",
		.data		= &printk_ratelimit_state.interval,
		.maxlen		= sizeof(int),
		.mode		= 0644,
		.proc_handler	= proc_dointvec_jiffies,
	},
	{
		.procname	= "printk_ratelimit_burst",
		.data		= &printk_ratelimit_state.burst,
		.maxlen		= sizeof(int),
		.mode		= 0644,
		.proc_handler	= proc_dointvec,
	},
	{
		.procname	= "printk_delay",
		.data		= &printk_delay_msec,
		.maxlen		= sizeof(int),
		.mode		= 0644,
		.proc_handler	= proc_dointvec_minmax,
		.extra1		= SYSCTL_ZERO,
		.extra2		= &ten_thousand,
	},
	{
		.procname	= "printk_devkmsg",
		.data		= devkmsg_log_str,
		.maxlen		= DEVKMSG_STR_MAX_SIZE,
		.mode		= 0644,
		.proc_handler	= devkmsg_sysctl_set_loglvl,
	},
	{
		.procname	= "dmesg_restrict",
		.data		= &dmesg_restrict,
		.maxlen		= sizeof(int),
		.mode		= 0644,
		.proc_handler	= proc_dointvec_minmax_sysadmin,
		.extra1		= SYSCTL_ZERO,
		.extra2		= SYSCTL_ONE,
	},
	{
		.procname	= "kptr_restrict",
		.data		= &kptr_restrict,
		.maxlen		= sizeof(int),
		.mode		= 0644,
		.proc_handler	= proc_dointvec_minmax_sysadmin,
		.extra1		= SYSCTL_ZERO,
		.extra2		= &two,
	},
#endif
	{
		.procname	= "ngroups_max",
		.data		= &ngroups_max,
		.maxlen		= sizeof (int),
		.mode		= 0444,
		.proc_handler	= proc_dointvec,
	},
	{
		.procname	= "cap_last_cap",
		.data		= (void *)&cap_last_cap,
		.maxlen		= sizeof(int),
		.mode		= 0444,
		.proc_handler	= proc_dointvec,
	},
#if defined(CONFIG_LOCKUP_DETECTOR)
	{
		.procname       = "watchdog",
		.data		= &watchdog_user_enabled,
		.maxlen		= sizeof(int),
		.mode		= 0644,
		.proc_handler   = proc_watchdog,
		.extra1		= SYSCTL_ZERO,
		.extra2		= SYSCTL_ONE,
	},
	{
		.procname	= "watchdog_thresh",
		.data		= &watchdog_thresh,
		.maxlen		= sizeof(int),
		.mode		= 0644,
		.proc_handler	= proc_watchdog_thresh,
		.extra1		= SYSCTL_ZERO,
		.extra2		= &sixty,
	},
	{
		.procname       = "nmi_watchdog",
		.data		= &nmi_watchdog_user_enabled,
		.maxlen		= sizeof(int),
		.mode		= NMI_WATCHDOG_SYSCTL_PERM,
		.proc_handler   = proc_nmi_watchdog,
		.extra1		= SYSCTL_ZERO,
		.extra2		= SYSCTL_ONE,
	},
	{
		.procname	= "watchdog_cpumask",
		.data		= &watchdog_cpumask_bits,
		.maxlen		= NR_CPUS,
		.mode		= 0644,
		.proc_handler	= proc_watchdog_cpumask,
	},
#ifdef CONFIG_SOFTLOCKUP_DETECTOR
	{
		.procname       = "soft_watchdog",
		.data		= &soft_watchdog_user_enabled,
		.maxlen		= sizeof(int),
		.mode		= 0644,
		.proc_handler   = proc_soft_watchdog,
		.extra1		= SYSCTL_ZERO,
		.extra2		= SYSCTL_ONE,
	},
	{
		.procname	= "softlockup_panic",
		.data		= &softlockup_panic,
		.maxlen		= sizeof(int),
		.mode		= 0644,
		.proc_handler	= proc_dointvec_minmax,
		.extra1		= SYSCTL_ZERO,
		.extra2		= SYSCTL_ONE,
	},
#ifdef CONFIG_SMP
	{
		.procname	= "softlockup_all_cpu_backtrace",
		.data		= &sysctl_softlockup_all_cpu_backtrace,
		.maxlen		= sizeof(int),
		.mode		= 0644,
		.proc_handler	= proc_dointvec_minmax,
		.extra1		= SYSCTL_ZERO,
		.extra2		= SYSCTL_ONE,
	},
#endif /* CONFIG_SMP */
#endif
#ifdef CONFIG_HARDLOCKUP_DETECTOR
	{
		.procname	= "hardlockup_panic",
		.data		= &hardlockup_panic,
		.maxlen		= sizeof(int),
		.mode		= 0644,
		.proc_handler	= proc_dointvec_minmax,
		.extra1		= SYSCTL_ZERO,
		.extra2		= SYSCTL_ONE,
	},
#ifdef CONFIG_SMP
	{
		.procname	= "hardlockup_all_cpu_backtrace",
		.data		= &sysctl_hardlockup_all_cpu_backtrace,
		.maxlen		= sizeof(int),
		.mode		= 0644,
		.proc_handler	= proc_dointvec_minmax,
		.extra1		= SYSCTL_ZERO,
		.extra2		= SYSCTL_ONE,
	},
#endif /* CONFIG_SMP */
#endif
#endif

#if defined(CONFIG_X86_LOCAL_APIC) && defined(CONFIG_X86)
	{
		.procname       = "unknown_nmi_panic",
		.data           = &unknown_nmi_panic,
		.maxlen         = sizeof (int),
		.mode           = 0644,
		.proc_handler   = proc_dointvec,
	},
#endif
#if defined(CONFIG_X86)
	{
		.procname	= "panic_on_unrecovered_nmi",
		.data		= &panic_on_unrecovered_nmi,
		.maxlen		= sizeof(int),
		.mode		= 0644,
		.proc_handler	= proc_dointvec,
	},
	{
		.procname	= "panic_on_io_nmi",
		.data		= &panic_on_io_nmi,
		.maxlen		= sizeof(int),
		.mode		= 0644,
		.proc_handler	= proc_dointvec,
	},
#ifdef CONFIG_DEBUG_STACKOVERFLOW
	{
		.procname	= "panic_on_stackoverflow",
		.data		= &sysctl_panic_on_stackoverflow,
		.maxlen		= sizeof(int),
		.mode		= 0644,
		.proc_handler	= proc_dointvec,
	},
#endif
	{
		.procname	= "bootloader_type",
		.data		= &bootloader_type,
		.maxlen		= sizeof (int),
		.mode		= 0444,
		.proc_handler	= proc_dointvec,
	},
	{
		.procname	= "bootloader_version",
		.data		= &bootloader_version,
		.maxlen		= sizeof (int),
		.mode		= 0444,
		.proc_handler	= proc_dointvec,
	},
	{
		.procname	= "io_delay_type",
		.data		= &io_delay_type,
		.maxlen		= sizeof(int),
		.mode		= 0644,
		.proc_handler	= proc_dointvec,
	},
#endif
#if defined(CONFIG_MMU)
	{
		.procname	= "randomize_va_space",
		.data		= &randomize_va_space,
		.maxlen		= sizeof(int),
		.mode		= 0644,
		.proc_handler	= proc_dointvec,
	},
#endif
#if defined(CONFIG_S390) && defined(CONFIG_SMP)
	{
		.procname	= "spin_retry",
		.data		= &spin_retry,
		.maxlen		= sizeof (int),
		.mode		= 0644,
		.proc_handler	= proc_dointvec,
	},
#endif
#if	defined(CONFIG_ACPI_SLEEP) && defined(CONFIG_X86)
	{
		.procname	= "acpi_video_flags",
		.data		= &acpi_realmode_flags,
		.maxlen		= sizeof (unsigned long),
		.mode		= 0644,
		.proc_handler	= proc_doulongvec_minmax,
	},
#endif
#ifdef CONFIG_SYSCTL_ARCH_UNALIGN_NO_WARN
	{
		.procname	= "ignore-unaligned-usertrap",
		.data		= &no_unaligned_warning,
		.maxlen		= sizeof (int),
	 	.mode		= 0644,
		.proc_handler	= proc_dointvec,
	},
#endif
#ifdef CONFIG_IA64
	{
		.procname	= "unaligned-dump-stack",
		.data		= &unaligned_dump_stack,
		.maxlen		= sizeof (int),
		.mode		= 0644,
		.proc_handler	= proc_dointvec,
	},
#endif
#ifdef CONFIG_DETECT_HUNG_TASK
	{
		.procname	= "hung_task_panic",
		.data		= &sysctl_hung_task_panic,
		.maxlen		= sizeof(int),
		.mode		= 0644,
		.proc_handler	= proc_dointvec_minmax,
		.extra1		= SYSCTL_ZERO,
		.extra2		= SYSCTL_ONE,
	},
	{
		.procname	= "hung_task_check_count",
		.data		= &sysctl_hung_task_check_count,
		.maxlen		= sizeof(int),
		.mode		= 0644,
		.proc_handler	= proc_dointvec_minmax,
		.extra1		= SYSCTL_ZERO,
	},
	{
		.procname	= "hung_task_timeout_secs",
		.data		= &sysctl_hung_task_timeout_secs,
		.maxlen		= sizeof(unsigned long),
		.mode		= 0644,
		.proc_handler	= proc_dohung_task_timeout_secs,
		.extra2		= &hung_task_timeout_max,
	},
	{
		.procname	= "hung_task_check_interval_secs",
		.data		= &sysctl_hung_task_check_interval_secs,
		.maxlen		= sizeof(unsigned long),
		.mode		= 0644,
		.proc_handler	= proc_dohung_task_timeout_secs,
		.extra2		= &hung_task_timeout_max,
	},
	{
		.procname	= "hung_task_warnings",
		.data		= &sysctl_hung_task_warnings,
		.maxlen		= sizeof(int),
		.mode		= 0644,
		.proc_handler	= proc_dointvec_minmax,
		.extra1		= &neg_one,
	},
	{
		.procname	= "hung_task_selective_monitoring",
		.data		= &sysctl_hung_task_selective_monitoring,
		.maxlen		= sizeof(int),
		.mode		= 0644,
		.proc_handler	= proc_dointvec_minmax,
		.extra1		= SYSCTL_ZERO,
		.extra2		= SYSCTL_ONE,
	},

#endif
#ifdef CONFIG_RT_MUTEXES
	{
		.procname	= "max_lock_depth",
		.data		= &max_lock_depth,
		.maxlen		= sizeof(int),
		.mode		= 0644,
		.proc_handler	= proc_dointvec,
	},
#endif
	{
		.procname	= "poweroff_cmd",
		.data		= &poweroff_cmd,
		.maxlen		= POWEROFF_CMD_PATH_LEN,
		.mode		= 0644,
		.proc_handler	= proc_dostring,
	},
#ifdef CONFIG_KEYS
	{
		.procname	= "keys",
		.mode		= 0555,
		.child		= key_sysctls,
	},
#endif
#ifdef CONFIG_PERF_EVENTS
	/*
	 * User-space scripts rely on the existence of this file
	 * as a feature check for perf_events being enabled.
	 *
	 * So it's an ABI, do not remove!
	 */
	{
		.procname	= "perf_event_paranoid",
		.data		= &sysctl_perf_event_paranoid,
		.maxlen		= sizeof(sysctl_perf_event_paranoid),
		.mode		= 0644,
		.proc_handler	= proc_dointvec,
	},
	{
		.procname	= "perf_event_mlock_kb",
		.data		= &sysctl_perf_event_mlock,
		.maxlen		= sizeof(sysctl_perf_event_mlock),
		.mode		= 0644,
		.proc_handler	= proc_dointvec,
	},
	{
		.procname	= "perf_event_max_sample_rate",
		.data		= &sysctl_perf_event_sample_rate,
		.maxlen		= sizeof(sysctl_perf_event_sample_rate),
		.mode		= 0644,
		.proc_handler	= perf_proc_update_handler,
		.extra1		= SYSCTL_ONE,
	},
	{
		.procname	= "perf_cpu_time_max_percent",
		.data		= &sysctl_perf_cpu_time_max_percent,
		.maxlen		= sizeof(sysctl_perf_cpu_time_max_percent),
		.mode		= 0644,
		.proc_handler	= perf_cpu_time_max_percent_handler,
		.extra1		= SYSCTL_ZERO,
		.extra2		= &one_hundred,
	},
	{
		.procname	= "perf_event_max_stack",
		.data		= &sysctl_perf_event_max_stack,
		.maxlen		= sizeof(sysctl_perf_event_max_stack),
		.mode		= 0644,
		.proc_handler	= perf_event_max_stack_handler,
		.extra1		= SYSCTL_ZERO,
		.extra2		= &six_hundred_forty_kb,
	},
	{
		.procname	= "perf_event_max_contexts_per_stack",
		.data		= &sysctl_perf_event_max_contexts_per_stack,
		.maxlen		= sizeof(sysctl_perf_event_max_contexts_per_stack),
		.mode		= 0644,
		.proc_handler	= perf_event_max_stack_handler,
		.extra1		= SYSCTL_ZERO,
		.extra2		= &one_thousand,
	},
#endif
	{
		.procname	= "panic_on_warn",
		.data		= &panic_on_warn,
		.maxlen		= sizeof(int),
		.mode		= 0644,
		.proc_handler	= proc_dointvec_minmax,
		.extra1		= SYSCTL_ZERO,
		.extra2		= SYSCTL_ONE,
	},
#if defined(CONFIG_SMP) && defined(CONFIG_NO_HZ_COMMON)
	{
		.procname	= "timer_migration",
		.data		= &sysctl_timer_migration,
		.maxlen		= sizeof(unsigned int),
		.mode		= 0644,
		.proc_handler	= timer_migration_handler,
		.extra1		= SYSCTL_ZERO,
		.extra2		= SYSCTL_ONE,
	},
#endif
#ifdef CONFIG_BPF_SYSCALL
	{
		.procname	= "unprivileged_bpf_disabled",
		.data		= &sysctl_unprivileged_bpf_disabled,
		.maxlen		= sizeof(sysctl_unprivileged_bpf_disabled),
		.mode		= 0644,
		.proc_handler	= bpf_unpriv_handler,
		.extra1		= SYSCTL_ZERO,
		.extra2		= &two,
	},
	{
		.procname	= "bpf_stats_enabled",
		.data		= &bpf_stats_enabled_key.key,
		.maxlen		= sizeof(bpf_stats_enabled_key),
		.mode		= 0644,
		.proc_handler	= proc_do_static_key,
	},
#endif
#if defined(CONFIG_TREE_RCU) || defined(CONFIG_PREEMPT_RCU)
	{
		.procname	= "panic_on_rcu_stall",
		.data		= &sysctl_panic_on_rcu_stall,
		.maxlen		= sizeof(sysctl_panic_on_rcu_stall),
		.mode		= 0644,
		.proc_handler	= proc_dointvec_minmax,
		.extra1		= SYSCTL_ZERO,
		.extra2		= SYSCTL_ONE,
	},
#endif
#ifdef CONFIG_STACKLEAK_RUNTIME_DISABLE
	{
		.procname	= "stack_erasing",
		.data		= NULL,
		.maxlen		= sizeof(int),
		.mode		= 0600,
		.proc_handler	= stack_erasing_sysctl,
		.extra1		= SYSCTL_ZERO,
		.extra2		= SYSCTL_ONE,
	},
#endif
	{ }
};

static struct ctl_table vm_table[] = {
	{
		.procname	= "overcommit_memory",
		.data		= &sysctl_overcommit_memory,
		.maxlen		= sizeof(sysctl_overcommit_memory),
		.mode		= 0644,
		.proc_handler	= proc_dointvec_minmax,
		.extra1		= SYSCTL_ZERO,
		.extra2		= &two,
	},
	{
		.procname	= "panic_on_oom",
		.data		= &sysctl_panic_on_oom,
		.maxlen		= sizeof(sysctl_panic_on_oom),
		.mode		= 0644,
		.proc_handler	= proc_dointvec_minmax,
		.extra1		= SYSCTL_ZERO,
		.extra2		= &two,
	},
	{
		.procname	= "oom_kill_allocating_task",
		.data		= &sysctl_oom_kill_allocating_task,
		.maxlen		= sizeof(sysctl_oom_kill_allocating_task),
		.mode		= 0644,
		.proc_handler	= proc_dointvec,
	},
	{
		.procname	= "oom_dump_tasks",
		.data		= &sysctl_oom_dump_tasks,
		.maxlen		= sizeof(sysctl_oom_dump_tasks),
		.mode		= 0644,
		.proc_handler	= proc_dointvec,
	},
	{
		.procname       = "reap_mem_on_sigkill",
		.data           = &sysctl_reap_mem_on_sigkill,
		.maxlen         = sizeof(sysctl_reap_mem_on_sigkill),
		.mode           = 0644,
		.proc_handler   = proc_dointvec,
	},
	{
		.procname	= "overcommit_ratio",
		.data		= &sysctl_overcommit_ratio,
		.maxlen		= sizeof(sysctl_overcommit_ratio),
		.mode		= 0644,
		.proc_handler	= overcommit_ratio_handler,
	},
	{
		.procname	= "overcommit_kbytes",
		.data		= &sysctl_overcommit_kbytes,
		.maxlen		= sizeof(sysctl_overcommit_kbytes),
		.mode		= 0644,
		.proc_handler	= overcommit_kbytes_handler,
	},
	{
		.procname	= "page-cluster", 
		.data		= &page_cluster,
		.maxlen		= sizeof(int),
		.mode		= 0644,
		.proc_handler	= proc_dointvec_minmax,
		.extra1		= SYSCTL_ZERO,
	},
	{
		.procname	= "dirty_background_ratio",
		.data		= &dirty_background_ratio,
		.maxlen		= sizeof(dirty_background_ratio),
		.mode		= 0644,
		.proc_handler	= dirty_background_ratio_handler,
		.extra1		= SYSCTL_ZERO,
		.extra2		= &one_hundred,
	},
	{
		.procname	= "dirty_background_bytes",
		.data		= &dirty_background_bytes,
		.maxlen		= sizeof(dirty_background_bytes),
		.mode		= 0644,
		.proc_handler	= dirty_background_bytes_handler,
		.extra1		= &one_ul,
	},
	{
		.procname	= "dirty_ratio",
		.data		= &vm_dirty_ratio,
		.maxlen		= sizeof(vm_dirty_ratio),
		.mode		= 0644,
		.proc_handler	= dirty_ratio_handler,
		.extra1		= SYSCTL_ZERO,
		.extra2		= &one_hundred,
	},
	{
		.procname	= "dirty_bytes",
		.data		= &vm_dirty_bytes,
		.maxlen		= sizeof(vm_dirty_bytes),
		.mode		= 0644,
		.proc_handler	= dirty_bytes_handler,
		.extra1		= &dirty_bytes_min,
	},
	{
		.procname	= "dirty_writeback_centisecs",
		.data		= &dirty_writeback_interval,
		.maxlen		= sizeof(dirty_writeback_interval),
		.mode		= 0644,
		.proc_handler	= dirty_writeback_centisecs_handler,
	},
	{
		.procname	= "dirty_expire_centisecs",
		.data		= &dirty_expire_interval,
		.maxlen		= sizeof(dirty_expire_interval),
		.mode		= 0644,
		.proc_handler	= proc_dointvec_minmax,
		.extra1		= SYSCTL_ZERO,
	},
	{
		.procname	= "dirtytime_expire_seconds",
		.data		= &dirtytime_expire_interval,
		.maxlen		= sizeof(dirtytime_expire_interval),
		.mode		= 0644,
		.proc_handler	= dirtytime_interval_handler,
		.extra1		= SYSCTL_ZERO,
	},
	{
		.procname	= "swappiness",
		.data		= &vm_swappiness,
		.maxlen		= sizeof(vm_swappiness),
		.mode		= 0644,
		.proc_handler	= proc_dointvec_minmax,
		.extra1		= SYSCTL_ZERO,
		.extra2		= &one_hundred,
	},
<<<<<<< HEAD
	{
		.procname       = "want_old_faultaround_pte",
		.data           = &want_old_faultaround_pte,
		.maxlen         = sizeof(want_old_faultaround_pte),
		.mode           = 0644,
		.proc_handler   = proc_dointvec_minmax,
		.extra1         = SYSCTL_ZERO,
		.extra2         = SYSCTL_ONE,
	},
=======
#ifdef CONFIG_NUMA
	{
		.procname	= "numa_stat",
		.data		= &sysctl_vm_numa_stat,
		.maxlen		= sizeof(int),
		.mode		= 0644,
		.proc_handler	= sysctl_vm_numa_stat_handler,
		.extra1		= SYSCTL_ZERO,
		.extra2		= SYSCTL_ONE,
	},
#endif
>>>>>>> 1de73514
#ifdef CONFIG_HUGETLB_PAGE
	{
		.procname	= "nr_hugepages",
		.data		= NULL,
		.maxlen		= sizeof(unsigned long),
		.mode		= 0644,
		.proc_handler	= hugetlb_sysctl_handler,
	},
#ifdef CONFIG_NUMA
	{
		.procname       = "nr_hugepages_mempolicy",
		.data           = NULL,
		.maxlen         = sizeof(unsigned long),
		.mode           = 0644,
		.proc_handler   = &hugetlb_mempolicy_sysctl_handler,
	},
#endif
	 {
		.procname	= "hugetlb_shm_group",
		.data		= &sysctl_hugetlb_shm_group,
		.maxlen		= sizeof(gid_t),
		.mode		= 0644,
		.proc_handler	= proc_dointvec,
	 },
	{
		.procname	= "nr_overcommit_hugepages",
		.data		= NULL,
		.maxlen		= sizeof(unsigned long),
		.mode		= 0644,
		.proc_handler	= hugetlb_overcommit_handler,
	},
#endif
	{
		.procname	= "lowmem_reserve_ratio",
		.data		= &sysctl_lowmem_reserve_ratio,
		.maxlen		= sizeof(sysctl_lowmem_reserve_ratio),
		.mode		= 0644,
		.proc_handler	= lowmem_reserve_ratio_sysctl_handler,
	},
	{
		.procname	= "drop_caches",
		.data		= &sysctl_drop_caches,
		.maxlen		= sizeof(int),
		.mode		= 0200,
		.proc_handler	= drop_caches_sysctl_handler,
		.extra1		= SYSCTL_ONE,
		.extra2		= &four,
	},
#ifdef CONFIG_COMPACTION
	{
		.procname	= "compact_memory",
		.data		= &sysctl_compact_memory,
		.maxlen		= sizeof(int),
		.mode		= 0200,
		.proc_handler	= sysctl_compaction_handler,
	},
	{
		.procname	= "extfrag_threshold",
		.data		= &sysctl_extfrag_threshold,
		.maxlen		= sizeof(int),
		.mode		= 0644,
		.proc_handler	= proc_dointvec_minmax,
		.extra1		= &min_extfrag_threshold,
		.extra2		= &max_extfrag_threshold,
	},
	{
		.procname	= "compact_unevictable_allowed",
		.data		= &sysctl_compact_unevictable_allowed,
		.maxlen		= sizeof(int),
		.mode		= 0644,
		.proc_handler	= proc_dointvec,
		.extra1		= SYSCTL_ZERO,
		.extra2		= SYSCTL_ONE,
	},

#endif /* CONFIG_COMPACTION */
	{
		.procname	= "min_free_kbytes",
		.data		= &min_free_kbytes,
		.maxlen		= sizeof(min_free_kbytes),
		.mode		= 0644,
		.proc_handler	= min_free_kbytes_sysctl_handler,
		.extra1		= SYSCTL_ZERO,
	},
	{
		.procname	= "watermark_boost_factor",
		.data		= &watermark_boost_factor,
		.maxlen		= sizeof(watermark_boost_factor),
		.mode		= 0644,
		.proc_handler	= watermark_boost_factor_sysctl_handler,
		.extra1		= SYSCTL_ZERO,
	},
#ifdef CONFIG_MULTIPLE_KSWAPD
	{
		.procname	= "kswapd_threads",
		.data		= &kswapd_threads,
		.maxlen		= sizeof(kswapd_threads),
		.mode		= 0644,
		.proc_handler	= kswapd_threads_sysctl_handler,
		.extra1		= SYSCTL_ONE,
		.extra2		= &max_kswapd_threads,
	},
#endif
	{
		.procname	= "watermark_scale_factor",
		.data		= &watermark_scale_factor,
		.maxlen		= sizeof(watermark_scale_factor),
		.mode		= 0644,
		.proc_handler	= watermark_scale_factor_sysctl_handler,
		.extra1		= SYSCTL_ONE,
		.extra2		= &one_thousand,
	},
	{
		.procname	= "extra_free_kbytes",
		.data		= &extra_free_kbytes,
		.maxlen		= sizeof(extra_free_kbytes),
		.mode		= 0644,
		.proc_handler	= min_free_kbytes_sysctl_handler,
		.extra1		= SYSCTL_ZERO,
	},
	{
		.procname	= "percpu_pagelist_fraction",
		.data		= &percpu_pagelist_fraction,
		.maxlen		= sizeof(percpu_pagelist_fraction),
		.mode		= 0644,
		.proc_handler	= percpu_pagelist_fraction_sysctl_handler,
		.extra1		= SYSCTL_ZERO,
	},
#ifdef CONFIG_MMU
	{
		.procname	= "max_map_count",
		.data		= &sysctl_max_map_count,
		.maxlen		= sizeof(sysctl_max_map_count),
		.mode		= 0644,
		.proc_handler	= proc_dointvec_minmax,
		.extra1		= SYSCTL_ZERO,
	},
#else
	{
		.procname	= "nr_trim_pages",
		.data		= &sysctl_nr_trim_pages,
		.maxlen		= sizeof(sysctl_nr_trim_pages),
		.mode		= 0644,
		.proc_handler	= proc_dointvec_minmax,
		.extra1		= SYSCTL_ZERO,
	},
#endif
	{
		.procname	= "laptop_mode",
		.data		= &laptop_mode,
		.maxlen		= sizeof(laptop_mode),
		.mode		= 0644,
		.proc_handler	= proc_dointvec_jiffies,
	},
	{
		.procname	= "block_dump",
		.data		= &block_dump,
		.maxlen		= sizeof(block_dump),
		.mode		= 0644,
		.proc_handler	= proc_dointvec_minmax,
		.extra1		= SYSCTL_ZERO,
	},
	{
		.procname	= "vfs_cache_pressure",
		.data		= &sysctl_vfs_cache_pressure,
		.maxlen		= sizeof(sysctl_vfs_cache_pressure),
		.mode		= 0644,
		.proc_handler	= proc_dointvec_minmax,
		.extra1		= SYSCTL_ZERO,
	},
#if defined(HAVE_ARCH_PICK_MMAP_LAYOUT) || \
    defined(CONFIG_ARCH_WANT_DEFAULT_TOPDOWN_MMAP_LAYOUT)
	{
		.procname	= "legacy_va_layout",
		.data		= &sysctl_legacy_va_layout,
		.maxlen		= sizeof(sysctl_legacy_va_layout),
		.mode		= 0644,
		.proc_handler	= proc_dointvec_minmax,
		.extra1		= SYSCTL_ZERO,
	},
#endif
#ifdef CONFIG_NUMA
	{
		.procname	= "zone_reclaim_mode",
		.data		= &node_reclaim_mode,
		.maxlen		= sizeof(node_reclaim_mode),
		.mode		= 0644,
		.proc_handler	= proc_dointvec_minmax,
		.extra1		= SYSCTL_ZERO,
	},
	{
		.procname	= "min_unmapped_ratio",
		.data		= &sysctl_min_unmapped_ratio,
		.maxlen		= sizeof(sysctl_min_unmapped_ratio),
		.mode		= 0644,
		.proc_handler	= sysctl_min_unmapped_ratio_sysctl_handler,
		.extra1		= SYSCTL_ZERO,
		.extra2		= &one_hundred,
	},
	{
		.procname	= "min_slab_ratio",
		.data		= &sysctl_min_slab_ratio,
		.maxlen		= sizeof(sysctl_min_slab_ratio),
		.mode		= 0644,
		.proc_handler	= sysctl_min_slab_ratio_sysctl_handler,
		.extra1		= SYSCTL_ZERO,
		.extra2		= &one_hundred,
	},
#endif
#ifdef CONFIG_SMP
	{
		.procname	= "stat_interval",
		.data		= &sysctl_stat_interval,
		.maxlen		= sizeof(sysctl_stat_interval),
		.mode		= 0644,
		.proc_handler	= proc_dointvec_jiffies,
	},
	{
		.procname	= "stat_refresh",
		.data		= NULL,
		.maxlen		= 0,
		.mode		= 0600,
		.proc_handler	= vmstat_refresh,
	},
#endif
#ifdef CONFIG_MMU
	{
		.procname	= "mmap_min_addr",
		.data		= &dac_mmap_min_addr,
		.maxlen		= sizeof(unsigned long),
		.mode		= 0644,
		.proc_handler	= mmap_min_addr_handler,
	},
#endif
#ifdef CONFIG_NUMA
	{
		.procname	= "numa_zonelist_order",
		.data		= &numa_zonelist_order,
		.maxlen		= NUMA_ZONELIST_ORDER_LEN,
		.mode		= 0644,
		.proc_handler	= numa_zonelist_order_handler,
	},
#endif
#if (defined(CONFIG_X86_32) && !defined(CONFIG_UML))|| \
   (defined(CONFIG_SUPERH) && defined(CONFIG_VSYSCALL))
	{
		.procname	= "vdso_enabled",
#ifdef CONFIG_X86_32
		.data		= &vdso32_enabled,
		.maxlen		= sizeof(vdso32_enabled),
#else
		.data		= &vdso_enabled,
		.maxlen		= sizeof(vdso_enabled),
#endif
		.mode		= 0644,
		.proc_handler	= proc_dointvec,
		.extra1		= SYSCTL_ZERO,
	},
#endif
#ifdef CONFIG_HIGHMEM
	{
		.procname	= "highmem_is_dirtyable",
		.data		= &vm_highmem_is_dirtyable,
		.maxlen		= sizeof(vm_highmem_is_dirtyable),
		.mode		= 0644,
		.proc_handler	= proc_dointvec_minmax,
		.extra1		= SYSCTL_ZERO,
		.extra2		= SYSCTL_ONE,
	},
#endif
#ifdef CONFIG_MEMORY_FAILURE
	{
		.procname	= "memory_failure_early_kill",
		.data		= &sysctl_memory_failure_early_kill,
		.maxlen		= sizeof(sysctl_memory_failure_early_kill),
		.mode		= 0644,
		.proc_handler	= proc_dointvec_minmax,
		.extra1		= SYSCTL_ZERO,
		.extra2		= SYSCTL_ONE,
	},
	{
		.procname	= "memory_failure_recovery",
		.data		= &sysctl_memory_failure_recovery,
		.maxlen		= sizeof(sysctl_memory_failure_recovery),
		.mode		= 0644,
		.proc_handler	= proc_dointvec_minmax,
		.extra1		= SYSCTL_ZERO,
		.extra2		= SYSCTL_ONE,
	},
#endif
	{
		.procname	= "user_reserve_kbytes",
		.data		= &sysctl_user_reserve_kbytes,
		.maxlen		= sizeof(sysctl_user_reserve_kbytes),
		.mode		= 0644,
		.proc_handler	= proc_doulongvec_minmax,
	},
	{
		.procname	= "admin_reserve_kbytes",
		.data		= &sysctl_admin_reserve_kbytes,
		.maxlen		= sizeof(sysctl_admin_reserve_kbytes),
		.mode		= 0644,
		.proc_handler	= proc_doulongvec_minmax,
	},
#ifdef CONFIG_HAVE_ARCH_MMAP_RND_BITS
	{
		.procname	= "mmap_rnd_bits",
		.data		= &mmap_rnd_bits,
		.maxlen		= sizeof(mmap_rnd_bits),
		.mode		= 0600,
		.proc_handler	= proc_dointvec_minmax,
		.extra1		= (void *)&mmap_rnd_bits_min,
		.extra2		= (void *)&mmap_rnd_bits_max,
	},
#endif
#ifdef CONFIG_HAVE_ARCH_MMAP_RND_COMPAT_BITS
	{
		.procname	= "mmap_rnd_compat_bits",
		.data		= &mmap_rnd_compat_bits,
		.maxlen		= sizeof(mmap_rnd_compat_bits),
		.mode		= 0600,
		.proc_handler	= proc_dointvec_minmax,
		.extra1		= (void *)&mmap_rnd_compat_bits_min,
		.extra2		= (void *)&mmap_rnd_compat_bits_max,
	},
#endif
#ifdef CONFIG_USERFAULTFD
	{
		.procname	= "unprivileged_userfaultfd",
		.data		= &sysctl_unprivileged_userfaultfd,
		.maxlen		= sizeof(sysctl_unprivileged_userfaultfd),
		.mode		= 0644,
		.proc_handler	= proc_dointvec_minmax,
		.extra1		= SYSCTL_ZERO,
		.extra2		= SYSCTL_ONE,
	},
#endif
	{ }
};

static struct ctl_table fs_table[] = {
	{
		.procname	= "inode-nr",
		.data		= &inodes_stat,
		.maxlen		= 2*sizeof(long),
		.mode		= 0444,
		.proc_handler	= proc_nr_inodes,
	},
	{
		.procname	= "inode-state",
		.data		= &inodes_stat,
		.maxlen		= 7*sizeof(long),
		.mode		= 0444,
		.proc_handler	= proc_nr_inodes,
	},
	{
		.procname	= "file-nr",
		.data		= &files_stat,
		.maxlen		= sizeof(files_stat),
		.mode		= 0444,
		.proc_handler	= proc_nr_files,
	},
	{
		.procname	= "file-max",
		.data		= &files_stat.max_files,
		.maxlen		= sizeof(files_stat.max_files),
		.mode		= 0644,
		.proc_handler	= proc_doulongvec_minmax,
		.extra1		= &zero_ul,
		.extra2		= &long_max,
	},
	{
		.procname	= "nr_open",
		.data		= &sysctl_nr_open,
		.maxlen		= sizeof(unsigned int),
		.mode		= 0644,
		.proc_handler	= proc_dointvec_minmax,
		.extra1		= &sysctl_nr_open_min,
		.extra2		= &sysctl_nr_open_max,
	},
	{
		.procname	= "dentry-state",
		.data		= &dentry_stat,
		.maxlen		= 6*sizeof(long),
		.mode		= 0444,
		.proc_handler	= proc_nr_dentry,
	},
	{
		.procname	= "overflowuid",
		.data		= &fs_overflowuid,
		.maxlen		= sizeof(int),
		.mode		= 0644,
		.proc_handler	= proc_dointvec_minmax,
		.extra1		= &minolduid,
		.extra2		= &maxolduid,
	},
	{
		.procname	= "overflowgid",
		.data		= &fs_overflowgid,
		.maxlen		= sizeof(int),
		.mode		= 0644,
		.proc_handler	= proc_dointvec_minmax,
		.extra1		= &minolduid,
		.extra2		= &maxolduid,
	},
#ifdef CONFIG_FILE_LOCKING
	{
		.procname	= "leases-enable",
		.data		= &leases_enable,
		.maxlen		= sizeof(int),
		.mode		= 0644,
		.proc_handler	= proc_dointvec,
	},
#endif
#ifdef CONFIG_DNOTIFY
	{
		.procname	= "dir-notify-enable",
		.data		= &dir_notify_enable,
		.maxlen		= sizeof(int),
		.mode		= 0644,
		.proc_handler	= proc_dointvec,
	},
#endif
#ifdef CONFIG_MMU
#ifdef CONFIG_FILE_LOCKING
	{
		.procname	= "lease-break-time",
		.data		= &lease_break_time,
		.maxlen		= sizeof(int),
		.mode		= 0644,
		.proc_handler	= proc_dointvec,
	},
#endif
#ifdef CONFIG_AIO
	{
		.procname	= "aio-nr",
		.data		= &aio_nr,
		.maxlen		= sizeof(aio_nr),
		.mode		= 0444,
		.proc_handler	= proc_doulongvec_minmax,
	},
	{
		.procname	= "aio-max-nr",
		.data		= &aio_max_nr,
		.maxlen		= sizeof(aio_max_nr),
		.mode		= 0644,
		.proc_handler	= proc_doulongvec_minmax,
	},
#endif /* CONFIG_AIO */
#ifdef CONFIG_INOTIFY_USER
	{
		.procname	= "inotify",
		.mode		= 0555,
		.child		= inotify_table,
	},
#endif	
#ifdef CONFIG_EPOLL
	{
		.procname	= "epoll",
		.mode		= 0555,
		.child		= epoll_table,
	},
#endif
#endif
	{
		.procname	= "protected_symlinks",
		.data		= &sysctl_protected_symlinks,
		.maxlen		= sizeof(int),
		.mode		= 0600,
		.proc_handler	= proc_dointvec_minmax,
		.extra1		= SYSCTL_ZERO,
		.extra2		= SYSCTL_ONE,
	},
	{
		.procname	= "protected_hardlinks",
		.data		= &sysctl_protected_hardlinks,
		.maxlen		= sizeof(int),
		.mode		= 0600,
		.proc_handler	= proc_dointvec_minmax,
		.extra1		= SYSCTL_ZERO,
		.extra2		= SYSCTL_ONE,
	},
	{
		.procname	= "protected_fifos",
		.data		= &sysctl_protected_fifos,
		.maxlen		= sizeof(int),
		.mode		= 0600,
		.proc_handler	= proc_dointvec_minmax,
		.extra1		= SYSCTL_ZERO,
		.extra2		= &two,
	},
	{
		.procname	= "protected_regular",
		.data		= &sysctl_protected_regular,
		.maxlen		= sizeof(int),
		.mode		= 0600,
		.proc_handler	= proc_dointvec_minmax,
		.extra1		= SYSCTL_ZERO,
		.extra2		= &two,
	},
	{
		.procname	= "suid_dumpable",
		.data		= &suid_dumpable,
		.maxlen		= sizeof(int),
		.mode		= 0644,
		.proc_handler	= proc_dointvec_minmax_coredump,
		.extra1		= SYSCTL_ZERO,
		.extra2		= &two,
	},
#if defined(CONFIG_BINFMT_MISC) || defined(CONFIG_BINFMT_MISC_MODULE)
	{
		.procname	= "binfmt_misc",
		.mode		= 0555,
		.child		= sysctl_mount_point,
	},
#endif
	{
		.procname	= "pipe-max-size",
		.data		= &pipe_max_size,
		.maxlen		= sizeof(pipe_max_size),
		.mode		= 0644,
		.proc_handler	= proc_dopipe_max_size,
	},
	{
		.procname	= "pipe-user-pages-hard",
		.data		= &pipe_user_pages_hard,
		.maxlen		= sizeof(pipe_user_pages_hard),
		.mode		= 0644,
		.proc_handler	= proc_doulongvec_minmax,
	},
	{
		.procname	= "pipe-user-pages-soft",
		.data		= &pipe_user_pages_soft,
		.maxlen		= sizeof(pipe_user_pages_soft),
		.mode		= 0644,
		.proc_handler	= proc_doulongvec_minmax,
	},
	{
		.procname	= "mount-max",
		.data		= &sysctl_mount_max,
		.maxlen		= sizeof(unsigned int),
		.mode		= 0644,
		.proc_handler	= proc_dointvec_minmax,
		.extra1		= SYSCTL_ONE,
	},
	{ }
};

static struct ctl_table debug_table[] = {
#ifdef CONFIG_SYSCTL_EXCEPTION_TRACE
	{
		.procname	= "exception-trace",
		.data		= &show_unhandled_signals,
		.maxlen		= sizeof(int),
		.mode		= 0644,
		.proc_handler	= proc_dointvec
	},
#endif
#if defined(CONFIG_OPTPROBES)
	{
		.procname	= "kprobes-optimization",
		.data		= &sysctl_kprobes_optimization,
		.maxlen		= sizeof(int),
		.mode		= 0644,
		.proc_handler	= proc_kprobes_optimization_handler,
		.extra1		= SYSCTL_ZERO,
		.extra2		= SYSCTL_ONE,
	},
#endif
	{ }
};

static struct ctl_table dev_table[] = {
	{ }
};

int __init sysctl_init(void)
{
	struct ctl_table_header *hdr;

	hdr = register_sysctl_table(sysctl_base_table);
	kmemleak_not_leak(hdr);
	return 0;
}

#endif /* CONFIG_SYSCTL */

/*
 * /proc/sys support
 */

#ifdef CONFIG_PROC_SYSCTL

static int _proc_do_string(char *data, int maxlen, int write,
			   char __user *buffer,
			   size_t *lenp, loff_t *ppos)
{
	size_t len;
	char __user *p;
	char c;

	if (!data || !maxlen || !*lenp) {
		*lenp = 0;
		return 0;
	}

	if (write) {
		if (sysctl_writes_strict == SYSCTL_WRITES_STRICT) {
			/* Only continue writes not past the end of buffer. */
			len = strlen(data);
			if (len > maxlen - 1)
				len = maxlen - 1;

			if (*ppos > len)
				return 0;
			len = *ppos;
		} else {
			/* Start writing from beginning of buffer. */
			len = 0;
		}

		*ppos += *lenp;
		p = buffer;
		while ((p - buffer) < *lenp && len < maxlen - 1) {
			if (get_user(c, p++))
				return -EFAULT;
			if (c == 0 || c == '\n')
				break;
			data[len++] = c;
		}
		data[len] = 0;
	} else {
		len = strlen(data);
		if (len > maxlen)
			len = maxlen;

		if (*ppos > len) {
			*lenp = 0;
			return 0;
		}

		data += *ppos;
		len  -= *ppos;

		if (len > *lenp)
			len = *lenp;
		if (len)
			if (copy_to_user(buffer, data, len))
				return -EFAULT;
		if (len < *lenp) {
			if (put_user('\n', buffer + len))
				return -EFAULT;
			len++;
		}
		*lenp = len;
		*ppos += len;
	}
	return 0;
}

static void warn_sysctl_write(struct ctl_table *table)
{
	pr_warn_once("%s wrote to %s when file position was not 0!\n"
		"This will not be supported in the future. To silence this\n"
		"warning, set kernel.sysctl_writes_strict = -1\n",
		current->comm, table->procname);
}

/**
 * proc_first_pos_non_zero_ignore - check if first position is allowed
 * @ppos: file position
 * @table: the sysctl table
 *
 * Returns true if the first position is non-zero and the sysctl_writes_strict
 * mode indicates this is not allowed for numeric input types. String proc
 * handlers can ignore the return value.
 */
static bool proc_first_pos_non_zero_ignore(loff_t *ppos,
					   struct ctl_table *table)
{
	if (!*ppos)
		return false;

	switch (sysctl_writes_strict) {
	case SYSCTL_WRITES_STRICT:
		return true;
	case SYSCTL_WRITES_WARN:
		warn_sysctl_write(table);
		return false;
	default:
		return false;
	}
}

/**
 * proc_dostring - read a string sysctl
 * @table: the sysctl table
 * @write: %TRUE if this is a write to the sysctl file
 * @buffer: the user buffer
 * @lenp: the size of the user buffer
 * @ppos: file position
 *
 * Reads/writes a string from/to the user buffer. If the kernel
 * buffer provided is not large enough to hold the string, the
 * string is truncated. The copied string is %NULL-terminated.
 * If the string is being read by the user process, it is copied
 * and a newline '\n' is added. It is truncated if the buffer is
 * not large enough.
 *
 * Returns 0 on success.
 */
int proc_dostring(struct ctl_table *table, int write,
		  void __user *buffer, size_t *lenp, loff_t *ppos)
{
	if (write)
		proc_first_pos_non_zero_ignore(ppos, table);

	return _proc_do_string((char *)(table->data), table->maxlen, write,
			       (char __user *)buffer, lenp, ppos);
}

static size_t proc_skip_spaces(char **buf)
{
	size_t ret;
	char *tmp = skip_spaces(*buf);
	ret = tmp - *buf;
	*buf = tmp;
	return ret;
}

static void proc_skip_char(char **buf, size_t *size, const char v)
{
	while (*size) {
		if (**buf != v)
			break;
		(*size)--;
		(*buf)++;
	}
}

/**
 * strtoul_lenient - parse an ASCII formatted integer from a buffer and only
 *                   fail on overflow
 *
 * @cp: kernel buffer containing the string to parse
 * @endp: pointer to store the trailing characters
 * @base: the base to use
 * @res: where the parsed integer will be stored
 *
 * In case of success 0 is returned and @res will contain the parsed integer,
 * @endp will hold any trailing characters.
 * This function will fail the parse on overflow. If there wasn't an overflow
 * the function will defer the decision what characters count as invalid to the
 * caller.
 */
static int strtoul_lenient(const char *cp, char **endp, unsigned int base,
			   unsigned long *res)
{
	unsigned long long result;
	unsigned int rv;

	cp = _parse_integer_fixup_radix(cp, &base);
	rv = _parse_integer(cp, base, &result);
	if ((rv & KSTRTOX_OVERFLOW) || (result != (unsigned long)result))
		return -ERANGE;

	cp += rv;

	if (endp)
		*endp = (char *)cp;

	*res = (unsigned long)result;
	return 0;
}

#define TMPBUFLEN 22
/**
 * proc_get_long - reads an ASCII formatted integer from a user buffer
 *
 * @buf: a kernel buffer
 * @size: size of the kernel buffer
 * @val: this is where the number will be stored
 * @neg: set to %TRUE if number is negative
 * @perm_tr: a vector which contains the allowed trailers
 * @perm_tr_len: size of the perm_tr vector
 * @tr: pointer to store the trailer character
 *
 * In case of success %0 is returned and @buf and @size are updated with
 * the amount of bytes read. If @tr is non-NULL and a trailing
 * character exists (size is non-zero after returning from this
 * function), @tr is updated with the trailing character.
 */
static int proc_get_long(char **buf, size_t *size,
			  unsigned long *val, bool *neg,
			  const char *perm_tr, unsigned perm_tr_len, char *tr)
{
	int len;
	char *p, tmp[TMPBUFLEN];

	if (!*size)
		return -EINVAL;

	len = *size;
	if (len > TMPBUFLEN - 1)
		len = TMPBUFLEN - 1;

	memcpy(tmp, *buf, len);

	tmp[len] = 0;
	p = tmp;
	if (*p == '-' && *size > 1) {
		*neg = true;
		p++;
	} else
		*neg = false;
	if (!isdigit(*p))
		return -EINVAL;

	if (strtoul_lenient(p, &p, 0, val))
		return -EINVAL;

	len = p - tmp;

	/* We don't know if the next char is whitespace thus we may accept
	 * invalid integers (e.g. 1234...a) or two integers instead of one
	 * (e.g. 123...1). So lets not allow such large numbers. */
	if (len == TMPBUFLEN - 1)
		return -EINVAL;

	if (len < *size && perm_tr_len && !memchr(perm_tr, *p, perm_tr_len))
		return -EINVAL;

	if (tr && (len < *size))
		*tr = *p;

	*buf += len;
	*size -= len;

	return 0;
}

/**
 * proc_put_long - converts an integer to a decimal ASCII formatted string
 *
 * @buf: the user buffer
 * @size: the size of the user buffer
 * @val: the integer to be converted
 * @neg: sign of the number, %TRUE for negative
 *
 * In case of success %0 is returned and @buf and @size are updated with
 * the amount of bytes written.
 */
static int proc_put_long(void __user **buf, size_t *size, unsigned long val,
			  bool neg)
{
	int len;
	char tmp[TMPBUFLEN], *p = tmp;

	sprintf(p, "%s%lu", neg ? "-" : "", val);
	len = strlen(tmp);
	if (len > *size)
		len = *size;
	if (copy_to_user(*buf, tmp, len))
		return -EFAULT;
	*size -= len;
	*buf += len;
	return 0;
}
#undef TMPBUFLEN

static int proc_put_char(void __user **buf, size_t *size, char c)
{
	if (*size) {
		char __user **buffer = (char __user **)buf;
		if (put_user(c, *buffer))
			return -EFAULT;
		(*size)--, (*buffer)++;
		*buf = *buffer;
	}
	return 0;
}

static int do_proc_dointvec_conv(bool *negp, unsigned long *lvalp,
				 int *valp,
				 int write, void *data)
{
	if (write) {
		if (*negp) {
			if (*lvalp > (unsigned long) INT_MAX + 1)
				return -EINVAL;
			*valp = -*lvalp;
		} else {
			if (*lvalp > (unsigned long) INT_MAX)
				return -EINVAL;
			*valp = *lvalp;
		}
	} else {
		int val = *valp;
		if (val < 0) {
			*negp = true;
			*lvalp = -(unsigned long)val;
		} else {
			*negp = false;
			*lvalp = (unsigned long)val;
		}
	}
	return 0;
}

static int do_proc_douintvec_conv(unsigned long *lvalp,
				  unsigned int *valp,
				  int write, void *data)
{
	if (write) {
		if (*lvalp > UINT_MAX)
			return -EINVAL;
		*valp = *lvalp;
	} else {
		unsigned int val = *valp;
		*lvalp = (unsigned long)val;
	}
	return 0;
}

static const char proc_wspace_sep[] = { ' ', '\t', '\n' };

static int __do_proc_dointvec(void *tbl_data, struct ctl_table *table,
		  int write, void __user *buffer,
		  size_t *lenp, loff_t *ppos,
		  int (*conv)(bool *negp, unsigned long *lvalp, int *valp,
			      int write, void *data),
		  void *data)
{
	int *i, vleft, first = 1, err = 0;
	size_t left;
	char *kbuf = NULL, *p;
	
	if (!tbl_data || !table->maxlen || !*lenp || (*ppos && !write)) {
		*lenp = 0;
		return 0;
	}
	
	i = (int *) tbl_data;
	vleft = table->maxlen / sizeof(*i);
	left = *lenp;

	if (!conv)
		conv = do_proc_dointvec_conv;

	if (write) {
		if (proc_first_pos_non_zero_ignore(ppos, table))
			goto out;

		if (left > PAGE_SIZE - 1)
			left = PAGE_SIZE - 1;
		p = kbuf = memdup_user_nul(buffer, left);
		if (IS_ERR(kbuf))
			return PTR_ERR(kbuf);
	}

	for (; left && vleft--; i++, first=0) {
		unsigned long lval;
		bool neg;

		if (write) {
			left -= proc_skip_spaces(&p);

			if (!left)
				break;
			err = proc_get_long(&p, &left, &lval, &neg,
					     proc_wspace_sep,
					     sizeof(proc_wspace_sep), NULL);
			if (err)
				break;
			if (conv(&neg, &lval, i, 1, data)) {
				err = -EINVAL;
				break;
			}
		} else {
			if (conv(&neg, &lval, i, 0, data)) {
				err = -EINVAL;
				break;
			}
			if (!first)
				err = proc_put_char(&buffer, &left, '\t');
			if (err)
				break;
			err = proc_put_long(&buffer, &left, lval, neg);
			if (err)
				break;
		}
	}

	if (!write && !first && left && !err)
		err = proc_put_char(&buffer, &left, '\n');
	if (write && !err && left)
		left -= proc_skip_spaces(&p);
	if (write) {
		kfree(kbuf);
		if (first)
			return err ? : -EINVAL;
	}
	*lenp -= left;
out:
	*ppos += *lenp;
	return err;
}

static int do_proc_dointvec(struct ctl_table *table, int write,
		  void __user *buffer, size_t *lenp, loff_t *ppos,
		  int (*conv)(bool *negp, unsigned long *lvalp, int *valp,
			      int write, void *data),
		  void *data)
{
	return __do_proc_dointvec(table->data, table, write,
			buffer, lenp, ppos, conv, data);
}

static int do_proc_douintvec_w(unsigned int *tbl_data,
			       struct ctl_table *table,
			       void __user *buffer,
			       size_t *lenp, loff_t *ppos,
			       int (*conv)(unsigned long *lvalp,
					   unsigned int *valp,
					   int write, void *data),
			       void *data)
{
	unsigned long lval;
	int err = 0;
	size_t left;
	bool neg;
	char *kbuf = NULL, *p;

	left = *lenp;

	if (proc_first_pos_non_zero_ignore(ppos, table))
		goto bail_early;

	if (left > PAGE_SIZE - 1)
		left = PAGE_SIZE - 1;

	p = kbuf = memdup_user_nul(buffer, left);
	if (IS_ERR(kbuf))
		return -EINVAL;

	left -= proc_skip_spaces(&p);
	if (!left) {
		err = -EINVAL;
		goto out_free;
	}

	err = proc_get_long(&p, &left, &lval, &neg,
			     proc_wspace_sep,
			     sizeof(proc_wspace_sep), NULL);
	if (err || neg) {
		err = -EINVAL;
		goto out_free;
	}

	if (conv(&lval, tbl_data, 1, data)) {
		err = -EINVAL;
		goto out_free;
	}

	if (!err && left)
		left -= proc_skip_spaces(&p);

out_free:
	kfree(kbuf);
	if (err)
		return -EINVAL;

	return 0;

	/* This is in keeping with old __do_proc_dointvec() */
bail_early:
	*ppos += *lenp;
	return err;
}

static int do_proc_douintvec_r(unsigned int *tbl_data, void __user *buffer,
			       size_t *lenp, loff_t *ppos,
			       int (*conv)(unsigned long *lvalp,
					   unsigned int *valp,
					   int write, void *data),
			       void *data)
{
	unsigned long lval;
	int err = 0;
	size_t left;

	left = *lenp;

	if (conv(&lval, tbl_data, 0, data)) {
		err = -EINVAL;
		goto out;
	}

	err = proc_put_long(&buffer, &left, lval, false);
	if (err || !left)
		goto out;

	err = proc_put_char(&buffer, &left, '\n');

out:
	*lenp -= left;
	*ppos += *lenp;

	return err;
}

static int __do_proc_douintvec(void *tbl_data, struct ctl_table *table,
			       int write, void __user *buffer,
			       size_t *lenp, loff_t *ppos,
			       int (*conv)(unsigned long *lvalp,
					   unsigned int *valp,
					   int write, void *data),
			       void *data)
{
	unsigned int *i, vleft;

	if (!tbl_data || !table->maxlen || !*lenp || (*ppos && !write)) {
		*lenp = 0;
		return 0;
	}

	i = (unsigned int *) tbl_data;
	vleft = table->maxlen / sizeof(*i);

	/*
	 * Arrays are not supported, keep this simple. *Do not* add
	 * support for them.
	 */
	if (vleft != 1) {
		*lenp = 0;
		return -EINVAL;
	}

	if (!conv)
		conv = do_proc_douintvec_conv;

	if (write)
		return do_proc_douintvec_w(i, table, buffer, lenp, ppos,
					   conv, data);
	return do_proc_douintvec_r(i, buffer, lenp, ppos, conv, data);
}

static int do_proc_douintvec(struct ctl_table *table, int write,
			     void __user *buffer, size_t *lenp, loff_t *ppos,
			     int (*conv)(unsigned long *lvalp,
					 unsigned int *valp,
					 int write, void *data),
			     void *data)
{
	return __do_proc_douintvec(table->data, table, write,
				   buffer, lenp, ppos, conv, data);
}

/**
 * proc_dointvec - read a vector of integers
 * @table: the sysctl table
 * @write: %TRUE if this is a write to the sysctl file
 * @buffer: the user buffer
 * @lenp: the size of the user buffer
 * @ppos: file position
 *
 * Reads/writes up to table->maxlen/sizeof(unsigned int) integer
 * values from/to the user buffer, treated as an ASCII string. 
 *
 * Returns 0 on success.
 */
int proc_dointvec(struct ctl_table *table, int write,
		     void __user *buffer, size_t *lenp, loff_t *ppos)
{
	return do_proc_dointvec(table, write, buffer, lenp, ppos, NULL, NULL);
}

/**
 * proc_douintvec - read a vector of unsigned integers
 * @table: the sysctl table
 * @write: %TRUE if this is a write to the sysctl file
 * @buffer: the user buffer
 * @lenp: the size of the user buffer
 * @ppos: file position
 *
 * Reads/writes up to table->maxlen/sizeof(unsigned int) unsigned integer
 * values from/to the user buffer, treated as an ASCII string.
 *
 * Returns 0 on success.
 */
int proc_douintvec(struct ctl_table *table, int write,
		     void __user *buffer, size_t *lenp, loff_t *ppos)
{
	return do_proc_douintvec(table, write, buffer, lenp, ppos,
				 do_proc_douintvec_conv, NULL);
}

/*
 * Taint values can only be increased
 * This means we can safely use a temporary.
 */
static int proc_taint(struct ctl_table *table, int write,
			       void __user *buffer, size_t *lenp, loff_t *ppos)
{
	struct ctl_table t;
	unsigned long tmptaint = get_taint();
	int err;

	if (write && !capable(CAP_SYS_ADMIN))
		return -EPERM;

	t = *table;
	t.data = &tmptaint;
	err = proc_doulongvec_minmax(&t, write, buffer, lenp, ppos);
	if (err < 0)
		return err;

	if (write) {
		/*
		 * Poor man's atomic or. Not worth adding a primitive
		 * to everyone's atomic.h for this
		 */
		int i;
		for (i = 0; i < BITS_PER_LONG && tmptaint >> i; i++) {
			if ((tmptaint >> i) & 1)
				add_taint(i, LOCKDEP_STILL_OK);
		}
	}

	return err;
}

#ifdef CONFIG_PRINTK
static int proc_dointvec_minmax_sysadmin(struct ctl_table *table, int write,
				void __user *buffer, size_t *lenp, loff_t *ppos)
{
	if (write && !capable(CAP_SYS_ADMIN))
		return -EPERM;

	return proc_dointvec_minmax(table, write, buffer, lenp, ppos);
}
#endif

/**
 * struct do_proc_dointvec_minmax_conv_param - proc_dointvec_minmax() range checking structure
 * @min: pointer to minimum allowable value
 * @max: pointer to maximum allowable value
 *
 * The do_proc_dointvec_minmax_conv_param structure provides the
 * minimum and maximum values for doing range checking for those sysctl
 * parameters that use the proc_dointvec_minmax() handler.
 */
struct do_proc_dointvec_minmax_conv_param {
	int *min;
	int *max;
};

static int do_proc_dointvec_minmax_conv(bool *negp, unsigned long *lvalp,
					int *valp,
					int write, void *data)
{
	int tmp, ret;
	struct do_proc_dointvec_minmax_conv_param *param = data;
	/*
	 * If writing, first do so via a temporary local int so we can
	 * bounds-check it before touching *valp.
	 */
	int *ip = write ? &tmp : valp;

	ret = do_proc_dointvec_conv(negp, lvalp, ip, write, data);
	if (ret)
		return ret;

	if (write) {
		if ((param->min && *param->min > tmp) ||
		    (param->max && *param->max < tmp))
			return -EINVAL;
		*valp = tmp;
	}

	return 0;
}

/**
 * proc_dointvec_minmax - read a vector of integers with min/max values
 * @table: the sysctl table
 * @write: %TRUE if this is a write to the sysctl file
 * @buffer: the user buffer
 * @lenp: the size of the user buffer
 * @ppos: file position
 *
 * Reads/writes up to table->maxlen/sizeof(unsigned int) integer
 * values from/to the user buffer, treated as an ASCII string.
 *
 * This routine will ensure the values are within the range specified by
 * table->extra1 (min) and table->extra2 (max).
 *
 * Returns 0 on success or -EINVAL on write when the range check fails.
 */
int proc_dointvec_minmax(struct ctl_table *table, int write,
		  void __user *buffer, size_t *lenp, loff_t *ppos)
{
	struct do_proc_dointvec_minmax_conv_param param = {
		.min = (int *) table->extra1,
		.max = (int *) table->extra2,
	};
	return do_proc_dointvec(table, write, buffer, lenp, ppos,
				do_proc_dointvec_minmax_conv, &param);
}

/**
 * struct do_proc_douintvec_minmax_conv_param - proc_douintvec_minmax() range checking structure
 * @min: pointer to minimum allowable value
 * @max: pointer to maximum allowable value
 *
 * The do_proc_douintvec_minmax_conv_param structure provides the
 * minimum and maximum values for doing range checking for those sysctl
 * parameters that use the proc_douintvec_minmax() handler.
 */
struct do_proc_douintvec_minmax_conv_param {
	unsigned int *min;
	unsigned int *max;
};

static int do_proc_douintvec_minmax_conv(unsigned long *lvalp,
					 unsigned int *valp,
					 int write, void *data)
{
	int ret;
	unsigned int tmp;
	struct do_proc_douintvec_minmax_conv_param *param = data;
	/* write via temporary local uint for bounds-checking */
	unsigned int *up = write ? &tmp : valp;

	ret = do_proc_douintvec_conv(lvalp, up, write, data);
	if (ret)
		return ret;

	if (write) {
		if ((param->min && *param->min > tmp) ||
		    (param->max && *param->max < tmp))
			return -ERANGE;

		*valp = tmp;
	}

	return 0;
}

/**
 * proc_douintvec_minmax - read a vector of unsigned ints with min/max values
 * @table: the sysctl table
 * @write: %TRUE if this is a write to the sysctl file
 * @buffer: the user buffer
 * @lenp: the size of the user buffer
 * @ppos: file position
 *
 * Reads/writes up to table->maxlen/sizeof(unsigned int) unsigned integer
 * values from/to the user buffer, treated as an ASCII string. Negative
 * strings are not allowed.
 *
 * This routine will ensure the values are within the range specified by
 * table->extra1 (min) and table->extra2 (max). There is a final sanity
 * check for UINT_MAX to avoid having to support wrap around uses from
 * userspace.
 *
 * Returns 0 on success or -ERANGE on write when the range check fails.
 */
int proc_douintvec_minmax(struct ctl_table *table, int write,
			  void __user *buffer, size_t *lenp, loff_t *ppos)
{
	struct do_proc_douintvec_minmax_conv_param param = {
		.min = (unsigned int *) table->extra1,
		.max = (unsigned int *) table->extra2,
	};
	return do_proc_douintvec(table, write, buffer, lenp, ppos,
				 do_proc_douintvec_minmax_conv, &param);
}

static int do_proc_dopipe_max_size_conv(unsigned long *lvalp,
					unsigned int *valp,
					int write, void *data)
{
	if (write) {
		unsigned int val;

		val = round_pipe_size(*lvalp);
		if (val == 0)
			return -EINVAL;

		*valp = val;
	} else {
		unsigned int val = *valp;
		*lvalp = (unsigned long) val;
	}

	return 0;
}

static int proc_dopipe_max_size(struct ctl_table *table, int write,
				void __user *buffer, size_t *lenp, loff_t *ppos)
{
	return do_proc_douintvec(table, write, buffer, lenp, ppos,
				 do_proc_dopipe_max_size_conv, NULL);
}

static void validate_coredump_safety(void)
{
#ifdef CONFIG_COREDUMP
	if (suid_dumpable == SUID_DUMP_ROOT &&
	    core_pattern[0] != '/' && core_pattern[0] != '|') {
		printk(KERN_WARNING
"Unsafe core_pattern used with fs.suid_dumpable=2.\n"
"Pipe handler or fully qualified core dump path required.\n"
"Set kernel.core_pattern before fs.suid_dumpable.\n"
		);
	}
#endif
}

static int proc_dointvec_minmax_coredump(struct ctl_table *table, int write,
		void __user *buffer, size_t *lenp, loff_t *ppos)
{
	int error = proc_dointvec_minmax(table, write, buffer, lenp, ppos);
	if (!error)
		validate_coredump_safety();
	return error;
}

#ifdef CONFIG_COREDUMP
static int proc_dostring_coredump(struct ctl_table *table, int write,
		  void __user *buffer, size_t *lenp, loff_t *ppos)
{
	int error = proc_dostring(table, write, buffer, lenp, ppos);
	if (!error)
		validate_coredump_safety();
	return error;
}
#endif

static int __do_proc_doulongvec_minmax(void *data, struct ctl_table *table, int write,
				     void __user *buffer,
				     size_t *lenp, loff_t *ppos,
				     unsigned long convmul,
				     unsigned long convdiv)
{
	unsigned long *i, *min, *max;
	int vleft, first = 1, err = 0;
	size_t left;
	char *kbuf = NULL, *p;

	if (!data || !table->maxlen || !*lenp || (*ppos && !write)) {
		*lenp = 0;
		return 0;
	}

	i = (unsigned long *) data;
	min = (unsigned long *) table->extra1;
	max = (unsigned long *) table->extra2;
	vleft = table->maxlen / sizeof(unsigned long);
	left = *lenp;

	if (write) {
		if (proc_first_pos_non_zero_ignore(ppos, table))
			goto out;

		if (left > PAGE_SIZE - 1)
			left = PAGE_SIZE - 1;
		p = kbuf = memdup_user_nul(buffer, left);
		if (IS_ERR(kbuf))
			return PTR_ERR(kbuf);
	}

	for (; left && vleft--; i++, first = 0) {
		unsigned long val;

		if (write) {
			bool neg;

			left -= proc_skip_spaces(&p);
			if (!left)
				break;

			err = proc_get_long(&p, &left, &val, &neg,
					     proc_wspace_sep,
					     sizeof(proc_wspace_sep), NULL);
			if (err)
				break;
			if (neg)
				continue;
			val = convmul * val / convdiv;
			if ((min && val < *min) || (max && val > *max)) {
				err = -EINVAL;
				break;
			}
			*i = val;
		} else {
			val = convdiv * (*i) / convmul;
			if (!first) {
				err = proc_put_char(&buffer, &left, '\t');
				if (err)
					break;
			}
			err = proc_put_long(&buffer, &left, val, false);
			if (err)
				break;
		}
	}

	if (!write && !first && left && !err)
		err = proc_put_char(&buffer, &left, '\n');
	if (write && !err)
		left -= proc_skip_spaces(&p);
	if (write) {
		kfree(kbuf);
		if (first)
			return err ? : -EINVAL;
	}
	*lenp -= left;
out:
	*ppos += *lenp;
	return err;
}

static int do_proc_doulongvec_minmax(struct ctl_table *table, int write,
				     void __user *buffer,
				     size_t *lenp, loff_t *ppos,
				     unsigned long convmul,
				     unsigned long convdiv)
{
	return __do_proc_doulongvec_minmax(table->data, table, write,
			buffer, lenp, ppos, convmul, convdiv);
}

/**
 * proc_doulongvec_minmax - read a vector of long integers with min/max values
 * @table: the sysctl table
 * @write: %TRUE if this is a write to the sysctl file
 * @buffer: the user buffer
 * @lenp: the size of the user buffer
 * @ppos: file position
 *
 * Reads/writes up to table->maxlen/sizeof(unsigned long) unsigned long
 * values from/to the user buffer, treated as an ASCII string.
 *
 * This routine will ensure the values are within the range specified by
 * table->extra1 (min) and table->extra2 (max).
 *
 * Returns 0 on success.
 */
int proc_doulongvec_minmax(struct ctl_table *table, int write,
			   void __user *buffer, size_t *lenp, loff_t *ppos)
{
    return do_proc_doulongvec_minmax(table, write, buffer, lenp, ppos, 1l, 1l);
}

/**
 * proc_doulongvec_ms_jiffies_minmax - read a vector of millisecond values with min/max values
 * @table: the sysctl table
 * @write: %TRUE if this is a write to the sysctl file
 * @buffer: the user buffer
 * @lenp: the size of the user buffer
 * @ppos: file position
 *
 * Reads/writes up to table->maxlen/sizeof(unsigned long) unsigned long
 * values from/to the user buffer, treated as an ASCII string. The values
 * are treated as milliseconds, and converted to jiffies when they are stored.
 *
 * This routine will ensure the values are within the range specified by
 * table->extra1 (min) and table->extra2 (max).
 *
 * Returns 0 on success.
 */
int proc_doulongvec_ms_jiffies_minmax(struct ctl_table *table, int write,
				      void __user *buffer,
				      size_t *lenp, loff_t *ppos)
{
    return do_proc_doulongvec_minmax(table, write, buffer,
				     lenp, ppos, HZ, 1000l);
}


static int do_proc_dointvec_jiffies_conv(bool *negp, unsigned long *lvalp,
					 int *valp,
					 int write, void *data)
{
	if (write) {
		if (*lvalp > INT_MAX / HZ)
			return 1;
		*valp = *negp ? -(*lvalp*HZ) : (*lvalp*HZ);
	} else {
		int val = *valp;
		unsigned long lval;
		if (val < 0) {
			*negp = true;
			lval = -(unsigned long)val;
		} else {
			*negp = false;
			lval = (unsigned long)val;
		}
		*lvalp = lval / HZ;
	}
	return 0;
}

static int do_proc_dointvec_userhz_jiffies_conv(bool *negp, unsigned long *lvalp,
						int *valp,
						int write, void *data)
{
	if (write) {
		if (USER_HZ < HZ && *lvalp > (LONG_MAX / HZ) * USER_HZ)
			return 1;
		*valp = clock_t_to_jiffies(*negp ? -*lvalp : *lvalp);
	} else {
		int val = *valp;
		unsigned long lval;
		if (val < 0) {
			*negp = true;
			lval = -(unsigned long)val;
		} else {
			*negp = false;
			lval = (unsigned long)val;
		}
		*lvalp = jiffies_to_clock_t(lval);
	}
	return 0;
}

static int do_proc_dointvec_ms_jiffies_conv(bool *negp, unsigned long *lvalp,
					    int *valp,
					    int write, void *data)
{
	if (write) {
		unsigned long jif = msecs_to_jiffies(*negp ? -*lvalp : *lvalp);

		if (jif > INT_MAX)
			return 1;
		*valp = (int)jif;
	} else {
		int val = *valp;
		unsigned long lval;
		if (val < 0) {
			*negp = true;
			lval = -(unsigned long)val;
		} else {
			*negp = false;
			lval = (unsigned long)val;
		}
		*lvalp = jiffies_to_msecs(lval);
	}
	return 0;
}

/**
 * proc_dointvec_jiffies - read a vector of integers as seconds
 * @table: the sysctl table
 * @write: %TRUE if this is a write to the sysctl file
 * @buffer: the user buffer
 * @lenp: the size of the user buffer
 * @ppos: file position
 *
 * Reads/writes up to table->maxlen/sizeof(unsigned int) integer
 * values from/to the user buffer, treated as an ASCII string. 
 * The values read are assumed to be in seconds, and are converted into
 * jiffies.
 *
 * Returns 0 on success.
 */
int proc_dointvec_jiffies(struct ctl_table *table, int write,
			  void __user *buffer, size_t *lenp, loff_t *ppos)
{
    return do_proc_dointvec(table,write,buffer,lenp,ppos,
		    	    do_proc_dointvec_jiffies_conv,NULL);
}

/**
 * proc_dointvec_userhz_jiffies - read a vector of integers as 1/USER_HZ seconds
 * @table: the sysctl table
 * @write: %TRUE if this is a write to the sysctl file
 * @buffer: the user buffer
 * @lenp: the size of the user buffer
 * @ppos: pointer to the file position
 *
 * Reads/writes up to table->maxlen/sizeof(unsigned int) integer
 * values from/to the user buffer, treated as an ASCII string. 
 * The values read are assumed to be in 1/USER_HZ seconds, and 
 * are converted into jiffies.
 *
 * Returns 0 on success.
 */
int proc_dointvec_userhz_jiffies(struct ctl_table *table, int write,
				 void __user *buffer, size_t *lenp, loff_t *ppos)
{
    return do_proc_dointvec(table,write,buffer,lenp,ppos,
		    	    do_proc_dointvec_userhz_jiffies_conv,NULL);
}

/**
 * proc_dointvec_ms_jiffies - read a vector of integers as 1 milliseconds
 * @table: the sysctl table
 * @write: %TRUE if this is a write to the sysctl file
 * @buffer: the user buffer
 * @lenp: the size of the user buffer
 * @ppos: file position
 * @ppos: the current position in the file
 *
 * Reads/writes up to table->maxlen/sizeof(unsigned int) integer
 * values from/to the user buffer, treated as an ASCII string. 
 * The values read are assumed to be in 1/1000 seconds, and 
 * are converted into jiffies.
 *
 * Returns 0 on success.
 */
int proc_dointvec_ms_jiffies(struct ctl_table *table, int write,
			     void __user *buffer, size_t *lenp, loff_t *ppos)
{
	return do_proc_dointvec(table, write, buffer, lenp, ppos,
				do_proc_dointvec_ms_jiffies_conv, NULL);
}

static int proc_do_cad_pid(struct ctl_table *table, int write,
			   void __user *buffer, size_t *lenp, loff_t *ppos)
{
	struct pid *new_pid;
	pid_t tmp;
	int r;

	tmp = pid_vnr(cad_pid);

	r = __do_proc_dointvec(&tmp, table, write, buffer,
			       lenp, ppos, NULL, NULL);
	if (r || !write)
		return r;

	new_pid = find_get_pid(tmp);
	if (!new_pid)
		return -ESRCH;

	put_pid(xchg(&cad_pid, new_pid));
	return 0;
}

/**
 * proc_do_large_bitmap - read/write from/to a large bitmap
 * @table: the sysctl table
 * @write: %TRUE if this is a write to the sysctl file
 * @buffer: the user buffer
 * @lenp: the size of the user buffer
 * @ppos: file position
 *
 * The bitmap is stored at table->data and the bitmap length (in bits)
 * in table->maxlen.
 *
 * We use a range comma separated format (e.g. 1,3-4,10-10) so that
 * large bitmaps may be represented in a compact manner. Writing into
 * the file will clear the bitmap then update it with the given input.
 *
 * Returns 0 on success.
 */
int proc_do_large_bitmap(struct ctl_table *table, int write,
			 void __user *buffer, size_t *lenp, loff_t *ppos)
{
	int err = 0;
	bool first = 1;
	size_t left = *lenp;
	unsigned long bitmap_len = table->maxlen;
	unsigned long *bitmap = *(unsigned long **) table->data;
	unsigned long *tmp_bitmap = NULL;
	char tr_a[] = { '-', ',', '\n' }, tr_b[] = { ',', '\n', 0 }, c;

	if (!bitmap || !bitmap_len || !left || (*ppos && !write)) {
		*lenp = 0;
		return 0;
	}

	if (write) {
		char *kbuf, *p;
		size_t skipped = 0;

		if (left > PAGE_SIZE - 1) {
			left = PAGE_SIZE - 1;
			/* How much of the buffer we'll skip this pass */
			skipped = *lenp - left;
		}

		p = kbuf = memdup_user_nul(buffer, left);
		if (IS_ERR(kbuf))
			return PTR_ERR(kbuf);

		tmp_bitmap = bitmap_zalloc(bitmap_len, GFP_KERNEL);
		if (!tmp_bitmap) {
			kfree(kbuf);
			return -ENOMEM;
		}
		proc_skip_char(&p, &left, '\n');
		while (!err && left) {
			unsigned long val_a, val_b;
			bool neg;
			size_t saved_left;

			/* In case we stop parsing mid-number, we can reset */
			saved_left = left;
			err = proc_get_long(&p, &left, &val_a, &neg, tr_a,
					     sizeof(tr_a), &c);
			/*
			 * If we consumed the entirety of a truncated buffer or
			 * only one char is left (may be a "-"), then stop here,
			 * reset, & come back for more.
			 */
			if ((left <= 1) && skipped) {
				left = saved_left;
				break;
			}

			if (err)
				break;
			if (val_a >= bitmap_len || neg) {
				err = -EINVAL;
				break;
			}

			val_b = val_a;
			if (left) {
				p++;
				left--;
			}

			if (c == '-') {
				err = proc_get_long(&p, &left, &val_b,
						     &neg, tr_b, sizeof(tr_b),
						     &c);
				/*
				 * If we consumed all of a truncated buffer or
				 * then stop here, reset, & come back for more.
				 */
				if (!left && skipped) {
					left = saved_left;
					break;
				}

				if (err)
					break;
				if (val_b >= bitmap_len || neg ||
				    val_a > val_b) {
					err = -EINVAL;
					break;
				}
				if (left) {
					p++;
					left--;
				}
			}

			bitmap_set(tmp_bitmap, val_a, val_b - val_a + 1);
			first = 0;
			proc_skip_char(&p, &left, '\n');
		}
		kfree(kbuf);
		left += skipped;
	} else {
		unsigned long bit_a, bit_b = 0;

		while (left) {
			bit_a = find_next_bit(bitmap, bitmap_len, bit_b);
			if (bit_a >= bitmap_len)
				break;
			bit_b = find_next_zero_bit(bitmap, bitmap_len,
						   bit_a + 1) - 1;

			if (!first) {
				err = proc_put_char(&buffer, &left, ',');
				if (err)
					break;
			}
			err = proc_put_long(&buffer, &left, bit_a, false);
			if (err)
				break;
			if (bit_a != bit_b) {
				err = proc_put_char(&buffer, &left, '-');
				if (err)
					break;
				err = proc_put_long(&buffer, &left, bit_b, false);
				if (err)
					break;
			}

			first = 0; bit_b++;
		}
		if (!err)
			err = proc_put_char(&buffer, &left, '\n');
	}

	if (!err) {
		if (write) {
			if (*ppos)
				bitmap_or(bitmap, bitmap, tmp_bitmap, bitmap_len);
			else
				bitmap_copy(bitmap, tmp_bitmap, bitmap_len);
		}
		*lenp -= left;
		*ppos += *lenp;
	}

	bitmap_free(tmp_bitmap);
	return err;
}

static int do_proc_douintvec_capacity_conv(bool *negp, unsigned long *lvalp,
					int *valp, int write, void *data)
{
	if (write) {
		/*
		 * The sched_upmigrate/sched_downmigrate tunables are
		 * accepted in percentage. Limit them to 100.
		 */
		if (*negp || *lvalp == 0 || *lvalp > 100)
			return -EINVAL;
		*valp = SCHED_FIXEDPOINT_SCALE * 100 / *lvalp;
	} else {
		*negp = false;
		*lvalp = SCHED_FIXEDPOINT_SCALE * 100 / *valp;
	}

	return 0;
}

/**
 * proc_douintvec_capacity - read a vector of integers in percentage and convert
 *                         into sched capacity
 * @table: the sysctl table
 * @write: %TRUE if this is a write to the sysctl file
 * @buffer: the user buffer
 * @lenp: the size of the user buffer
 * @ppos: file position
 *
 * Returns 0 on success.
 */
int proc_douintvec_capacity(struct ctl_table *table, int write,
				void __user *buffer, size_t *lenp, loff_t *ppos)
{
	return do_proc_dointvec(table, write, buffer, lenp, ppos,
				do_proc_douintvec_capacity_conv, NULL);
}

static int do_proc_douintvec_rwin(bool *negp, unsigned long *lvalp,
					int *valp, int write, void *data)
{
	if (write) {
		if (*lvalp == 2 || *lvalp == 3 || *lvalp == 4 || *lvalp == 5 ||
			*lvalp == 8)
			*valp = *lvalp;
		else
			return -EINVAL;
	} else {
		*negp = false;
		*lvalp = *valp;
	}

	return 0;
}

int proc_douintvec_ravg_window(struct ctl_table *table, int write,
				void __user *buffer, size_t *lenp, loff_t *ppos)
{
	return do_proc_dointvec(table, write, buffer, lenp, ppos,
				do_proc_douintvec_rwin, NULL);
}

#else /* CONFIG_PROC_SYSCTL */

int proc_dostring(struct ctl_table *table, int write,
		  void __user *buffer, size_t *lenp, loff_t *ppos)
{
	return -ENOSYS;
}

int proc_dointvec(struct ctl_table *table, int write,
		  void __user *buffer, size_t *lenp, loff_t *ppos)
{
	return -ENOSYS;
}

int proc_douintvec(struct ctl_table *table, int write,
		  void __user *buffer, size_t *lenp, loff_t *ppos)
{
	return -ENOSYS;
}

int proc_dointvec_minmax(struct ctl_table *table, int write,
		    void __user *buffer, size_t *lenp, loff_t *ppos)
{
	return -ENOSYS;
}

int proc_douintvec_minmax(struct ctl_table *table, int write,
			  void __user *buffer, size_t *lenp, loff_t *ppos)
{
	return -ENOSYS;
}

int proc_dointvec_jiffies(struct ctl_table *table, int write,
		    void __user *buffer, size_t *lenp, loff_t *ppos)
{
	return -ENOSYS;
}

int proc_dointvec_userhz_jiffies(struct ctl_table *table, int write,
		    void __user *buffer, size_t *lenp, loff_t *ppos)
{
	return -ENOSYS;
}

int proc_dointvec_ms_jiffies(struct ctl_table *table, int write,
			     void __user *buffer, size_t *lenp, loff_t *ppos)
{
	return -ENOSYS;
}

int proc_doulongvec_minmax(struct ctl_table *table, int write,
		    void __user *buffer, size_t *lenp, loff_t *ppos)
{
	return -ENOSYS;
}

int proc_doulongvec_ms_jiffies_minmax(struct ctl_table *table, int write,
				      void __user *buffer,
				      size_t *lenp, loff_t *ppos)
{
    return -ENOSYS;
}

int proc_do_large_bitmap(struct ctl_table *table, int write,
			 void __user *buffer, size_t *lenp, loff_t *ppos)
{
	return -ENOSYS;
}

int proc_douintvec_ravg_window(struct ctl_table *table, int write,
			    void __user *buffer, size_t *lenp, loff_t *ppos)
{
	return -ENOSYS;
}

int proc_douintvec_capacity(struct ctl_table *table, int write,
			    void __user *buffer, size_t *lenp, loff_t *ppos)
{
	return -ENOSYS;
}

#endif /* CONFIG_PROC_SYSCTL */

#if defined(CONFIG_SYSCTL)
int proc_do_static_key(struct ctl_table *table, int write,
		       void __user *buffer, size_t *lenp,
		       loff_t *ppos)
{
	struct static_key *key = (struct static_key *)table->data;
	static DEFINE_MUTEX(static_key_mutex);
	int val, ret;
	struct ctl_table tmp = {
		.data   = &val,
		.maxlen = sizeof(val),
		.mode   = table->mode,
		.extra1 = SYSCTL_ZERO,
		.extra2 = SYSCTL_ONE,
	};

	if (write && !capable(CAP_SYS_ADMIN))
		return -EPERM;

	mutex_lock(&static_key_mutex);
	val = static_key_enabled(key);
	ret = proc_dointvec_minmax(&tmp, write, buffer, lenp, ppos);
	if (write && !ret) {
		if (val)
			static_key_enable(key);
		else
			static_key_disable(key);
	}
	mutex_unlock(&static_key_mutex);
	return ret;
}
#endif
/*
 * No sense putting this after each symbol definition, twice,
 * exception granted :-)
 */
EXPORT_SYMBOL(proc_dointvec);
EXPORT_SYMBOL(proc_douintvec);
EXPORT_SYMBOL(proc_dointvec_jiffies);
EXPORT_SYMBOL(proc_dointvec_minmax);
EXPORT_SYMBOL_GPL(proc_douintvec_minmax);
EXPORT_SYMBOL(proc_dointvec_userhz_jiffies);
EXPORT_SYMBOL(proc_dointvec_ms_jiffies);
EXPORT_SYMBOL(proc_dostring);
EXPORT_SYMBOL(proc_doulongvec_minmax);
EXPORT_SYMBOL(proc_doulongvec_ms_jiffies_minmax);
EXPORT_SYMBOL(proc_do_large_bitmap);<|MERGE_RESOLUTION|>--- conflicted
+++ resolved
@@ -1778,7 +1778,6 @@
 		.extra1		= SYSCTL_ZERO,
 		.extra2		= &one_hundred,
 	},
-<<<<<<< HEAD
 	{
 		.procname       = "want_old_faultaround_pte",
 		.data           = &want_old_faultaround_pte,
@@ -1788,7 +1787,6 @@
 		.extra1         = SYSCTL_ZERO,
 		.extra2         = SYSCTL_ONE,
 	},
-=======
 #ifdef CONFIG_NUMA
 	{
 		.procname	= "numa_stat",
@@ -1800,7 +1798,6 @@
 		.extra2		= SYSCTL_ONE,
 	},
 #endif
->>>>>>> 1de73514
 #ifdef CONFIG_HUGETLB_PAGE
 	{
 		.procname	= "nr_hugepages",
