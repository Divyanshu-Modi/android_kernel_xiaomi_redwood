// SPDX-License-Identifier: GPL-2.0
/*
 * Completely Fair Scheduling (CFS) Class (SCHED_NORMAL/SCHED_BATCH)
 *
 *  Copyright (C) 2007 Red Hat, Inc., Ingo Molnar <mingo@redhat.com>
 *
 *  Interactivity improvements by Mike Galbraith
 *  (C) 2007 Mike Galbraith <efault@gmx.de>
 *
 *  Various enhancements by Dmitry Adamushko.
 *  (C) 2007 Dmitry Adamushko <dmitry.adamushko@gmail.com>
 *
 *  Group scheduling enhancements by Srivatsa Vaddagiri
 *  Copyright IBM Corporation, 2007
 *  Author: Srivatsa Vaddagiri <vatsa@linux.vnet.ibm.com>
 *
 *  Scaled math optimizations by Thomas Gleixner
 *  Copyright (C) 2007, Thomas Gleixner <tglx@linutronix.de>
 *
 *  Adaptive scheduling granularity, math enhancements by Peter Zijlstra
 *  Copyright (C) 2007 Red Hat, Inc., Peter Zijlstra
 */
#include "sched.h"

#include <trace/events/sched.h>

#include "walt.h"

#ifdef CONFIG_SMP
static inline bool task_fits_max(struct task_struct *p, int cpu);
#endif /* CONFIG_SMP */

/*
 * Targeted preemption latency for CPU-bound tasks:
 *
 * NOTE: this latency value is not the same as the concept of
 * 'timeslice length' - timeslices in CFS are of variable length
 * and have no persistent notion like in traditional, time-slice
 * based scheduling concepts.
 *
 * (to see the precise effective timeslice length of your workload,
 *  run vmstat and monitor the context-switches (cs) field)
 *
 * (default: 6ms * (1 + ilog(ncpus)), units: nanoseconds)
 */
unsigned int sysctl_sched_latency			= 6000000ULL;
static unsigned int normalized_sysctl_sched_latency	= 6000000ULL;

/*
 * The initial- and re-scaling of tunables is configurable
 *
 * Options are:
 *
 *   SCHED_TUNABLESCALING_NONE - unscaled, always *1
 *   SCHED_TUNABLESCALING_LOG - scaled logarithmical, *1+ilog(ncpus)
 *   SCHED_TUNABLESCALING_LINEAR - scaled linear, *ncpus
 *
 * (default SCHED_TUNABLESCALING_LOG = *(1+ilog(ncpus))
 */
enum sched_tunable_scaling sysctl_sched_tunable_scaling = SCHED_TUNABLESCALING_LOG;

/*
 * Minimal preemption granularity for CPU-bound tasks:
 *
 * (default: 0.75 msec * (1 + ilog(ncpus)), units: nanoseconds)
 */
unsigned int sysctl_sched_min_granularity			= 750000ULL;
static unsigned int normalized_sysctl_sched_min_granularity	= 750000ULL;

/*
 * This value is kept at sysctl_sched_latency/sysctl_sched_min_granularity
 */
static unsigned int sched_nr_latency = 8;

/*
 * After fork, child runs first. If set to 0 (default) then
 * parent will (try to) run first.
 */
unsigned int sysctl_sched_child_runs_first __read_mostly;

/*
 * SCHED_OTHER wake-up granularity.
 *
 * This option delays the preemption effects of decoupled workloads
 * and reduces their over-scheduling. Synchronous workloads will still
 * have immediate wakeup/sleep latencies.
 *
 * (default: 1 msec * (1 + ilog(ncpus)), units: nanoseconds)
 */
unsigned int sysctl_sched_wakeup_granularity			= 1000000UL;
static unsigned int normalized_sysctl_sched_wakeup_granularity	= 1000000UL;

const_debug unsigned int sysctl_sched_migration_cost	= 500000UL;
DEFINE_PER_CPU_READ_MOSTLY(int, sched_load_boost);

#ifdef CONFIG_SMP
/*
 * For asym packing, by default the lower numbered CPU has higher priority.
 */
int __weak arch_asym_cpu_priority(int cpu)
{
	return -cpu;
}

/*
 * The margin used when comparing utilization with CPU capacity.
 *
 * (default: ~20%)
 */
#define fits_capacity(cap, max)	((cap) * 1280 < (max) * 1024)

#endif

#ifdef CONFIG_CFS_BANDWIDTH
/*
 * Amount of runtime to allocate from global (tg) to local (per-cfs_rq) pool
 * each time a cfs_rq requests quota.
 *
 * Note: in the case that the slice exceeds the runtime remaining (either due
 * to consumption or the quota being specified to be smaller than the slice)
 * we will always only issue the remaining available time.
 *
 * (default: 5 msec, units: microseconds)
 */
unsigned int sysctl_sched_cfs_bandwidth_slice		= 5000UL;
#endif

/* Migration margins */
unsigned int sched_capacity_margin_up[NR_CPUS] = {
			[0 ... NR_CPUS-1] = 1078}; /* ~5% margin */
unsigned int sched_capacity_margin_down[NR_CPUS] = {
			[0 ... NR_CPUS-1] = 1205}; /* ~15% margin */

#ifdef CONFIG_SCHED_WALT
__read_mostly unsigned int sysctl_sched_prefer_spread;
#endif
unsigned int sched_small_task_threshold = 102;

static inline void update_load_add(struct load_weight *lw, unsigned long inc)
{
	lw->weight += inc;
	lw->inv_weight = 0;
}

static inline void update_load_sub(struct load_weight *lw, unsigned long dec)
{
	lw->weight -= dec;
	lw->inv_weight = 0;
}

static inline void update_load_set(struct load_weight *lw, unsigned long w)
{
	lw->weight = w;
	lw->inv_weight = 0;
}

/*
 * Increase the granularity value when there are more CPUs,
 * because with more CPUs the 'effective latency' as visible
 * to users decreases. But the relationship is not linear,
 * so pick a second-best guess by going with the log2 of the
 * number of CPUs.
 *
 * This idea comes from the SD scheduler of Con Kolivas:
 */
static unsigned int get_update_sysctl_factor(void)
{
	unsigned int cpus = min_t(unsigned int, num_online_cpus(), 8);
	unsigned int factor;

	switch (sysctl_sched_tunable_scaling) {
	case SCHED_TUNABLESCALING_NONE:
		factor = 1;
		break;
	case SCHED_TUNABLESCALING_LINEAR:
		factor = cpus;
		break;
	case SCHED_TUNABLESCALING_LOG:
	default:
		factor = 1 + ilog2(cpus);
		break;
	}

	return factor;
}

static void update_sysctl(void)
{
	unsigned int factor = get_update_sysctl_factor();

#define SET_SYSCTL(name) \
	(sysctl_##name = (factor) * normalized_sysctl_##name)
	SET_SYSCTL(sched_min_granularity);
	SET_SYSCTL(sched_latency);
	SET_SYSCTL(sched_wakeup_granularity);
#undef SET_SYSCTL
}

void sched_init_granularity(void)
{
	update_sysctl();
}

#define WMULT_CONST	(~0U)
#define WMULT_SHIFT	32

static void __update_inv_weight(struct load_weight *lw)
{
	unsigned long w;

	if (likely(lw->inv_weight))
		return;

	w = scale_load_down(lw->weight);

	if (BITS_PER_LONG > 32 && unlikely(w >= WMULT_CONST))
		lw->inv_weight = 1;
	else if (unlikely(!w))
		lw->inv_weight = WMULT_CONST;
	else
		lw->inv_weight = WMULT_CONST / w;
}

/*
 * delta_exec * weight / lw.weight
 *   OR
 * (delta_exec * (weight * lw->inv_weight)) >> WMULT_SHIFT
 *
 * Either weight := NICE_0_LOAD and lw \e sched_prio_to_wmult[], in which case
 * we're guaranteed shift stays positive because inv_weight is guaranteed to
 * fit 32 bits, and NICE_0_LOAD gives another 10 bits; therefore shift >= 22.
 *
 * Or, weight =< lw.weight (because lw.weight is the runqueue weight), thus
 * weight/lw.weight <= 1, and therefore our shift will also be positive.
 */
static u64 __calc_delta(u64 delta_exec, unsigned long weight, struct load_weight *lw)
{
	u64 fact = scale_load_down(weight);
	int shift = WMULT_SHIFT;

	__update_inv_weight(lw);

	if (unlikely(fact >> 32)) {
		while (fact >> 32) {
			fact >>= 1;
			shift--;
		}
	}

	/* hint to use a 32x32->64 mul */
	fact = (u64)(u32)fact * lw->inv_weight;

	while (fact >> 32) {
		fact >>= 1;
		shift--;
	}

	return mul_u64_u32_shr(delta_exec, fact, shift);
}


const struct sched_class fair_sched_class;

/**************************************************************
 * CFS operations on generic schedulable entities:
 */

#ifdef CONFIG_FAIR_GROUP_SCHED
static inline struct task_struct *task_of(struct sched_entity *se)
{
	SCHED_WARN_ON(!entity_is_task(se));
	return container_of(se, struct task_struct, se);
}

/* Walk up scheduling entities hierarchy */
#define for_each_sched_entity(se) \
		for (; se; se = se->parent)

static inline struct cfs_rq *task_cfs_rq(struct task_struct *p)
{
	return p->se.cfs_rq;
}

/* runqueue on which this entity is (to be) queued */
static inline struct cfs_rq *cfs_rq_of(struct sched_entity *se)
{
	return se->cfs_rq;
}

/* runqueue "owned" by this group */
static inline struct cfs_rq *group_cfs_rq(struct sched_entity *grp)
{
	return grp->my_q;
}

static inline void cfs_rq_tg_path(struct cfs_rq *cfs_rq, char *path, int len)
{
	if (!path)
		return;

	if (cfs_rq && task_group_is_autogroup(cfs_rq->tg))
		autogroup_path(cfs_rq->tg, path, len);
	else if (cfs_rq && cfs_rq->tg->css.cgroup)
		cgroup_path(cfs_rq->tg->css.cgroup, path, len);
	else
		strlcpy(path, "(null)", len);
}

static inline bool list_add_leaf_cfs_rq(struct cfs_rq *cfs_rq)
{
	struct rq *rq = rq_of(cfs_rq);
	int cpu = cpu_of(rq);

	if (cfs_rq->on_list)
		return rq->tmp_alone_branch == &rq->leaf_cfs_rq_list;

	cfs_rq->on_list = 1;

	/*
	 * Ensure we either appear before our parent (if already
	 * enqueued) or force our parent to appear after us when it is
	 * enqueued. The fact that we always enqueue bottom-up
	 * reduces this to two cases and a special case for the root
	 * cfs_rq. Furthermore, it also means that we will always reset
	 * tmp_alone_branch either when the branch is connected
	 * to a tree or when we reach the top of the tree
	 */
	if (cfs_rq->tg->parent &&
	    cfs_rq->tg->parent->cfs_rq[cpu]->on_list) {
		/*
		 * If parent is already on the list, we add the child
		 * just before. Thanks to circular linked property of
		 * the list, this means to put the child at the tail
		 * of the list that starts by parent.
		 */
		list_add_tail_rcu(&cfs_rq->leaf_cfs_rq_list,
			&(cfs_rq->tg->parent->cfs_rq[cpu]->leaf_cfs_rq_list));
		/*
		 * The branch is now connected to its tree so we can
		 * reset tmp_alone_branch to the beginning of the
		 * list.
		 */
		rq->tmp_alone_branch = &rq->leaf_cfs_rq_list;
		return true;
	}

	if (!cfs_rq->tg->parent) {
		/*
		 * cfs rq without parent should be put
		 * at the tail of the list.
		 */
		list_add_tail_rcu(&cfs_rq->leaf_cfs_rq_list,
			&rq->leaf_cfs_rq_list);
		/*
		 * We have reach the top of a tree so we can reset
		 * tmp_alone_branch to the beginning of the list.
		 */
		rq->tmp_alone_branch = &rq->leaf_cfs_rq_list;
		return true;
	}

	/*
	 * The parent has not already been added so we want to
	 * make sure that it will be put after us.
	 * tmp_alone_branch points to the begin of the branch
	 * where we will add parent.
	 */
	list_add_rcu(&cfs_rq->leaf_cfs_rq_list, rq->tmp_alone_branch);
	/*
	 * update tmp_alone_branch to points to the new begin
	 * of the branch
	 */
	rq->tmp_alone_branch = &cfs_rq->leaf_cfs_rq_list;
	return false;
}

static inline void list_del_leaf_cfs_rq(struct cfs_rq *cfs_rq)
{
	if (cfs_rq->on_list) {
		struct rq *rq = rq_of(cfs_rq);

		/*
		 * With cfs_rq being unthrottled/throttled during an enqueue,
		 * it can happen the tmp_alone_branch points the a leaf that
		 * we finally want to del. In this case, tmp_alone_branch moves
		 * to the prev element but it will point to rq->leaf_cfs_rq_list
		 * at the end of the enqueue.
		 */
		if (rq->tmp_alone_branch == &cfs_rq->leaf_cfs_rq_list)
			rq->tmp_alone_branch = cfs_rq->leaf_cfs_rq_list.prev;

		list_del_rcu(&cfs_rq->leaf_cfs_rq_list);
		cfs_rq->on_list = 0;
	}
}

static inline void assert_list_leaf_cfs_rq(struct rq *rq)
{
	SCHED_WARN_ON(rq->tmp_alone_branch != &rq->leaf_cfs_rq_list);
}

/* Iterate thr' all leaf cfs_rq's on a runqueue */
#define for_each_leaf_cfs_rq_safe(rq, cfs_rq, pos)			\
	list_for_each_entry_safe(cfs_rq, pos, &rq->leaf_cfs_rq_list,	\
				 leaf_cfs_rq_list)

/* Do the two (enqueued) entities belong to the same group ? */
static inline struct cfs_rq *
is_same_group(struct sched_entity *se, struct sched_entity *pse)
{
	if (se->cfs_rq == pse->cfs_rq)
		return se->cfs_rq;

	return NULL;
}

static inline struct sched_entity *parent_entity(struct sched_entity *se)
{
	return se->parent;
}

static void
find_matching_se(struct sched_entity **se, struct sched_entity **pse)
{
	int se_depth, pse_depth;

	/*
	 * preemption test can be made between sibling entities who are in the
	 * same cfs_rq i.e who have a common parent. Walk up the hierarchy of
	 * both tasks until we find their ancestors who are siblings of common
	 * parent.
	 */

	/* First walk up until both entities are at same depth */
	se_depth = (*se)->depth;
	pse_depth = (*pse)->depth;

	while (se_depth > pse_depth) {
		se_depth--;
		*se = parent_entity(*se);
	}

	while (pse_depth > se_depth) {
		pse_depth--;
		*pse = parent_entity(*pse);
	}

	while (!is_same_group(*se, *pse)) {
		*se = parent_entity(*se);
		*pse = parent_entity(*pse);
	}
}

#else	/* !CONFIG_FAIR_GROUP_SCHED */

static inline struct task_struct *task_of(struct sched_entity *se)
{
	return container_of(se, struct task_struct, se);
}

#define for_each_sched_entity(se) \
		for (; se; se = NULL)

static inline struct cfs_rq *task_cfs_rq(struct task_struct *p)
{
	return &task_rq(p)->cfs;
}

static inline struct cfs_rq *cfs_rq_of(struct sched_entity *se)
{
	struct task_struct *p = task_of(se);
	struct rq *rq = task_rq(p);

	return &rq->cfs;
}

/* runqueue "owned" by this group */
static inline struct cfs_rq *group_cfs_rq(struct sched_entity *grp)
{
	return NULL;
}

static inline void cfs_rq_tg_path(struct cfs_rq *cfs_rq, char *path, int len)
{
	if (path)
		strlcpy(path, "(null)", len);
}

static inline bool list_add_leaf_cfs_rq(struct cfs_rq *cfs_rq)
{
	return true;
}

static inline void list_del_leaf_cfs_rq(struct cfs_rq *cfs_rq)
{
}

static inline void assert_list_leaf_cfs_rq(struct rq *rq)
{
}

#define for_each_leaf_cfs_rq_safe(rq, cfs_rq, pos)	\
		for (cfs_rq = &rq->cfs, pos = NULL; cfs_rq; cfs_rq = pos)

static inline struct sched_entity *parent_entity(struct sched_entity *se)
{
	return NULL;
}

static inline void
find_matching_se(struct sched_entity **se, struct sched_entity **pse)
{
}

#endif	/* CONFIG_FAIR_GROUP_SCHED */

static __always_inline
void account_cfs_rq_runtime(struct cfs_rq *cfs_rq, u64 delta_exec);

/**************************************************************
 * Scheduling class tree data structure manipulation methods:
 */

static inline u64 max_vruntime(u64 max_vruntime, u64 vruntime)
{
	s64 delta = (s64)(vruntime - max_vruntime);
	if (delta > 0)
		max_vruntime = vruntime;

	return max_vruntime;
}

static inline u64 min_vruntime(u64 min_vruntime, u64 vruntime)
{
	s64 delta = (s64)(vruntime - min_vruntime);
	if (delta < 0)
		min_vruntime = vruntime;

	return min_vruntime;
}

static inline int entity_before(struct sched_entity *a,
				struct sched_entity *b)
{
	return (s64)(a->vruntime - b->vruntime) < 0;
}

static void update_min_vruntime(struct cfs_rq *cfs_rq)
{
	struct sched_entity *curr = cfs_rq->curr;
	struct rb_node *leftmost = rb_first_cached(&cfs_rq->tasks_timeline);

	u64 vruntime = cfs_rq->min_vruntime;

	if (curr) {
		if (curr->on_rq)
			vruntime = curr->vruntime;
		else
			curr = NULL;
	}

	if (leftmost) { /* non-empty tree */
		struct sched_entity *se;
		se = rb_entry(leftmost, struct sched_entity, run_node);

		if (!curr)
			vruntime = se->vruntime;
		else
			vruntime = min_vruntime(vruntime, se->vruntime);
	}

	/* ensure we never gain time by being placed backwards. */
	cfs_rq->min_vruntime = max_vruntime(cfs_rq->min_vruntime, vruntime);
#ifndef CONFIG_64BIT
	smp_wmb();
	cfs_rq->min_vruntime_copy = cfs_rq->min_vruntime;
#endif
}

/*
 * Enqueue an entity into the rb-tree:
 */
static void __enqueue_entity(struct cfs_rq *cfs_rq, struct sched_entity *se)
{
	struct rb_node **link = &cfs_rq->tasks_timeline.rb_root.rb_node;
	struct rb_node *parent = NULL;
	struct sched_entity *entry;
	bool leftmost = true;

	/*
	 * Find the right place in the rbtree:
	 */
	while (*link) {
		parent = *link;
		entry = rb_entry(parent, struct sched_entity, run_node);
		/*
		 * We dont care about collisions. Nodes with
		 * the same key stay together.
		 */
		if (entity_before(se, entry)) {
			link = &parent->rb_left;
		} else {
			link = &parent->rb_right;
			leftmost = false;
		}
	}

	rb_link_node(&se->run_node, parent, link);
	rb_insert_color_cached(&se->run_node,
			       &cfs_rq->tasks_timeline, leftmost);
}

static void __dequeue_entity(struct cfs_rq *cfs_rq, struct sched_entity *se)
{
	rb_erase_cached(&se->run_node, &cfs_rq->tasks_timeline);
}

struct sched_entity *__pick_first_entity(struct cfs_rq *cfs_rq)
{
	struct rb_node *left = rb_first_cached(&cfs_rq->tasks_timeline);

	if (!left)
		return NULL;

	return rb_entry(left, struct sched_entity, run_node);
}

static struct sched_entity *__pick_next_entity(struct sched_entity *se)
{
	struct rb_node *next = rb_next(&se->run_node);

	if (!next)
		return NULL;

	return rb_entry(next, struct sched_entity, run_node);
}

#ifdef CONFIG_SCHED_DEBUG
struct sched_entity *__pick_last_entity(struct cfs_rq *cfs_rq)
{
	struct rb_node *last = rb_last(&cfs_rq->tasks_timeline.rb_root);

	if (!last)
		return NULL;

	return rb_entry(last, struct sched_entity, run_node);
}

/**************************************************************
 * Scheduling class statistics methods:
 */

int sched_proc_update_handler(struct ctl_table *table, int write,
		void __user *buffer, size_t *lenp,
		loff_t *ppos)
{
	int ret = proc_dointvec_minmax(table, write, buffer, lenp, ppos);
	unsigned int factor = get_update_sysctl_factor();

	if (ret || !write)
		return ret;

	sched_nr_latency = DIV_ROUND_UP(sysctl_sched_latency,
					sysctl_sched_min_granularity);

#define WRT_SYSCTL(name) \
	(normalized_sysctl_##name = sysctl_##name / (factor))
	WRT_SYSCTL(sched_min_granularity);
	WRT_SYSCTL(sched_latency);
	WRT_SYSCTL(sched_wakeup_granularity);
#undef WRT_SYSCTL

	return 0;
}
#endif

/*
 * delta /= w
 */
static inline u64 calc_delta_fair(u64 delta, struct sched_entity *se)
{
	if (unlikely(se->load.weight != NICE_0_LOAD))
		delta = __calc_delta(delta, NICE_0_LOAD, &se->load);

	return delta;
}

/*
 * The idea is to set a period in which each task runs once.
 *
 * When there are too many tasks (sched_nr_latency) we have to stretch
 * this period because otherwise the slices get too small.
 *
 * p = (nr <= nl) ? l : l*nr/nl
 */
static u64 __sched_period(unsigned long nr_running)
{
	if (unlikely(nr_running > sched_nr_latency))
		return nr_running * sysctl_sched_min_granularity;
	else
		return sysctl_sched_latency;
}

/*
 * We calculate the wall-time slice from the period by taking a part
 * proportional to the weight.
 *
 * s = p*P[w/rw]
 */
static u64 sched_slice(struct cfs_rq *cfs_rq, struct sched_entity *se)
{
	u64 slice = __sched_period(cfs_rq->nr_running + !se->on_rq);

	for_each_sched_entity(se) {
		struct load_weight *load;
		struct load_weight lw;

		cfs_rq = cfs_rq_of(se);
		load = &cfs_rq->load;

		if (unlikely(!se->on_rq)) {
			lw = cfs_rq->load;

			update_load_add(&lw, se->load.weight);
			load = &lw;
		}
		slice = __calc_delta(slice, se->load.weight, load);
	}
	return slice;
}

/*
 * We calculate the vruntime slice of a to-be-inserted task.
 *
 * vs = s/w
 */
static u64 sched_vslice(struct cfs_rq *cfs_rq, struct sched_entity *se)
{
	return calc_delta_fair(sched_slice(cfs_rq, se), se);
}

#include "pelt.h"
#ifdef CONFIG_SMP

static int select_idle_sibling(struct task_struct *p, int prev_cpu, int cpu);
static unsigned long task_h_load(struct task_struct *p);
static unsigned long capacity_of(int cpu);

/* Give new sched_entity start runnable values to heavy its load in infant time */
void init_entity_runnable_average(struct sched_entity *se)
{
	struct sched_avg *sa = &se->avg;

	memset(sa, 0, sizeof(*sa));

	/*
	 * Tasks are initialized with full load to be seen as heavy tasks until
	 * they get a chance to stabilize to their real load level.
	 * Group entities are initialized with zero load to reflect the fact that
	 * nothing has been attached to the task group yet.
	 */
	if (entity_is_task(se))
		sa->runnable_load_avg = sa->load_avg = scale_load_down(se->load.weight);

	se->runnable_weight = se->load.weight;

	/* when this task enqueue'ed, it will contribute to its cfs_rq's load_avg */
}

static void attach_entity_cfs_rq(struct sched_entity *se);

/*
 * With new tasks being created, their initial util_avgs are extrapolated
 * based on the cfs_rq's current util_avg:
 *
 *   util_avg = cfs_rq->util_avg / (cfs_rq->load_avg + 1) * se.load.weight
 *
 * However, in many cases, the above util_avg does not give a desired
 * value. Moreover, the sum of the util_avgs may be divergent, such
 * as when the series is a harmonic series.
 *
 * To solve this problem, we also cap the util_avg of successive tasks to
 * only 1/2 of the left utilization budget:
 *
 *   util_avg_cap = (cpu_scale - cfs_rq->avg.util_avg) / 2^n
 *
 * where n denotes the nth task and cpu_scale the CPU capacity.
 *
 * For example, for a CPU with 1024 of capacity, a simplest series from
 * the beginning would be like:
 *
 *  task  util_avg: 512, 256, 128,  64,  32,   16,    8, ...
 * cfs_rq util_avg: 512, 768, 896, 960, 992, 1008, 1016, ...
 *
 * Finally, that extrapolated util_avg is clamped to the cap (util_avg_cap)
 * if util_avg > util_avg_cap.
 */
void post_init_entity_util_avg(struct task_struct *p)
{
	struct sched_entity *se = &p->se;
	struct cfs_rq *cfs_rq = cfs_rq_of(se);
	struct sched_avg *sa = &se->avg;
	long cpu_scale = arch_scale_cpu_capacity(cpu_of(rq_of(cfs_rq)));
	long cap = (long)(cpu_scale - cfs_rq->avg.util_avg) / 2;

	if (cap > 0) {
		if (cfs_rq->avg.util_avg != 0) {
			sa->util_avg  = cfs_rq->avg.util_avg * se->load.weight;
			sa->util_avg /= (cfs_rq->avg.load_avg + 1);

			if (sa->util_avg > cap)
				sa->util_avg = cap;
		} else {
			sa->util_avg = cap;
		}
	}

	if (p->sched_class != &fair_sched_class) {
		/*
		 * For !fair tasks do:
		 *
		update_cfs_rq_load_avg(now, cfs_rq);
		attach_entity_load_avg(cfs_rq, se, 0);
		switched_from_fair(rq, p);
		 *
		 * such that the next switched_to_fair() has the
		 * expected state.
		 */
		se->avg.last_update_time = cfs_rq_clock_pelt(cfs_rq);
		return;
	}

	attach_entity_cfs_rq(se);
}

#else /* !CONFIG_SMP */
void init_entity_runnable_average(struct sched_entity *se)
{
}
void post_init_entity_util_avg(struct task_struct *p)
{
}
static void update_tg_load_avg(struct cfs_rq *cfs_rq, int force)
{
}
#endif /* CONFIG_SMP */

/*
 * Update the current task's runtime statistics.
 */
static void update_curr(struct cfs_rq *cfs_rq)
{
	struct sched_entity *curr = cfs_rq->curr;
	u64 now = rq_clock_task(rq_of(cfs_rq));
	u64 delta_exec;

	if (unlikely(!curr))
		return;

	delta_exec = now - curr->exec_start;
	if (unlikely((s64)delta_exec <= 0))
		return;

	curr->exec_start = now;

	schedstat_set(curr->statistics.exec_max,
		      max(delta_exec, curr->statistics.exec_max));

	curr->sum_exec_runtime += delta_exec;
	schedstat_add(cfs_rq->exec_clock, delta_exec);

	curr->vruntime += calc_delta_fair(delta_exec, curr);
	update_min_vruntime(cfs_rq);

	if (entity_is_task(curr)) {
		struct task_struct *curtask = task_of(curr);

		trace_sched_stat_runtime(curtask, delta_exec, curr->vruntime);
		cgroup_account_cputime(curtask, delta_exec);
		account_group_exec_runtime(curtask, delta_exec);
	}

	account_cfs_rq_runtime(cfs_rq, delta_exec);
}

static void update_curr_fair(struct rq *rq)
{
	update_curr(cfs_rq_of(&rq->curr->se));
}

static inline void
update_stats_wait_start(struct cfs_rq *cfs_rq, struct sched_entity *se)
{
	u64 wait_start, prev_wait_start;

	if (!schedstat_enabled())
		return;

	wait_start = rq_clock(rq_of(cfs_rq));
	prev_wait_start = schedstat_val(se->statistics.wait_start);

	if (entity_is_task(se) && task_on_rq_migrating(task_of(se)) &&
	    likely(wait_start > prev_wait_start))
		wait_start -= prev_wait_start;

	__schedstat_set(se->statistics.wait_start, wait_start);
}

static inline void
update_stats_wait_end(struct cfs_rq *cfs_rq, struct sched_entity *se)
{
	struct task_struct *p;
	u64 delta;

	if (!schedstat_enabled())
		return;

	delta = rq_clock(rq_of(cfs_rq)) - schedstat_val(se->statistics.wait_start);

	if (entity_is_task(se)) {
		p = task_of(se);
		if (task_on_rq_migrating(p)) {
			/*
			 * Preserve migrating task's wait time so wait_start
			 * time stamp can be adjusted to accumulate wait time
			 * prior to migration.
			 */
			__schedstat_set(se->statistics.wait_start, delta);
			return;
		}
		trace_sched_stat_wait(p, delta);
	}

	__schedstat_set(se->statistics.wait_max,
		      max(schedstat_val(se->statistics.wait_max), delta));
	__schedstat_inc(se->statistics.wait_count);
	__schedstat_add(se->statistics.wait_sum, delta);
	__schedstat_set(se->statistics.wait_start, 0);
}

static inline void
update_stats_enqueue_sleeper(struct cfs_rq *cfs_rq, struct sched_entity *se)
{
	struct task_struct *tsk = NULL;
	u64 sleep_start, block_start;

	if (!schedstat_enabled())
		return;

	sleep_start = schedstat_val(se->statistics.sleep_start);
	block_start = schedstat_val(se->statistics.block_start);

	if (entity_is_task(se))
		tsk = task_of(se);

	if (sleep_start) {
		u64 delta = rq_clock(rq_of(cfs_rq)) - sleep_start;

		if ((s64)delta < 0)
			delta = 0;

		if (unlikely(delta > schedstat_val(se->statistics.sleep_max)))
			__schedstat_set(se->statistics.sleep_max, delta);

		__schedstat_set(se->statistics.sleep_start, 0);
		__schedstat_add(se->statistics.sum_sleep_runtime, delta);

		if (tsk) {
			account_scheduler_latency(tsk, delta >> 10, 1);
			trace_sched_stat_sleep(tsk, delta);
		}
	}
	if (block_start) {
		u64 delta = rq_clock(rq_of(cfs_rq)) - block_start;

		if ((s64)delta < 0)
			delta = 0;

		if (unlikely(delta > schedstat_val(se->statistics.block_max)))
			__schedstat_set(se->statistics.block_max, delta);

		__schedstat_set(se->statistics.block_start, 0);
		__schedstat_add(se->statistics.sum_sleep_runtime, delta);

		if (tsk) {
			if (tsk->in_iowait) {
				__schedstat_add(se->statistics.iowait_sum, delta);
				__schedstat_inc(se->statistics.iowait_count);
				trace_sched_stat_iowait(tsk, delta);
			}

			trace_sched_stat_blocked(tsk, delta);

			/*
			 * Blocking time is in units of nanosecs, so shift by
			 * 20 to get a milliseconds-range estimation of the
			 * amount of time that the task spent sleeping:
			 */
			if (unlikely(prof_on == SLEEP_PROFILING)) {
				profile_hits(SLEEP_PROFILING,
						(void *)get_wchan(tsk),
						delta >> 20);
			}
			account_scheduler_latency(tsk, delta >> 10, 0);
		}
	}
}

/*
 * Task is being enqueued - update stats:
 */
static inline void
update_stats_enqueue(struct cfs_rq *cfs_rq, struct sched_entity *se, int flags)
{
	if (!schedstat_enabled())
		return;

	/*
	 * Are we enqueueing a waiting task? (for current tasks
	 * a dequeue/enqueue event is a NOP)
	 */
	if (se != cfs_rq->curr)
		update_stats_wait_start(cfs_rq, se);

	if (flags & ENQUEUE_WAKEUP)
		update_stats_enqueue_sleeper(cfs_rq, se);
}

static inline void
update_stats_dequeue(struct cfs_rq *cfs_rq, struct sched_entity *se, int flags)
{

	if (!schedstat_enabled())
		return;

	/*
	 * Mark the end of the wait period if dequeueing a
	 * waiting task:
	 */
	if (se != cfs_rq->curr)
		update_stats_wait_end(cfs_rq, se);

	if ((flags & DEQUEUE_SLEEP) && entity_is_task(se)) {
		struct task_struct *tsk = task_of(se);

		if (tsk->state & TASK_INTERRUPTIBLE)
			__schedstat_set(se->statistics.sleep_start,
				      rq_clock(rq_of(cfs_rq)));
		if (tsk->state & TASK_UNINTERRUPTIBLE)
			__schedstat_set(se->statistics.block_start,
				      rq_clock(rq_of(cfs_rq)));
	}
}

/*
 * We are picking a new current task - update its stats:
 */
static inline void
update_stats_curr_start(struct cfs_rq *cfs_rq, struct sched_entity *se)
{
	/*
	 * We are starting a new run period:
	 */
	se->exec_start = rq_clock_task(rq_of(cfs_rq));
}

/**************************************************
 * Scheduling class queueing methods:
 */

#ifdef CONFIG_NUMA_BALANCING
/*
 * Approximate time to scan a full NUMA task in ms. The task scan period is
 * calculated based on the tasks virtual memory size and
 * numa_balancing_scan_size.
 */
unsigned int sysctl_numa_balancing_scan_period_min = 1000;
unsigned int sysctl_numa_balancing_scan_period_max = 60000;

/* Portion of address space to scan in MB */
unsigned int sysctl_numa_balancing_scan_size = 256;

/* Scan @scan_size MB every @scan_period after an initial @scan_delay in ms */
unsigned int sysctl_numa_balancing_scan_delay = 1000;

struct numa_group {
	refcount_t refcount;

	spinlock_t lock; /* nr_tasks, tasks */
	int nr_tasks;
	pid_t gid;
	int active_nodes;

	struct rcu_head rcu;
	unsigned long total_faults;
	unsigned long max_faults_cpu;
	/*
	 * Faults_cpu is used to decide whether memory should move
	 * towards the CPU. As a consequence, these stats are weighted
	 * more by CPU use than by memory faults.
	 */
	unsigned long *faults_cpu;
	unsigned long faults[0];
};

/*
 * For functions that can be called in multiple contexts that permit reading
 * ->numa_group (see struct task_struct for locking rules).
 */
static struct numa_group *deref_task_numa_group(struct task_struct *p)
{
	return rcu_dereference_check(p->numa_group, p == current ||
		(lockdep_is_held(&task_rq(p)->lock) && !READ_ONCE(p->on_cpu)));
}

static struct numa_group *deref_curr_numa_group(struct task_struct *p)
{
	return rcu_dereference_protected(p->numa_group, p == current);
}

static inline unsigned long group_faults_priv(struct numa_group *ng);
static inline unsigned long group_faults_shared(struct numa_group *ng);

static unsigned int task_nr_scan_windows(struct task_struct *p)
{
	unsigned long rss = 0;
	unsigned long nr_scan_pages;

	/*
	 * Calculations based on RSS as non-present and empty pages are skipped
	 * by the PTE scanner and NUMA hinting faults should be trapped based
	 * on resident pages
	 */
	nr_scan_pages = sysctl_numa_balancing_scan_size << (20 - PAGE_SHIFT);
	rss = get_mm_rss(p->mm);
	if (!rss)
		rss = nr_scan_pages;

	rss = round_up(rss, nr_scan_pages);
	return rss / nr_scan_pages;
}

/* For sanitys sake, never scan more PTEs than MAX_SCAN_WINDOW MB/sec. */
#define MAX_SCAN_WINDOW 2560

static unsigned int task_scan_min(struct task_struct *p)
{
	unsigned int scan_size = READ_ONCE(sysctl_numa_balancing_scan_size);
	unsigned int scan, floor;
	unsigned int windows = 1;

	if (scan_size < MAX_SCAN_WINDOW)
		windows = MAX_SCAN_WINDOW / scan_size;
	floor = 1000 / windows;

	scan = sysctl_numa_balancing_scan_period_min / task_nr_scan_windows(p);
	return max_t(unsigned int, floor, scan);
}

static unsigned int task_scan_start(struct task_struct *p)
{
	unsigned long smin = task_scan_min(p);
	unsigned long period = smin;
	struct numa_group *ng;

	/* Scale the maximum scan period with the amount of shared memory. */
	rcu_read_lock();
	ng = rcu_dereference(p->numa_group);
	if (ng) {
		unsigned long shared = group_faults_shared(ng);
		unsigned long private = group_faults_priv(ng);

		period *= refcount_read(&ng->refcount);
		period *= shared + 1;
		period /= private + shared + 1;
	}
	rcu_read_unlock();

	return max(smin, period);
}

static unsigned int task_scan_max(struct task_struct *p)
{
	unsigned long smin = task_scan_min(p);
	unsigned long smax;
	struct numa_group *ng;

	/* Watch for min being lower than max due to floor calculations */
	smax = sysctl_numa_balancing_scan_period_max / task_nr_scan_windows(p);

	/* Scale the maximum scan period with the amount of shared memory. */
	ng = deref_curr_numa_group(p);
	if (ng) {
		unsigned long shared = group_faults_shared(ng);
		unsigned long private = group_faults_priv(ng);
		unsigned long period = smax;

		period *= refcount_read(&ng->refcount);
		period *= shared + 1;
		period /= private + shared + 1;

		smax = max(smax, period);
	}

	return max(smin, smax);
}

static void account_numa_enqueue(struct rq *rq, struct task_struct *p)
{
	rq->nr_numa_running += (p->numa_preferred_nid != NUMA_NO_NODE);
	rq->nr_preferred_running += (p->numa_preferred_nid == task_node(p));
}

static void account_numa_dequeue(struct rq *rq, struct task_struct *p)
{
	rq->nr_numa_running -= (p->numa_preferred_nid != NUMA_NO_NODE);
	rq->nr_preferred_running -= (p->numa_preferred_nid == task_node(p));
}

/* Shared or private faults. */
#define NR_NUMA_HINT_FAULT_TYPES 2

/* Memory and CPU locality */
#define NR_NUMA_HINT_FAULT_STATS (NR_NUMA_HINT_FAULT_TYPES * 2)

/* Averaged statistics, and temporary buffers. */
#define NR_NUMA_HINT_FAULT_BUCKETS (NR_NUMA_HINT_FAULT_STATS * 2)

pid_t task_numa_group_id(struct task_struct *p)
{
	struct numa_group *ng;
	pid_t gid = 0;

	rcu_read_lock();
	ng = rcu_dereference(p->numa_group);
	if (ng)
		gid = ng->gid;
	rcu_read_unlock();

	return gid;
}

/*
 * The averaged statistics, shared & private, memory & CPU,
 * occupy the first half of the array. The second half of the
 * array is for current counters, which are averaged into the
 * first set by task_numa_placement.
 */
static inline int task_faults_idx(enum numa_faults_stats s, int nid, int priv)
{
	return NR_NUMA_HINT_FAULT_TYPES * (s * nr_node_ids + nid) + priv;
}

static inline unsigned long task_faults(struct task_struct *p, int nid)
{
	if (!p->numa_faults)
		return 0;

	return p->numa_faults[task_faults_idx(NUMA_MEM, nid, 0)] +
		p->numa_faults[task_faults_idx(NUMA_MEM, nid, 1)];
}

static inline unsigned long group_faults(struct task_struct *p, int nid)
{
	struct numa_group *ng = deref_task_numa_group(p);

	if (!ng)
		return 0;

	return ng->faults[task_faults_idx(NUMA_MEM, nid, 0)] +
		ng->faults[task_faults_idx(NUMA_MEM, nid, 1)];
}

static inline unsigned long group_faults_cpu(struct numa_group *group, int nid)
{
	return group->faults_cpu[task_faults_idx(NUMA_MEM, nid, 0)] +
		group->faults_cpu[task_faults_idx(NUMA_MEM, nid, 1)];
}

static inline unsigned long group_faults_priv(struct numa_group *ng)
{
	unsigned long faults = 0;
	int node;

	for_each_online_node(node) {
		faults += ng->faults[task_faults_idx(NUMA_MEM, node, 1)];
	}

	return faults;
}

static inline unsigned long group_faults_shared(struct numa_group *ng)
{
	unsigned long faults = 0;
	int node;

	for_each_online_node(node) {
		faults += ng->faults[task_faults_idx(NUMA_MEM, node, 0)];
	}

	return faults;
}

/*
 * A node triggering more than 1/3 as many NUMA faults as the maximum is
 * considered part of a numa group's pseudo-interleaving set. Migrations
 * between these nodes are slowed down, to allow things to settle down.
 */
#define ACTIVE_NODE_FRACTION 3

static bool numa_is_active_node(int nid, struct numa_group *ng)
{
	return group_faults_cpu(ng, nid) * ACTIVE_NODE_FRACTION > ng->max_faults_cpu;
}

/* Handle placement on systems where not all nodes are directly connected. */
static unsigned long score_nearby_nodes(struct task_struct *p, int nid,
					int maxdist, bool task)
{
	unsigned long score = 0;
	int node;

	/*
	 * All nodes are directly connected, and the same distance
	 * from each other. No need for fancy placement algorithms.
	 */
	if (sched_numa_topology_type == NUMA_DIRECT)
		return 0;

	/*
	 * This code is called for each node, introducing N^2 complexity,
	 * which should be ok given the number of nodes rarely exceeds 8.
	 */
	for_each_online_node(node) {
		unsigned long faults;
		int dist = node_distance(nid, node);

		/*
		 * The furthest away nodes in the system are not interesting
		 * for placement; nid was already counted.
		 */
		if (dist == sched_max_numa_distance || node == nid)
			continue;

		/*
		 * On systems with a backplane NUMA topology, compare groups
		 * of nodes, and move tasks towards the group with the most
		 * memory accesses. When comparing two nodes at distance
		 * "hoplimit", only nodes closer by than "hoplimit" are part
		 * of each group. Skip other nodes.
		 */
		if (sched_numa_topology_type == NUMA_BACKPLANE &&
					dist >= maxdist)
			continue;

		/* Add up the faults from nearby nodes. */
		if (task)
			faults = task_faults(p, node);
		else
			faults = group_faults(p, node);

		/*
		 * On systems with a glueless mesh NUMA topology, there are
		 * no fixed "groups of nodes". Instead, nodes that are not
		 * directly connected bounce traffic through intermediate
		 * nodes; a numa_group can occupy any set of nodes.
		 * The further away a node is, the less the faults count.
		 * This seems to result in good task placement.
		 */
		if (sched_numa_topology_type == NUMA_GLUELESS_MESH) {
			faults *= (sched_max_numa_distance - dist);
			faults /= (sched_max_numa_distance - LOCAL_DISTANCE);
		}

		score += faults;
	}

	return score;
}

/*
 * These return the fraction of accesses done by a particular task, or
 * task group, on a particular numa node.  The group weight is given a
 * larger multiplier, in order to group tasks together that are almost
 * evenly spread out between numa nodes.
 */
static inline unsigned long task_weight(struct task_struct *p, int nid,
					int dist)
{
	unsigned long faults, total_faults;

	if (!p->numa_faults)
		return 0;

	total_faults = p->total_numa_faults;

	if (!total_faults)
		return 0;

	faults = task_faults(p, nid);
	faults += score_nearby_nodes(p, nid, dist, true);

	return 1000 * faults / total_faults;
}

static inline unsigned long group_weight(struct task_struct *p, int nid,
					 int dist)
{
	struct numa_group *ng = deref_task_numa_group(p);
	unsigned long faults, total_faults;

	if (!ng)
		return 0;

	total_faults = ng->total_faults;

	if (!total_faults)
		return 0;

	faults = group_faults(p, nid);
	faults += score_nearby_nodes(p, nid, dist, false);

	return 1000 * faults / total_faults;
}

bool should_numa_migrate_memory(struct task_struct *p, struct page * page,
				int src_nid, int dst_cpu)
{
	struct numa_group *ng = deref_curr_numa_group(p);
	int dst_nid = cpu_to_node(dst_cpu);
	int last_cpupid, this_cpupid;

	this_cpupid = cpu_pid_to_cpupid(dst_cpu, current->pid);
	last_cpupid = page_cpupid_xchg_last(page, this_cpupid);

	/*
	 * Allow first faults or private faults to migrate immediately early in
	 * the lifetime of a task. The magic number 4 is based on waiting for
	 * two full passes of the "multi-stage node selection" test that is
	 * executed below.
	 */
	if ((p->numa_preferred_nid == NUMA_NO_NODE || p->numa_scan_seq <= 4) &&
	    (cpupid_pid_unset(last_cpupid) || cpupid_match_pid(p, last_cpupid)))
		return true;

	/*
	 * Multi-stage node selection is used in conjunction with a periodic
	 * migration fault to build a temporal task<->page relation. By using
	 * a two-stage filter we remove short/unlikely relations.
	 *
	 * Using P(p) ~ n_p / n_t as per frequentist probability, we can equate
	 * a task's usage of a particular page (n_p) per total usage of this
	 * page (n_t) (in a given time-span) to a probability.
	 *
	 * Our periodic faults will sample this probability and getting the
	 * same result twice in a row, given these samples are fully
	 * independent, is then given by P(n)^2, provided our sample period
	 * is sufficiently short compared to the usage pattern.
	 *
	 * This quadric squishes small probabilities, making it less likely we
	 * act on an unlikely task<->page relation.
	 */
	if (!cpupid_pid_unset(last_cpupid) &&
				cpupid_to_nid(last_cpupid) != dst_nid)
		return false;

	/* Always allow migrate on private faults */
	if (cpupid_match_pid(p, last_cpupid))
		return true;

	/* A shared fault, but p->numa_group has not been set up yet. */
	if (!ng)
		return true;

	/*
	 * Destination node is much more heavily used than the source
	 * node? Allow migration.
	 */
	if (group_faults_cpu(ng, dst_nid) > group_faults_cpu(ng, src_nid) *
					ACTIVE_NODE_FRACTION)
		return true;

	/*
	 * Distribute memory according to CPU & memory use on each node,
	 * with 3/4 hysteresis to avoid unnecessary memory migrations:
	 *
	 * faults_cpu(dst)   3   faults_cpu(src)
	 * --------------- * - > ---------------
	 * faults_mem(dst)   4   faults_mem(src)
	 */
	return group_faults_cpu(ng, dst_nid) * group_faults(p, src_nid) * 3 >
	       group_faults_cpu(ng, src_nid) * group_faults(p, dst_nid) * 4;
}

static unsigned long cpu_runnable_load(struct rq *rq);

/* Cached statistics for all CPUs within a node */
struct numa_stats {
	unsigned long load;

	/* Total compute capacity of CPUs on a node */
	unsigned long compute_capacity;
};

/*
 * XXX borrowed from update_sg_lb_stats
 */
static void update_numa_stats(struct numa_stats *ns, int nid)
{
	int cpu;

	memset(ns, 0, sizeof(*ns));
	for_each_cpu(cpu, cpumask_of_node(nid)) {
		struct rq *rq = cpu_rq(cpu);

		ns->load += cpu_runnable_load(rq);
		ns->compute_capacity += capacity_of(cpu);
	}

}

struct task_numa_env {
	struct task_struct *p;

	int src_cpu, src_nid;
	int dst_cpu, dst_nid;

	struct numa_stats src_stats, dst_stats;

	int imbalance_pct;
	int dist;

	struct task_struct *best_task;
	long best_imp;
	int best_cpu;
};

static void task_numa_assign(struct task_numa_env *env,
			     struct task_struct *p, long imp)
{
	struct rq *rq = cpu_rq(env->dst_cpu);

	/* Bail out if run-queue part of active NUMA balance. */
	if (xchg(&rq->numa_migrate_on, 1))
		return;

	/*
	 * Clear previous best_cpu/rq numa-migrate flag, since task now
	 * found a better CPU to move/swap.
	 */
	if (env->best_cpu != -1) {
		rq = cpu_rq(env->best_cpu);
		WRITE_ONCE(rq->numa_migrate_on, 0);
	}

	if (env->best_task)
		put_task_struct(env->best_task);
	if (p)
		get_task_struct(p);

	env->best_task = p;
	env->best_imp = imp;
	env->best_cpu = env->dst_cpu;
}

static bool load_too_imbalanced(long src_load, long dst_load,
				struct task_numa_env *env)
{
	long imb, old_imb;
	long orig_src_load, orig_dst_load;
	long src_capacity, dst_capacity;

	/*
	 * The load is corrected for the CPU capacity available on each node.
	 *
	 * src_load        dst_load
	 * ------------ vs ---------
	 * src_capacity    dst_capacity
	 */
	src_capacity = env->src_stats.compute_capacity;
	dst_capacity = env->dst_stats.compute_capacity;

	imb = abs(dst_load * src_capacity - src_load * dst_capacity);

	orig_src_load = env->src_stats.load;
	orig_dst_load = env->dst_stats.load;

	old_imb = abs(orig_dst_load * src_capacity - orig_src_load * dst_capacity);

	/* Would this change make things worse? */
	return (imb > old_imb);
}

/*
 * Maximum NUMA importance can be 1998 (2*999);
 * SMALLIMP @ 30 would be close to 1998/64.
 * Used to deter task migration.
 */
#define SMALLIMP	30

/*
 * This checks if the overall compute and NUMA accesses of the system would
 * be improved if the source tasks was migrated to the target dst_cpu taking
 * into account that it might be best if task running on the dst_cpu should
 * be exchanged with the source task
 */
static void task_numa_compare(struct task_numa_env *env,
			      long taskimp, long groupimp, bool maymove)
{
	struct numa_group *cur_ng, *p_ng = deref_curr_numa_group(env->p);
	struct rq *dst_rq = cpu_rq(env->dst_cpu);
	long imp = p_ng ? groupimp : taskimp;
	struct task_struct *cur;
	long src_load, dst_load;
	int dist = env->dist;
	long moveimp = imp;
	long load;

	if (READ_ONCE(dst_rq->numa_migrate_on))
		return;

	rcu_read_lock();
	cur = rcu_dereference(dst_rq->curr);
	if (cur && ((cur->flags & PF_EXITING) || is_idle_task(cur)))
		cur = NULL;

	/*
	 * Because we have preemption enabled we can get migrated around and
	 * end try selecting ourselves (current == env->p) as a swap candidate.
	 */
	if (cur == env->p)
		goto unlock;

	if (!cur) {
		if (maymove && moveimp >= env->best_imp)
			goto assign;
		else
			goto unlock;
	}

	/*
	 * "imp" is the fault differential for the source task between the
	 * source and destination node. Calculate the total differential for
	 * the source task and potential destination task. The more negative
	 * the value is, the more remote accesses that would be expected to
	 * be incurred if the tasks were swapped.
	 */
	/* Skip this swap candidate if cannot move to the source cpu */
	if (!cpumask_test_cpu(env->src_cpu, cur->cpus_ptr))
		goto unlock;

	/*
	 * If dst and source tasks are in the same NUMA group, or not
	 * in any group then look only at task weights.
	 */
	cur_ng = rcu_dereference(cur->numa_group);
	if (cur_ng == p_ng) {
		imp = taskimp + task_weight(cur, env->src_nid, dist) -
		      task_weight(cur, env->dst_nid, dist);
		/*
		 * Add some hysteresis to prevent swapping the
		 * tasks within a group over tiny differences.
		 */
		if (cur_ng)
			imp -= imp / 16;
	} else {
		/*
		 * Compare the group weights. If a task is all by itself
		 * (not part of a group), use the task weight instead.
		 */
		if (cur_ng && p_ng)
			imp += group_weight(cur, env->src_nid, dist) -
			       group_weight(cur, env->dst_nid, dist);
		else
			imp += task_weight(cur, env->src_nid, dist) -
			       task_weight(cur, env->dst_nid, dist);
	}

	if (maymove && moveimp > imp && moveimp > env->best_imp) {
		imp = moveimp;
		cur = NULL;
		goto assign;
	}

	/*
	 * If the NUMA importance is less than SMALLIMP,
	 * task migration might only result in ping pong
	 * of tasks and also hurt performance due to cache
	 * misses.
	 */
	if (imp < SMALLIMP || imp <= env->best_imp + SMALLIMP / 2)
		goto unlock;

	/*
	 * In the overloaded case, try and keep the load balanced.
	 */
	load = task_h_load(env->p) - task_h_load(cur);
	if (!load)
		goto assign;

	dst_load = env->dst_stats.load + load;
	src_load = env->src_stats.load - load;

	if (load_too_imbalanced(src_load, dst_load, env))
		goto unlock;

assign:
	/*
	 * One idle CPU per node is evaluated for a task numa move.
	 * Call select_idle_sibling to maybe find a better one.
	 */
	if (!cur) {
		/*
		 * select_idle_siblings() uses an per-CPU cpumask that
		 * can be used from IRQ context.
		 */
		local_irq_disable();
		env->dst_cpu = select_idle_sibling(env->p, env->src_cpu,
						   env->dst_cpu);
		local_irq_enable();
	}

	task_numa_assign(env, cur, imp);
unlock:
	rcu_read_unlock();
}

static void task_numa_find_cpu(struct task_numa_env *env,
				long taskimp, long groupimp)
{
	long src_load, dst_load, load;
	bool maymove = false;
	int cpu;

	load = task_h_load(env->p);
	dst_load = env->dst_stats.load + load;
	src_load = env->src_stats.load - load;

	/*
	 * If the improvement from just moving env->p direction is better
	 * than swapping tasks around, check if a move is possible.
	 */
	maymove = !load_too_imbalanced(src_load, dst_load, env);

	for_each_cpu(cpu, cpumask_of_node(env->dst_nid)) {
		/* Skip this CPU if the source task cannot migrate */
		if (!cpumask_test_cpu(cpu, env->p->cpus_ptr))
			continue;

		env->dst_cpu = cpu;
		task_numa_compare(env, taskimp, groupimp, maymove);
	}
}

static int task_numa_migrate(struct task_struct *p)
{
	struct task_numa_env env = {
		.p = p,

		.src_cpu = task_cpu(p),
		.src_nid = task_node(p),

		.imbalance_pct = 112,

		.best_task = NULL,
		.best_imp = 0,
		.best_cpu = -1,
	};
	unsigned long taskweight, groupweight;
	struct sched_domain *sd;
	long taskimp, groupimp;
	struct numa_group *ng;
	struct rq *best_rq;
	int nid, ret, dist;

	/*
	 * Pick the lowest SD_NUMA domain, as that would have the smallest
	 * imbalance and would be the first to start moving tasks about.
	 *
	 * And we want to avoid any moving of tasks about, as that would create
	 * random movement of tasks -- counter the numa conditions we're trying
	 * to satisfy here.
	 */
	rcu_read_lock();
	sd = rcu_dereference(per_cpu(sd_numa, env.src_cpu));
	if (sd)
		env.imbalance_pct = 100 + (sd->imbalance_pct - 100) / 2;
	rcu_read_unlock();

	/*
	 * Cpusets can break the scheduler domain tree into smaller
	 * balance domains, some of which do not cross NUMA boundaries.
	 * Tasks that are "trapped" in such domains cannot be migrated
	 * elsewhere, so there is no point in (re)trying.
	 */
	if (unlikely(!sd)) {
		sched_setnuma(p, task_node(p));
		return -EINVAL;
	}

	env.dst_nid = p->numa_preferred_nid;
	dist = env.dist = node_distance(env.src_nid, env.dst_nid);
	taskweight = task_weight(p, env.src_nid, dist);
	groupweight = group_weight(p, env.src_nid, dist);
	update_numa_stats(&env.src_stats, env.src_nid);
	taskimp = task_weight(p, env.dst_nid, dist) - taskweight;
	groupimp = group_weight(p, env.dst_nid, dist) - groupweight;
	update_numa_stats(&env.dst_stats, env.dst_nid);

	/* Try to find a spot on the preferred nid. */
	task_numa_find_cpu(&env, taskimp, groupimp);

	/*
	 * Look at other nodes in these cases:
	 * - there is no space available on the preferred_nid
	 * - the task is part of a numa_group that is interleaved across
	 *   multiple NUMA nodes; in order to better consolidate the group,
	 *   we need to check other locations.
	 */
	ng = deref_curr_numa_group(p);
	if (env.best_cpu == -1 || (ng && ng->active_nodes > 1)) {
		for_each_online_node(nid) {
			if (nid == env.src_nid || nid == p->numa_preferred_nid)
				continue;

			dist = node_distance(env.src_nid, env.dst_nid);
			if (sched_numa_topology_type == NUMA_BACKPLANE &&
						dist != env.dist) {
				taskweight = task_weight(p, env.src_nid, dist);
				groupweight = group_weight(p, env.src_nid, dist);
			}

			/* Only consider nodes where both task and groups benefit */
			taskimp = task_weight(p, nid, dist) - taskweight;
			groupimp = group_weight(p, nid, dist) - groupweight;
			if (taskimp < 0 && groupimp < 0)
				continue;

			env.dist = dist;
			env.dst_nid = nid;
			update_numa_stats(&env.dst_stats, env.dst_nid);
			task_numa_find_cpu(&env, taskimp, groupimp);
		}
	}

	/*
	 * If the task is part of a workload that spans multiple NUMA nodes,
	 * and is migrating into one of the workload's active nodes, remember
	 * this node as the task's preferred numa node, so the workload can
	 * settle down.
	 * A task that migrated to a second choice node will be better off
	 * trying for a better one later. Do not set the preferred node here.
	 */
	if (ng) {
		if (env.best_cpu == -1)
			nid = env.src_nid;
		else
			nid = cpu_to_node(env.best_cpu);

		if (nid != p->numa_preferred_nid)
			sched_setnuma(p, nid);
	}

	/* No better CPU than the current one was found. */
	if (env.best_cpu == -1)
		return -EAGAIN;

	best_rq = cpu_rq(env.best_cpu);
	if (env.best_task == NULL) {
		ret = migrate_task_to(p, env.best_cpu);
		WRITE_ONCE(best_rq->numa_migrate_on, 0);
		if (ret != 0)
			trace_sched_stick_numa(p, env.src_cpu, env.best_cpu);
		return ret;
	}

	ret = migrate_swap(p, env.best_task, env.best_cpu, env.src_cpu);
	WRITE_ONCE(best_rq->numa_migrate_on, 0);

	if (ret != 0)
		trace_sched_stick_numa(p, env.src_cpu, task_cpu(env.best_task));
	put_task_struct(env.best_task);
	return ret;
}

/* Attempt to migrate a task to a CPU on the preferred node. */
static void numa_migrate_preferred(struct task_struct *p)
{
	unsigned long interval = HZ;

	/* This task has no NUMA fault statistics yet */
	if (unlikely(p->numa_preferred_nid == NUMA_NO_NODE || !p->numa_faults))
		return;

	/* Periodically retry migrating the task to the preferred node */
	interval = min(interval, msecs_to_jiffies(p->numa_scan_period) / 16);
	p->numa_migrate_retry = jiffies + interval;

	/* Success if task is already running on preferred CPU */
	if (task_node(p) == p->numa_preferred_nid)
		return;

	/* Otherwise, try migrate to a CPU on the preferred node */
	task_numa_migrate(p);
}

/*
 * Find out how many nodes on the workload is actively running on. Do this by
 * tracking the nodes from which NUMA hinting faults are triggered. This can
 * be different from the set of nodes where the workload's memory is currently
 * located.
 */
static void numa_group_count_active_nodes(struct numa_group *numa_group)
{
	unsigned long faults, max_faults = 0;
	int nid, active_nodes = 0;

	for_each_online_node(nid) {
		faults = group_faults_cpu(numa_group, nid);
		if (faults > max_faults)
			max_faults = faults;
	}

	for_each_online_node(nid) {
		faults = group_faults_cpu(numa_group, nid);
		if (faults * ACTIVE_NODE_FRACTION > max_faults)
			active_nodes++;
	}

	numa_group->max_faults_cpu = max_faults;
	numa_group->active_nodes = active_nodes;
}

/*
 * When adapting the scan rate, the period is divided into NUMA_PERIOD_SLOTS
 * increments. The more local the fault statistics are, the higher the scan
 * period will be for the next scan window. If local/(local+remote) ratio is
 * below NUMA_PERIOD_THRESHOLD (where range of ratio is 1..NUMA_PERIOD_SLOTS)
 * the scan period will decrease. Aim for 70% local accesses.
 */
#define NUMA_PERIOD_SLOTS 10
#define NUMA_PERIOD_THRESHOLD 7

/*
 * Increase the scan period (slow down scanning) if the majority of
 * our memory is already on our local node, or if the majority of
 * the page accesses are shared with other processes.
 * Otherwise, decrease the scan period.
 */
static void update_task_scan_period(struct task_struct *p,
			unsigned long shared, unsigned long private)
{
	unsigned int period_slot;
	int lr_ratio, ps_ratio;
	int diff;

	unsigned long remote = p->numa_faults_locality[0];
	unsigned long local = p->numa_faults_locality[1];

	/*
	 * If there were no record hinting faults then either the task is
	 * completely idle or all activity is areas that are not of interest
	 * to automatic numa balancing. Related to that, if there were failed
	 * migration then it implies we are migrating too quickly or the local
	 * node is overloaded. In either case, scan slower
	 */
	if (local + shared == 0 || p->numa_faults_locality[2]) {
		p->numa_scan_period = min(p->numa_scan_period_max,
			p->numa_scan_period << 1);

		p->mm->numa_next_scan = jiffies +
			msecs_to_jiffies(p->numa_scan_period);

		return;
	}

	/*
	 * Prepare to scale scan period relative to the current period.
	 *	 == NUMA_PERIOD_THRESHOLD scan period stays the same
	 *       <  NUMA_PERIOD_THRESHOLD scan period decreases (scan faster)
	 *	 >= NUMA_PERIOD_THRESHOLD scan period increases (scan slower)
	 */
	period_slot = DIV_ROUND_UP(p->numa_scan_period, NUMA_PERIOD_SLOTS);
	lr_ratio = (local * NUMA_PERIOD_SLOTS) / (local + remote);
	ps_ratio = (private * NUMA_PERIOD_SLOTS) / (private + shared);

	if (ps_ratio >= NUMA_PERIOD_THRESHOLD) {
		/*
		 * Most memory accesses are local. There is no need to
		 * do fast NUMA scanning, since memory is already local.
		 */
		int slot = ps_ratio - NUMA_PERIOD_THRESHOLD;
		if (!slot)
			slot = 1;
		diff = slot * period_slot;
	} else if (lr_ratio >= NUMA_PERIOD_THRESHOLD) {
		/*
		 * Most memory accesses are shared with other tasks.
		 * There is no point in continuing fast NUMA scanning,
		 * since other tasks may just move the memory elsewhere.
		 */
		int slot = lr_ratio - NUMA_PERIOD_THRESHOLD;
		if (!slot)
			slot = 1;
		diff = slot * period_slot;
	} else {
		/*
		 * Private memory faults exceed (SLOTS-THRESHOLD)/SLOTS,
		 * yet they are not on the local NUMA node. Speed up
		 * NUMA scanning to get the memory moved over.
		 */
		int ratio = max(lr_ratio, ps_ratio);
		diff = -(NUMA_PERIOD_THRESHOLD - ratio) * period_slot;
	}

	p->numa_scan_period = clamp(p->numa_scan_period + diff,
			task_scan_min(p), task_scan_max(p));
	memset(p->numa_faults_locality, 0, sizeof(p->numa_faults_locality));
}

/*
 * Get the fraction of time the task has been running since the last
 * NUMA placement cycle. The scheduler keeps similar statistics, but
 * decays those on a 32ms period, which is orders of magnitude off
 * from the dozens-of-seconds NUMA balancing period. Use the scheduler
 * stats only if the task is so new there are no NUMA statistics yet.
 */
static u64 numa_get_avg_runtime(struct task_struct *p, u64 *period)
{
	u64 runtime, delta, now;
	/* Use the start of this time slice to avoid calculations. */
	now = p->se.exec_start;
	runtime = p->se.sum_exec_runtime;

	if (p->last_task_numa_placement) {
		delta = runtime - p->last_sum_exec_runtime;
		*period = now - p->last_task_numa_placement;

		/* Avoid time going backwards, prevent potential divide error: */
		if (unlikely((s64)*period < 0))
			*period = 0;
	} else {
		delta = p->se.avg.load_sum;
		*period = LOAD_AVG_MAX;
	}

	p->last_sum_exec_runtime = runtime;
	p->last_task_numa_placement = now;

	return delta;
}

/*
 * Determine the preferred nid for a task in a numa_group. This needs to
 * be done in a way that produces consistent results with group_weight,
 * otherwise workloads might not converge.
 */
static int preferred_group_nid(struct task_struct *p, int nid)
{
	nodemask_t nodes;
	int dist;

	/* Direct connections between all NUMA nodes. */
	if (sched_numa_topology_type == NUMA_DIRECT)
		return nid;

	/*
	 * On a system with glueless mesh NUMA topology, group_weight
	 * scores nodes according to the number of NUMA hinting faults on
	 * both the node itself, and on nearby nodes.
	 */
	if (sched_numa_topology_type == NUMA_GLUELESS_MESH) {
		unsigned long score, max_score = 0;
		int node, max_node = nid;

		dist = sched_max_numa_distance;

		for_each_online_node(node) {
			score = group_weight(p, node, dist);
			if (score > max_score) {
				max_score = score;
				max_node = node;
			}
		}
		return max_node;
	}

	/*
	 * Finding the preferred nid in a system with NUMA backplane
	 * interconnect topology is more involved. The goal is to locate
	 * tasks from numa_groups near each other in the system, and
	 * untangle workloads from different sides of the system. This requires
	 * searching down the hierarchy of node groups, recursively searching
	 * inside the highest scoring group of nodes. The nodemask tricks
	 * keep the complexity of the search down.
	 */
	nodes = node_online_map;
	for (dist = sched_max_numa_distance; dist > LOCAL_DISTANCE; dist--) {
		unsigned long max_faults = 0;
		nodemask_t max_group = NODE_MASK_NONE;
		int a, b;

		/* Are there nodes at this distance from each other? */
		if (!find_numa_distance(dist))
			continue;

		for_each_node_mask(a, nodes) {
			unsigned long faults = 0;
			nodemask_t this_group;
			nodes_clear(this_group);

			/* Sum group's NUMA faults; includes a==b case. */
			for_each_node_mask(b, nodes) {
				if (node_distance(a, b) < dist) {
					faults += group_faults(p, b);
					node_set(b, this_group);
					node_clear(b, nodes);
				}
			}

			/* Remember the top group. */
			if (faults > max_faults) {
				max_faults = faults;
				max_group = this_group;
				/*
				 * subtle: at the smallest distance there is
				 * just one node left in each "group", the
				 * winner is the preferred nid.
				 */
				nid = a;
			}
		}
		/* Next round, evaluate the nodes within max_group. */
		if (!max_faults)
			break;
		nodes = max_group;
	}
	return nid;
}

static void task_numa_placement(struct task_struct *p)
{
	int seq, nid, max_nid = NUMA_NO_NODE;
	unsigned long max_faults = 0;
	unsigned long fault_types[2] = { 0, 0 };
	unsigned long total_faults;
	u64 runtime, period;
	spinlock_t *group_lock = NULL;
	struct numa_group *ng;

	/*
	 * The p->mm->numa_scan_seq field gets updated without
	 * exclusive access. Use READ_ONCE() here to ensure
	 * that the field is read in a single access:
	 */
	seq = READ_ONCE(p->mm->numa_scan_seq);
	if (p->numa_scan_seq == seq)
		return;
	p->numa_scan_seq = seq;
	p->numa_scan_period_max = task_scan_max(p);

	total_faults = p->numa_faults_locality[0] +
		       p->numa_faults_locality[1];
	runtime = numa_get_avg_runtime(p, &period);

	/* If the task is part of a group prevent parallel updates to group stats */
	ng = deref_curr_numa_group(p);
	if (ng) {
		group_lock = &ng->lock;
		spin_lock_irq(group_lock);
	}

	/* Find the node with the highest number of faults */
	for_each_online_node(nid) {
		/* Keep track of the offsets in numa_faults array */
		int mem_idx, membuf_idx, cpu_idx, cpubuf_idx;
		unsigned long faults = 0, group_faults = 0;
		int priv;

		for (priv = 0; priv < NR_NUMA_HINT_FAULT_TYPES; priv++) {
			long diff, f_diff, f_weight;

			mem_idx = task_faults_idx(NUMA_MEM, nid, priv);
			membuf_idx = task_faults_idx(NUMA_MEMBUF, nid, priv);
			cpu_idx = task_faults_idx(NUMA_CPU, nid, priv);
			cpubuf_idx = task_faults_idx(NUMA_CPUBUF, nid, priv);

			/* Decay existing window, copy faults since last scan */
			diff = p->numa_faults[membuf_idx] - p->numa_faults[mem_idx] / 2;
			fault_types[priv] += p->numa_faults[membuf_idx];
			p->numa_faults[membuf_idx] = 0;

			/*
			 * Normalize the faults_from, so all tasks in a group
			 * count according to CPU use, instead of by the raw
			 * number of faults. Tasks with little runtime have
			 * little over-all impact on throughput, and thus their
			 * faults are less important.
			 */
			f_weight = div64_u64(runtime << 16, period + 1);
			f_weight = (f_weight * p->numa_faults[cpubuf_idx]) /
				   (total_faults + 1);
			f_diff = f_weight - p->numa_faults[cpu_idx] / 2;
			p->numa_faults[cpubuf_idx] = 0;

			p->numa_faults[mem_idx] += diff;
			p->numa_faults[cpu_idx] += f_diff;
			faults += p->numa_faults[mem_idx];
			p->total_numa_faults += diff;
			if (ng) {
				/*
				 * safe because we can only change our own group
				 *
				 * mem_idx represents the offset for a given
				 * nid and priv in a specific region because it
				 * is at the beginning of the numa_faults array.
				 */
				ng->faults[mem_idx] += diff;
				ng->faults_cpu[mem_idx] += f_diff;
				ng->total_faults += diff;
				group_faults += ng->faults[mem_idx];
			}
		}

		if (!ng) {
			if (faults > max_faults) {
				max_faults = faults;
				max_nid = nid;
			}
		} else if (group_faults > max_faults) {
			max_faults = group_faults;
			max_nid = nid;
		}
	}

	if (ng) {
		numa_group_count_active_nodes(ng);
		spin_unlock_irq(group_lock);
		max_nid = preferred_group_nid(p, max_nid);
	}

	if (max_faults) {
		/* Set the new preferred node */
		if (max_nid != p->numa_preferred_nid)
			sched_setnuma(p, max_nid);
	}

	update_task_scan_period(p, fault_types[0], fault_types[1]);
}

static inline int get_numa_group(struct numa_group *grp)
{
	return refcount_inc_not_zero(&grp->refcount);
}

static inline void put_numa_group(struct numa_group *grp)
{
	if (refcount_dec_and_test(&grp->refcount))
		kfree_rcu(grp, rcu);
}

static void task_numa_group(struct task_struct *p, int cpupid, int flags,
			int *priv)
{
	struct numa_group *grp, *my_grp;
	struct task_struct *tsk;
	bool join = false;
	int cpu = cpupid_to_cpu(cpupid);
	int i;

	if (unlikely(!deref_curr_numa_group(p))) {
		unsigned int size = sizeof(struct numa_group) +
				    4*nr_node_ids*sizeof(unsigned long);

		grp = kzalloc(size, GFP_KERNEL | __GFP_NOWARN);
		if (!grp)
			return;

		refcount_set(&grp->refcount, 1);
		grp->active_nodes = 1;
		grp->max_faults_cpu = 0;
		spin_lock_init(&grp->lock);
		grp->gid = p->pid;
		/* Second half of the array tracks nids where faults happen */
		grp->faults_cpu = grp->faults + NR_NUMA_HINT_FAULT_TYPES *
						nr_node_ids;

		for (i = 0; i < NR_NUMA_HINT_FAULT_STATS * nr_node_ids; i++)
			grp->faults[i] = p->numa_faults[i];

		grp->total_faults = p->total_numa_faults;

		grp->nr_tasks++;
		rcu_assign_pointer(p->numa_group, grp);
	}

	rcu_read_lock();
	tsk = READ_ONCE(cpu_rq(cpu)->curr);

	if (!cpupid_match_pid(tsk, cpupid))
		goto no_join;

	grp = rcu_dereference(tsk->numa_group);
	if (!grp)
		goto no_join;

	my_grp = deref_curr_numa_group(p);
	if (grp == my_grp)
		goto no_join;

	/*
	 * Only join the other group if its bigger; if we're the bigger group,
	 * the other task will join us.
	 */
	if (my_grp->nr_tasks > grp->nr_tasks)
		goto no_join;

	/*
	 * Tie-break on the grp address.
	 */
	if (my_grp->nr_tasks == grp->nr_tasks && my_grp > grp)
		goto no_join;

	/* Always join threads in the same process. */
	if (tsk->mm == current->mm)
		join = true;

	/* Simple filter to avoid false positives due to PID collisions */
	if (flags & TNF_SHARED)
		join = true;

	/* Update priv based on whether false sharing was detected */
	*priv = !join;

	if (join && !get_numa_group(grp))
		goto no_join;

	rcu_read_unlock();

	if (!join)
		return;

	BUG_ON(irqs_disabled());
	double_lock_irq(&my_grp->lock, &grp->lock);

	for (i = 0; i < NR_NUMA_HINT_FAULT_STATS * nr_node_ids; i++) {
		my_grp->faults[i] -= p->numa_faults[i];
		grp->faults[i] += p->numa_faults[i];
	}
	my_grp->total_faults -= p->total_numa_faults;
	grp->total_faults += p->total_numa_faults;

	my_grp->nr_tasks--;
	grp->nr_tasks++;

	spin_unlock(&my_grp->lock);
	spin_unlock_irq(&grp->lock);

	rcu_assign_pointer(p->numa_group, grp);

	put_numa_group(my_grp);
	return;

no_join:
	rcu_read_unlock();
	return;
}

/*
 * Get rid of NUMA staticstics associated with a task (either current or dead).
 * If @final is set, the task is dead and has reached refcount zero, so we can
 * safely free all relevant data structures. Otherwise, there might be
 * concurrent reads from places like load balancing and procfs, and we should
 * reset the data back to default state without freeing ->numa_faults.
 */
void task_numa_free(struct task_struct *p, bool final)
{
	/* safe: p either is current or is being freed by current */
	struct numa_group *grp = rcu_dereference_raw(p->numa_group);
	unsigned long *numa_faults = p->numa_faults;
	unsigned long flags;
	int i;

	if (!numa_faults)
		return;

	if (grp) {
		spin_lock_irqsave(&grp->lock, flags);
		for (i = 0; i < NR_NUMA_HINT_FAULT_STATS * nr_node_ids; i++)
			grp->faults[i] -= p->numa_faults[i];
		grp->total_faults -= p->total_numa_faults;

		grp->nr_tasks--;
		spin_unlock_irqrestore(&grp->lock, flags);
		RCU_INIT_POINTER(p->numa_group, NULL);
		put_numa_group(grp);
	}

	if (final) {
		p->numa_faults = NULL;
		kfree(numa_faults);
	} else {
		p->total_numa_faults = 0;
		for (i = 0; i < NR_NUMA_HINT_FAULT_STATS * nr_node_ids; i++)
			numa_faults[i] = 0;
	}
}

/*
 * Got a PROT_NONE fault for a page on @node.
 */
void task_numa_fault(int last_cpupid, int mem_node, int pages, int flags)
{
	struct task_struct *p = current;
	bool migrated = flags & TNF_MIGRATED;
	int cpu_node = task_node(current);
	int local = !!(flags & TNF_FAULT_LOCAL);
	struct numa_group *ng;
	int priv;

	if (!static_branch_likely(&sched_numa_balancing))
		return;

	/* for example, ksmd faulting in a user's mm */
	if (!p->mm)
		return;

	/* Allocate buffer to track faults on a per-node basis */
	if (unlikely(!p->numa_faults)) {
		int size = sizeof(*p->numa_faults) *
			   NR_NUMA_HINT_FAULT_BUCKETS * nr_node_ids;

		p->numa_faults = kzalloc(size, GFP_KERNEL|__GFP_NOWARN);
		if (!p->numa_faults)
			return;

		p->total_numa_faults = 0;
		memset(p->numa_faults_locality, 0, sizeof(p->numa_faults_locality));
	}

	/*
	 * First accesses are treated as private, otherwise consider accesses
	 * to be private if the accessing pid has not changed
	 */
	if (unlikely(last_cpupid == (-1 & LAST_CPUPID_MASK))) {
		priv = 1;
	} else {
		priv = cpupid_match_pid(p, last_cpupid);
		if (!priv && !(flags & TNF_NO_GROUP))
			task_numa_group(p, last_cpupid, flags, &priv);
	}

	/*
	 * If a workload spans multiple NUMA nodes, a shared fault that
	 * occurs wholly within the set of nodes that the workload is
	 * actively using should be counted as local. This allows the
	 * scan rate to slow down when a workload has settled down.
	 */
	ng = deref_curr_numa_group(p);
	if (!priv && !local && ng && ng->active_nodes > 1 &&
				numa_is_active_node(cpu_node, ng) &&
				numa_is_active_node(mem_node, ng))
		local = 1;

	/*
	 * Retry to migrate task to preferred node periodically, in case it
	 * previously failed, or the scheduler moved us.
	 */
	if (time_after(jiffies, p->numa_migrate_retry)) {
		task_numa_placement(p);
		numa_migrate_preferred(p);
	}

	if (migrated)
		p->numa_pages_migrated += pages;
	if (flags & TNF_MIGRATE_FAIL)
		p->numa_faults_locality[2] += pages;

	p->numa_faults[task_faults_idx(NUMA_MEMBUF, mem_node, priv)] += pages;
	p->numa_faults[task_faults_idx(NUMA_CPUBUF, cpu_node, priv)] += pages;
	p->numa_faults_locality[local] += pages;
}

static void reset_ptenuma_scan(struct task_struct *p)
{
	/*
	 * We only did a read acquisition of the mmap sem, so
	 * p->mm->numa_scan_seq is written to without exclusive access
	 * and the update is not guaranteed to be atomic. That's not
	 * much of an issue though, since this is just used for
	 * statistical sampling. Use READ_ONCE/WRITE_ONCE, which are not
	 * expensive, to avoid any form of compiler optimizations:
	 */
	WRITE_ONCE(p->mm->numa_scan_seq, READ_ONCE(p->mm->numa_scan_seq) + 1);
	p->mm->numa_scan_offset = 0;
}

/*
 * The expensive part of numa migration is done from task_work context.
 * Triggered from task_tick_numa().
 */
static void task_numa_work(struct callback_head *work)
{
	unsigned long migrate, next_scan, now = jiffies;
	struct task_struct *p = current;
	struct mm_struct *mm = p->mm;
	u64 runtime = p->se.sum_exec_runtime;
	struct vm_area_struct *vma;
	unsigned long start, end;
	unsigned long nr_pte_updates = 0;
	long pages, virtpages;

	SCHED_WARN_ON(p != container_of(work, struct task_struct, numa_work));

	work->next = work;
	/*
	 * Who cares about NUMA placement when they're dying.
	 *
	 * NOTE: make sure not to dereference p->mm before this check,
	 * exit_task_work() happens _after_ exit_mm() so we could be called
	 * without p->mm even though we still had it when we enqueued this
	 * work.
	 */
	if (p->flags & PF_EXITING)
		return;

	if (!mm->numa_next_scan) {
		mm->numa_next_scan = now +
			msecs_to_jiffies(sysctl_numa_balancing_scan_delay);
	}

	/*
	 * Enforce maximal scan/migration frequency..
	 */
	migrate = mm->numa_next_scan;
	if (time_before(now, migrate))
		return;

	if (p->numa_scan_period == 0) {
		p->numa_scan_period_max = task_scan_max(p);
		p->numa_scan_period = task_scan_start(p);
	}

	next_scan = now + msecs_to_jiffies(p->numa_scan_period);
	if (cmpxchg(&mm->numa_next_scan, migrate, next_scan) != migrate)
		return;

	/*
	 * Delay this task enough that another task of this mm will likely win
	 * the next time around.
	 */
	p->node_stamp += 2 * TICK_NSEC;

	start = mm->numa_scan_offset;
	pages = sysctl_numa_balancing_scan_size;
	pages <<= 20 - PAGE_SHIFT; /* MB in pages */
	virtpages = pages * 8;	   /* Scan up to this much virtual space */
	if (!pages)
		return;


	if (!down_read_trylock(&mm->mmap_sem))
		return;
	vma = find_vma(mm, start);
	if (!vma) {
		reset_ptenuma_scan(p);
		start = 0;
		vma = mm->mmap;
	}
	for (; vma; vma = vma->vm_next) {
		if (!vma_migratable(vma) || !vma_policy_mof(vma) ||
			is_vm_hugetlb_page(vma) || (vma->vm_flags & VM_MIXEDMAP)) {
			continue;
		}

		/*
		 * Shared library pages mapped by multiple processes are not
		 * migrated as it is expected they are cache replicated. Avoid
		 * hinting faults in read-only file-backed mappings or the vdso
		 * as migrating the pages will be of marginal benefit.
		 */
		if (!vma->vm_mm ||
		    (vma->vm_file && (vma->vm_flags & (VM_READ|VM_WRITE)) == (VM_READ)))
			continue;

		/*
		 * Skip inaccessible VMAs to avoid any confusion between
		 * PROT_NONE and NUMA hinting ptes
		 */
		if (!(vma->vm_flags & (VM_READ | VM_EXEC | VM_WRITE)))
			continue;

		do {
			start = max(start, vma->vm_start);
			end = ALIGN(start + (pages << PAGE_SHIFT), HPAGE_SIZE);
			end = min(end, vma->vm_end);
			nr_pte_updates = change_prot_numa(vma, start, end);

			/*
			 * Try to scan sysctl_numa_balancing_size worth of
			 * hpages that have at least one present PTE that
			 * is not already pte-numa. If the VMA contains
			 * areas that are unused or already full of prot_numa
			 * PTEs, scan up to virtpages, to skip through those
			 * areas faster.
			 */
			if (nr_pte_updates)
				pages -= (end - start) >> PAGE_SHIFT;
			virtpages -= (end - start) >> PAGE_SHIFT;

			start = end;
			if (pages <= 0 || virtpages <= 0)
				goto out;

			cond_resched();
		} while (end != vma->vm_end);
	}

out:
	/*
	 * It is possible to reach the end of the VMA list but the last few
	 * VMAs are not guaranteed to the vma_migratable. If they are not, we
	 * would find the !migratable VMA on the next scan but not reset the
	 * scanner to the start so check it now.
	 */
	if (vma)
		mm->numa_scan_offset = start;
	else
		reset_ptenuma_scan(p);
	up_read(&mm->mmap_sem);

	/*
	 * Make sure tasks use at least 32x as much time to run other code
	 * than they used here, to limit NUMA PTE scanning overhead to 3% max.
	 * Usually update_task_scan_period slows down scanning enough; on an
	 * overloaded system we need to limit overhead on a per task basis.
	 */
	if (unlikely(p->se.sum_exec_runtime != runtime)) {
		u64 diff = p->se.sum_exec_runtime - runtime;
		p->node_stamp += 32 * diff;
	}
}

void init_numa_balancing(unsigned long clone_flags, struct task_struct *p)
{
	int mm_users = 0;
	struct mm_struct *mm = p->mm;

	if (mm) {
		mm_users = atomic_read(&mm->mm_users);
		if (mm_users == 1) {
			mm->numa_next_scan = jiffies + msecs_to_jiffies(sysctl_numa_balancing_scan_delay);
			mm->numa_scan_seq = 0;
		}
	}
	p->node_stamp			= 0;
	p->numa_scan_seq		= mm ? mm->numa_scan_seq : 0;
	p->numa_scan_period		= sysctl_numa_balancing_scan_delay;
	/* Protect against double add, see task_tick_numa and task_numa_work */
	p->numa_work.next		= &p->numa_work;
	p->numa_faults			= NULL;
	RCU_INIT_POINTER(p->numa_group, NULL);
	p->last_task_numa_placement	= 0;
	p->last_sum_exec_runtime	= 0;

	init_task_work(&p->numa_work, task_numa_work);

	/* New address space, reset the preferred nid */
	if (!(clone_flags & CLONE_VM)) {
		p->numa_preferred_nid = NUMA_NO_NODE;
		return;
	}

	/*
	 * New thread, keep existing numa_preferred_nid which should be copied
	 * already by arch_dup_task_struct but stagger when scans start.
	 */
	if (mm) {
		unsigned int delay;

		delay = min_t(unsigned int, task_scan_max(current),
			current->numa_scan_period * mm_users * NSEC_PER_MSEC);
		delay += 2 * TICK_NSEC;
		p->node_stamp = delay;
	}
}

/*
 * Drive the periodic memory faults..
 */
static void task_tick_numa(struct rq *rq, struct task_struct *curr)
{
	struct callback_head *work = &curr->numa_work;
	u64 period, now;

	/*
	 * We don't care about NUMA placement if we don't have memory.
	 */
	if (!curr->mm || (curr->flags & PF_EXITING) || work->next != work)
		return;

	/*
	 * Using runtime rather than walltime has the dual advantage that
	 * we (mostly) drive the selection from busy threads and that the
	 * task needs to have done some actual work before we bother with
	 * NUMA placement.
	 */
	now = curr->se.sum_exec_runtime;
	period = (u64)curr->numa_scan_period * NSEC_PER_MSEC;

	if (now > curr->node_stamp + period) {
		if (!curr->node_stamp)
			curr->numa_scan_period = task_scan_start(curr);
		curr->node_stamp += period;

		if (!time_before(jiffies, curr->mm->numa_next_scan))
			task_work_add(curr, work, true);
	}
}

static void update_scan_period(struct task_struct *p, int new_cpu)
{
	int src_nid = cpu_to_node(task_cpu(p));
	int dst_nid = cpu_to_node(new_cpu);

	if (!static_branch_likely(&sched_numa_balancing))
		return;

	if (!p->mm || !p->numa_faults || (p->flags & PF_EXITING))
		return;

	if (src_nid == dst_nid)
		return;

	/*
	 * Allow resets if faults have been trapped before one scan
	 * has completed. This is most likely due to a new task that
	 * is pulled cross-node due to wakeups or load balancing.
	 */
	if (p->numa_scan_seq) {
		/*
		 * Avoid scan adjustments if moving to the preferred
		 * node or if the task was not previously running on
		 * the preferred node.
		 */
		if (dst_nid == p->numa_preferred_nid ||
		    (p->numa_preferred_nid != NUMA_NO_NODE &&
			src_nid != p->numa_preferred_nid))
			return;
	}

	p->numa_scan_period = task_scan_start(p);
}

#else
static void task_tick_numa(struct rq *rq, struct task_struct *curr)
{
}

static inline void account_numa_enqueue(struct rq *rq, struct task_struct *p)
{
}

static inline void account_numa_dequeue(struct rq *rq, struct task_struct *p)
{
}

static inline void update_scan_period(struct task_struct *p, int new_cpu)
{
}

#endif /* CONFIG_NUMA_BALANCING */

static void
account_entity_enqueue(struct cfs_rq *cfs_rq, struct sched_entity *se)
{
	update_load_add(&cfs_rq->load, se->load.weight);
#ifdef CONFIG_SMP
	if (entity_is_task(se)) {
		struct rq *rq = rq_of(cfs_rq);

		account_numa_enqueue(rq, task_of(se));
		list_add(&se->group_node, &rq->cfs_tasks);
	}
#endif
	cfs_rq->nr_running++;
}

static void
account_entity_dequeue(struct cfs_rq *cfs_rq, struct sched_entity *se)
{
	update_load_sub(&cfs_rq->load, se->load.weight);
#ifdef CONFIG_SMP
	if (entity_is_task(se)) {
		account_numa_dequeue(rq_of(cfs_rq), task_of(se));
		list_del_init(&se->group_node);
	}
#endif
	cfs_rq->nr_running--;
}

/*
 * Signed add and clamp on underflow.
 *
 * Explicitly do a load-store to ensure the intermediate value never hits
 * memory. This allows lockless observations without ever seeing the negative
 * values.
 */
#define add_positive(_ptr, _val) do {                           \
	typeof(_ptr) ptr = (_ptr);                              \
	typeof(_val) val = (_val);                              \
	typeof(*ptr) res, var = READ_ONCE(*ptr);                \
								\
	res = var + val;                                        \
								\
	if (val < 0 && res > var)                               \
		res = 0;                                        \
								\
	WRITE_ONCE(*ptr, res);                                  \
} while (0)

/*
 * Unsigned subtract and clamp on underflow.
 *
 * Explicitly do a load-store to ensure the intermediate value never hits
 * memory. This allows lockless observations without ever seeing the negative
 * values.
 */
#define sub_positive(_ptr, _val) do {				\
	typeof(_ptr) ptr = (_ptr);				\
	typeof(*ptr) val = (_val);				\
	typeof(*ptr) res, var = READ_ONCE(*ptr);		\
	res = var - val;					\
	if (res > var)						\
		res = 0;					\
	WRITE_ONCE(*ptr, res);					\
} while (0)

/*
 * Remove and clamp on negative, from a local variable.
 *
 * A variant of sub_positive(), which does not use explicit load-store
 * and is thus optimized for local variable updates.
 */
#define lsub_positive(_ptr, _val) do {				\
	typeof(_ptr) ptr = (_ptr);				\
	*ptr -= min_t(typeof(*ptr), *ptr, _val);		\
} while (0)

#ifdef CONFIG_SMP
static inline void
enqueue_runnable_load_avg(struct cfs_rq *cfs_rq, struct sched_entity *se)
{
	cfs_rq->runnable_weight += se->runnable_weight;

	cfs_rq->avg.runnable_load_avg += se->avg.runnable_load_avg;
	cfs_rq->avg.runnable_load_sum += se_runnable(se) * se->avg.runnable_load_sum;
}

static inline void
dequeue_runnable_load_avg(struct cfs_rq *cfs_rq, struct sched_entity *se)
{
	cfs_rq->runnable_weight -= se->runnable_weight;

	sub_positive(&cfs_rq->avg.runnable_load_avg, se->avg.runnable_load_avg);
	sub_positive(&cfs_rq->avg.runnable_load_sum,
		     se_runnable(se) * se->avg.runnable_load_sum);
}

static inline void
enqueue_load_avg(struct cfs_rq *cfs_rq, struct sched_entity *se)
{
	cfs_rq->avg.load_avg += se->avg.load_avg;
	cfs_rq->avg.load_sum += se_weight(se) * se->avg.load_sum;
}

static inline void
dequeue_load_avg(struct cfs_rq *cfs_rq, struct sched_entity *se)
{
	sub_positive(&cfs_rq->avg.load_avg, se->avg.load_avg);
	sub_positive(&cfs_rq->avg.load_sum, se_weight(se) * se->avg.load_sum);
}
#else
static inline void
enqueue_runnable_load_avg(struct cfs_rq *cfs_rq, struct sched_entity *se) { }
static inline void
dequeue_runnable_load_avg(struct cfs_rq *cfs_rq, struct sched_entity *se) { }
static inline void
enqueue_load_avg(struct cfs_rq *cfs_rq, struct sched_entity *se) { }
static inline void
dequeue_load_avg(struct cfs_rq *cfs_rq, struct sched_entity *se) { }
#endif

static void reweight_entity(struct cfs_rq *cfs_rq, struct sched_entity *se,
			    unsigned long weight, unsigned long runnable)
{
	if (se->on_rq) {
		/* commit outstanding execution time */
		if (cfs_rq->curr == se)
			update_curr(cfs_rq);
		account_entity_dequeue(cfs_rq, se);
		dequeue_runnable_load_avg(cfs_rq, se);
	}
	dequeue_load_avg(cfs_rq, se);

	se->runnable_weight = runnable;
	update_load_set(&se->load, weight);

#ifdef CONFIG_SMP
	do {
		u32 divider = LOAD_AVG_MAX - 1024 + se->avg.period_contrib;

		se->avg.load_avg = div_u64(se_weight(se) * se->avg.load_sum, divider);
		se->avg.runnable_load_avg =
			div_u64(se_runnable(se) * se->avg.runnable_load_sum, divider);
	} while (0);
#endif

	enqueue_load_avg(cfs_rq, se);
	if (se->on_rq) {
		account_entity_enqueue(cfs_rq, se);
		enqueue_runnable_load_avg(cfs_rq, se);
	}
}

void reweight_task(struct task_struct *p, int prio)
{
	struct sched_entity *se = &p->se;
	struct cfs_rq *cfs_rq = cfs_rq_of(se);
	struct load_weight *load = &se->load;
	unsigned long weight = scale_load(sched_prio_to_weight[prio]);

	reweight_entity(cfs_rq, se, weight, weight);
	load->inv_weight = sched_prio_to_wmult[prio];
}

#ifdef CONFIG_FAIR_GROUP_SCHED
#ifdef CONFIG_SMP
/*
 * All this does is approximate the hierarchical proportion which includes that
 * global sum we all love to hate.
 *
 * That is, the weight of a group entity, is the proportional share of the
 * group weight based on the group runqueue weights. That is:
 *
 *                     tg->weight * grq->load.weight
 *   ge->load.weight = -----------------------------               (1)
 *			  \Sum grq->load.weight
 *
 * Now, because computing that sum is prohibitively expensive to compute (been
 * there, done that) we approximate it with this average stuff. The average
 * moves slower and therefore the approximation is cheaper and more stable.
 *
 * So instead of the above, we substitute:
 *
 *   grq->load.weight -> grq->avg.load_avg                         (2)
 *
 * which yields the following:
 *
 *                     tg->weight * grq->avg.load_avg
 *   ge->load.weight = ------------------------------              (3)
 *				tg->load_avg
 *
 * Where: tg->load_avg ~= \Sum grq->avg.load_avg
 *
 * That is shares_avg, and it is right (given the approximation (2)).
 *
 * The problem with it is that because the average is slow -- it was designed
 * to be exactly that of course -- this leads to transients in boundary
 * conditions. In specific, the case where the group was idle and we start the
 * one task. It takes time for our CPU's grq->avg.load_avg to build up,
 * yielding bad latency etc..
 *
 * Now, in that special case (1) reduces to:
 *
 *                     tg->weight * grq->load.weight
 *   ge->load.weight = ----------------------------- = tg->weight   (4)
 *			    grp->load.weight
 *
 * That is, the sum collapses because all other CPUs are idle; the UP scenario.
 *
 * So what we do is modify our approximation (3) to approach (4) in the (near)
 * UP case, like:
 *
 *   ge->load.weight =
 *
 *              tg->weight * grq->load.weight
 *     ---------------------------------------------------         (5)
 *     tg->load_avg - grq->avg.load_avg + grq->load.weight
 *
 * But because grq->load.weight can drop to 0, resulting in a divide by zero,
 * we need to use grq->avg.load_avg as its lower bound, which then gives:
 *
 *
 *                     tg->weight * grq->load.weight
 *   ge->load.weight = -----------------------------		   (6)
 *				tg_load_avg'
 *
 * Where:
 *
 *   tg_load_avg' = tg->load_avg - grq->avg.load_avg +
 *                  max(grq->load.weight, grq->avg.load_avg)
 *
 * And that is shares_weight and is icky. In the (near) UP case it approaches
 * (4) while in the normal case it approaches (3). It consistently
 * overestimates the ge->load.weight and therefore:
 *
 *   \Sum ge->load.weight >= tg->weight
 *
 * hence icky!
 */
static long calc_group_shares(struct cfs_rq *cfs_rq)
{
	long tg_weight, tg_shares, load, shares;
	struct task_group *tg = cfs_rq->tg;

	tg_shares = READ_ONCE(tg->shares);

	load = max(scale_load_down(cfs_rq->load.weight), cfs_rq->avg.load_avg);

	tg_weight = atomic_long_read(&tg->load_avg);

	/* Ensure tg_weight >= load */
	tg_weight -= cfs_rq->tg_load_avg_contrib;
	tg_weight += load;

	shares = (tg_shares * load);
	if (tg_weight)
		shares /= tg_weight;

	/*
	 * MIN_SHARES has to be unscaled here to support per-CPU partitioning
	 * of a group with small tg->shares value. It is a floor value which is
	 * assigned as a minimum load.weight to the sched_entity representing
	 * the group on a CPU.
	 *
	 * E.g. on 64-bit for a group with tg->shares of scale_load(15)=15*1024
	 * on an 8-core system with 8 tasks each runnable on one CPU shares has
	 * to be 15*1024*1/8=1920 instead of scale_load(MIN_SHARES)=2*1024. In
	 * case no task is runnable on a CPU MIN_SHARES=2 should be returned
	 * instead of 0.
	 */
	return clamp_t(long, shares, MIN_SHARES, tg_shares);
}

/*
 * This calculates the effective runnable weight for a group entity based on
 * the group entity weight calculated above.
 *
 * Because of the above approximation (2), our group entity weight is
 * an load_avg based ratio (3). This means that it includes blocked load and
 * does not represent the runnable weight.
 *
 * Approximate the group entity's runnable weight per ratio from the group
 * runqueue:
 *
 *					     grq->avg.runnable_load_avg
 *   ge->runnable_weight = ge->load.weight * -------------------------- (7)
 *						 grq->avg.load_avg
 *
 * However, analogous to above, since the avg numbers are slow, this leads to
 * transients in the from-idle case. Instead we use:
 *
 *   ge->runnable_weight = ge->load.weight *
 *
 *		max(grq->avg.runnable_load_avg, grq->runnable_weight)
 *		-----------------------------------------------------	(8)
 *		      max(grq->avg.load_avg, grq->load.weight)
 *
 * Where these max() serve both to use the 'instant' values to fix the slow
 * from-idle and avoid the /0 on to-idle, similar to (6).
 */
static long calc_group_runnable(struct cfs_rq *cfs_rq, long shares)
{
	long runnable, load_avg;

	load_avg = max(cfs_rq->avg.load_avg,
		       scale_load_down(cfs_rq->load.weight));

	runnable = max(cfs_rq->avg.runnable_load_avg,
		       scale_load_down(cfs_rq->runnable_weight));

	runnable *= shares;
	if (load_avg)
		runnable /= load_avg;

	return clamp_t(long, runnable, MIN_SHARES, shares);
}
#endif /* CONFIG_SMP */

static inline int throttled_hierarchy(struct cfs_rq *cfs_rq);

/*
 * Recomputes the group entity based on the current state of its group
 * runqueue.
 */
static void update_cfs_group(struct sched_entity *se)
{
	struct cfs_rq *gcfs_rq = group_cfs_rq(se);
	long shares, runnable;

	if (!gcfs_rq)
		return;

	if (throttled_hierarchy(gcfs_rq))
		return;

#ifndef CONFIG_SMP
	runnable = shares = READ_ONCE(gcfs_rq->tg->shares);

	if (likely(se->load.weight == shares))
		return;
#else
	shares   = calc_group_shares(gcfs_rq);
	runnable = calc_group_runnable(gcfs_rq, shares);
#endif

	reweight_entity(cfs_rq_of(se), se, shares, runnable);
}

#else /* CONFIG_FAIR_GROUP_SCHED */
static inline void update_cfs_group(struct sched_entity *se)
{
}
#endif /* CONFIG_FAIR_GROUP_SCHED */

static inline void cfs_rq_util_change(struct cfs_rq *cfs_rq, int flags)
{
	struct rq *rq = rq_of(cfs_rq);

	if (&rq->cfs == cfs_rq || (flags & SCHED_CPUFREQ_MIGRATION)) {
		/*
		 * There are a few boundary cases this might miss but it should
		 * get called often enough that that should (hopefully) not be
		 * a real problem.
		 *
		 * It will not get called when we go idle, because the idle
		 * thread is a different class (!fair), nor will the utilization
		 * number include things like RT tasks.
		 *
		 * As is, the util number is not freq-invariant (we'd have to
		 * implement arch_scale_freq_capacity() for that).
		 *
		 * See cpu_util().
		 */
		cpufreq_update_util(rq, flags);
	}
}

#ifdef CONFIG_SMP
#ifdef CONFIG_FAIR_GROUP_SCHED
/**
 * update_tg_load_avg - update the tg's load avg
 * @cfs_rq: the cfs_rq whose avg changed
 * @force: update regardless of how small the difference
 *
 * This function 'ensures': tg->load_avg := \Sum tg->cfs_rq[]->avg.load.
 * However, because tg->load_avg is a global value there are performance
 * considerations.
 *
 * In order to avoid having to look at the other cfs_rq's, we use a
 * differential update where we store the last value we propagated. This in
 * turn allows skipping updates if the differential is 'small'.
 *
 * Updating tg's load_avg is necessary before update_cfs_share().
 */
static inline void update_tg_load_avg(struct cfs_rq *cfs_rq, int force)
{
	long delta = cfs_rq->avg.load_avg - cfs_rq->tg_load_avg_contrib;

	/*
	 * No need to update load_avg for root_task_group as it is not used.
	 */
	if (cfs_rq->tg == &root_task_group)
		return;

	if (force || abs(delta) > cfs_rq->tg_load_avg_contrib / 64) {
		atomic_long_add(delta, &cfs_rq->tg->load_avg);
		cfs_rq->tg_load_avg_contrib = cfs_rq->avg.load_avg;
	}
}

/*
 * Called within set_task_rq() right before setting a task's CPU. The
 * caller only guarantees p->pi_lock is held; no other assumptions,
 * including the state of rq->lock, should be made.
 */
void set_task_rq_fair(struct sched_entity *se,
		      struct cfs_rq *prev, struct cfs_rq *next)
{
	u64 p_last_update_time;
	u64 n_last_update_time;

	if (!sched_feat(ATTACH_AGE_LOAD))
		return;

	/*
	 * We are supposed to update the task to "current" time, then its up to
	 * date and ready to go to new CPU/cfs_rq. But we have difficulty in
	 * getting what current time is, so simply throw away the out-of-date
	 * time. This will result in the wakee task is less decayed, but giving
	 * the wakee more load sounds not bad.
	 */
	if (!(se->avg.last_update_time && prev))
		return;

#ifndef CONFIG_64BIT
	{
		u64 p_last_update_time_copy;
		u64 n_last_update_time_copy;

		do {
			p_last_update_time_copy = prev->load_last_update_time_copy;
			n_last_update_time_copy = next->load_last_update_time_copy;

			smp_rmb();

			p_last_update_time = prev->avg.last_update_time;
			n_last_update_time = next->avg.last_update_time;

		} while (p_last_update_time != p_last_update_time_copy ||
			 n_last_update_time != n_last_update_time_copy);
	}
#else
	p_last_update_time = prev->avg.last_update_time;
	n_last_update_time = next->avg.last_update_time;
#endif
	__update_load_avg_blocked_se(p_last_update_time, se);
	se->avg.last_update_time = n_last_update_time;
}


/*
 * When on migration a sched_entity joins/leaves the PELT hierarchy, we need to
 * propagate its contribution. The key to this propagation is the invariant
 * that for each group:
 *
 *   ge->avg == grq->avg						(1)
 *
 * _IFF_ we look at the pure running and runnable sums. Because they
 * represent the very same entity, just at different points in the hierarchy.
 *
 * Per the above update_tg_cfs_util() is trivial and simply copies the running
 * sum over (but still wrong, because the group entity and group rq do not have
 * their PELT windows aligned).
 *
 * However, update_tg_cfs_runnable() is more complex. So we have:
 *
 *   ge->avg.load_avg = ge->load.weight * ge->avg.runnable_avg		(2)
 *
 * And since, like util, the runnable part should be directly transferable,
 * the following would _appear_ to be the straight forward approach:
 *
 *   grq->avg.load_avg = grq->load.weight * grq->avg.runnable_avg	(3)
 *
 * And per (1) we have:
 *
 *   ge->avg.runnable_avg == grq->avg.runnable_avg
 *
 * Which gives:
 *
 *                      ge->load.weight * grq->avg.load_avg
 *   ge->avg.load_avg = -----------------------------------		(4)
 *                               grq->load.weight
 *
 * Except that is wrong!
 *
 * Because while for entities historical weight is not important and we
 * really only care about our future and therefore can consider a pure
 * runnable sum, runqueues can NOT do this.
 *
 * We specifically want runqueues to have a load_avg that includes
 * historical weights. Those represent the blocked load, the load we expect
 * to (shortly) return to us. This only works by keeping the weights as
 * integral part of the sum. We therefore cannot decompose as per (3).
 *
 * Another reason this doesn't work is that runnable isn't a 0-sum entity.
 * Imagine a rq with 2 tasks that each are runnable 2/3 of the time. Then the
 * rq itself is runnable anywhere between 2/3 and 1 depending on how the
 * runnable section of these tasks overlap (or not). If they were to perfectly
 * align the rq as a whole would be runnable 2/3 of the time. If however we
 * always have at least 1 runnable task, the rq as a whole is always runnable.
 *
 * So we'll have to approximate.. :/
 *
 * Given the constraint:
 *
 *   ge->avg.running_sum <= ge->avg.runnable_sum <= LOAD_AVG_MAX
 *
 * We can construct a rule that adds runnable to a rq by assuming minimal
 * overlap.
 *
 * On removal, we'll assume each task is equally runnable; which yields:
 *
 *   grq->avg.runnable_sum = grq->avg.load_sum / grq->load.weight
 *
 * XXX: only do this for the part of runnable > running ?
 *
 */

static inline void
update_tg_cfs_util(struct cfs_rq *cfs_rq, struct sched_entity *se, struct cfs_rq *gcfs_rq)
{
	long delta = gcfs_rq->avg.util_avg - se->avg.util_avg;

	/* Nothing to update */
	if (!delta)
		return;

	/*
	 * The relation between sum and avg is:
	 *
	 *   LOAD_AVG_MAX - 1024 + sa->period_contrib
	 *
	 * however, the PELT windows are not aligned between grq and gse.
	 */

	/* Set new sched_entity's utilization */
	se->avg.util_avg = gcfs_rq->avg.util_avg;
	se->avg.util_sum = se->avg.util_avg * LOAD_AVG_MAX;

	/* Update parent cfs_rq utilization */
	add_positive(&cfs_rq->avg.util_avg, delta);
	cfs_rq->avg.util_sum = cfs_rq->avg.util_avg * LOAD_AVG_MAX;
}

static inline void
update_tg_cfs_runnable(struct cfs_rq *cfs_rq, struct sched_entity *se, struct cfs_rq *gcfs_rq)
{
	long delta_avg, running_sum, runnable_sum = gcfs_rq->prop_runnable_sum;
	unsigned long runnable_load_avg, load_avg;
	u64 runnable_load_sum, load_sum = 0;
	s64 delta_sum;

	if (!runnable_sum)
		return;

	gcfs_rq->prop_runnable_sum = 0;

	if (runnable_sum >= 0) {
		/*
		 * Add runnable; clip at LOAD_AVG_MAX. Reflects that until
		 * the CPU is saturated running == runnable.
		 */
		runnable_sum += se->avg.load_sum;
		runnable_sum = min(runnable_sum, (long)LOAD_AVG_MAX);
	} else {
		/*
		 * Estimate the new unweighted runnable_sum of the gcfs_rq by
		 * assuming all tasks are equally runnable.
		 */
		if (scale_load_down(gcfs_rq->load.weight)) {
			load_sum = div_s64(gcfs_rq->avg.load_sum,
				scale_load_down(gcfs_rq->load.weight));
		}

		/* But make sure to not inflate se's runnable */
		runnable_sum = min(se->avg.load_sum, load_sum);
	}

	/*
	 * runnable_sum can't be lower than running_sum
	 * Rescale running sum to be in the same range as runnable sum
	 * running_sum is in [0 : LOAD_AVG_MAX <<  SCHED_CAPACITY_SHIFT]
	 * runnable_sum is in [0 : LOAD_AVG_MAX]
	 */
	running_sum = se->avg.util_sum >> SCHED_CAPACITY_SHIFT;
	runnable_sum = max(runnable_sum, running_sum);

	load_sum = (s64)se_weight(se) * runnable_sum;
	load_avg = div_s64(load_sum, LOAD_AVG_MAX);

	delta_sum = load_sum - (s64)se_weight(se) * se->avg.load_sum;
	delta_avg = load_avg - se->avg.load_avg;

	se->avg.load_sum = runnable_sum;
	se->avg.load_avg = load_avg;
	add_positive(&cfs_rq->avg.load_avg, delta_avg);
	add_positive(&cfs_rq->avg.load_sum, delta_sum);

	runnable_load_sum = (s64)se_runnable(se) * runnable_sum;
	runnable_load_avg = div_s64(runnable_load_sum, LOAD_AVG_MAX);
	delta_sum = runnable_load_sum - se_weight(se) * se->avg.runnable_load_sum;
	delta_avg = runnable_load_avg - se->avg.runnable_load_avg;

	se->avg.runnable_load_sum = runnable_sum;
	se->avg.runnable_load_avg = runnable_load_avg;

	if (se->on_rq) {
		add_positive(&cfs_rq->avg.runnable_load_avg, delta_avg);
		add_positive(&cfs_rq->avg.runnable_load_sum, delta_sum);
	}
}

static inline void add_tg_cfs_propagate(struct cfs_rq *cfs_rq, long runnable_sum)
{
	cfs_rq->propagate = 1;
	cfs_rq->prop_runnable_sum += runnable_sum;
}

/* Update task and its cfs_rq load average */
static inline int propagate_entity_load_avg(struct sched_entity *se)
{
	struct cfs_rq *cfs_rq, *gcfs_rq;

	if (entity_is_task(se))
		return 0;

	gcfs_rq = group_cfs_rq(se);
	if (!gcfs_rq->propagate)
		return 0;

	gcfs_rq->propagate = 0;

	cfs_rq = cfs_rq_of(se);

	add_tg_cfs_propagate(cfs_rq, gcfs_rq->prop_runnable_sum);

	update_tg_cfs_util(cfs_rq, se, gcfs_rq);
	update_tg_cfs_runnable(cfs_rq, se, gcfs_rq);

	trace_pelt_cfs_tp(cfs_rq);
	trace_pelt_se_tp(se);

	return 1;
}

/*
 * Check if we need to update the load and the utilization of a blocked
 * group_entity:
 */
static inline bool skip_blocked_update(struct sched_entity *se)
{
	struct cfs_rq *gcfs_rq = group_cfs_rq(se);

	/*
	 * If sched_entity still have not zero load or utilization, we have to
	 * decay it:
	 */
	if (se->avg.load_avg || se->avg.util_avg)
		return false;

	/*
	 * If there is a pending propagation, we have to update the load and
	 * the utilization of the sched_entity:
	 */
	if (gcfs_rq->propagate)
		return false;

	/*
	 * Otherwise, the load and the utilization of the sched_entity is
	 * already zero and there is no pending propagation, so it will be a
	 * waste of time to try to decay it:
	 */
	return true;
}

#else /* CONFIG_FAIR_GROUP_SCHED */

static inline void update_tg_load_avg(struct cfs_rq *cfs_rq, int force) {}

static inline int propagate_entity_load_avg(struct sched_entity *se)
{
	return 0;
}

static inline void add_tg_cfs_propagate(struct cfs_rq *cfs_rq, long runnable_sum) {}

#endif /* CONFIG_FAIR_GROUP_SCHED */

/**
 * update_cfs_rq_load_avg - update the cfs_rq's load/util averages
 * @now: current time, as per cfs_rq_clock_pelt()
 * @cfs_rq: cfs_rq to update
 *
 * The cfs_rq avg is the direct sum of all its entities (blocked and runnable)
 * avg. The immediate corollary is that all (fair) tasks must be attached, see
 * post_init_entity_util_avg().
 *
 * cfs_rq->avg is used for task_h_load() and update_cfs_share() for example.
 *
 * Returns true if the load decayed or we removed load.
 *
 * Since both these conditions indicate a changed cfs_rq->avg.load we should
 * call update_tg_load_avg() when this function returns true.
 */
static inline int
update_cfs_rq_load_avg(u64 now, struct cfs_rq *cfs_rq)
{
	unsigned long removed_load = 0, removed_util = 0, removed_runnable_sum = 0;
	struct sched_avg *sa = &cfs_rq->avg;
	int decayed = 0;

	if (cfs_rq->removed.nr) {
		unsigned long r;
		u32 divider = LOAD_AVG_MAX - 1024 + sa->period_contrib;

		raw_spin_lock(&cfs_rq->removed.lock);
		swap(cfs_rq->removed.util_avg, removed_util);
		swap(cfs_rq->removed.load_avg, removed_load);
		swap(cfs_rq->removed.runnable_sum, removed_runnable_sum);
		cfs_rq->removed.nr = 0;
		raw_spin_unlock(&cfs_rq->removed.lock);

		r = removed_load;
		sub_positive(&sa->load_avg, r);
		sub_positive(&sa->load_sum, r * divider);

		r = removed_util;
		sub_positive(&sa->util_avg, r);
		sub_positive(&sa->util_sum, r * divider);

		add_tg_cfs_propagate(cfs_rq, -(long)removed_runnable_sum);

		decayed = 1;
	}

	decayed |= __update_load_avg_cfs_rq(now, cfs_rq);

#ifndef CONFIG_64BIT
	smp_wmb();
	cfs_rq->load_last_update_time_copy = sa->last_update_time;
#endif

	return decayed;
}

/**
 * attach_entity_load_avg - attach this entity to its cfs_rq load avg
 * @cfs_rq: cfs_rq to attach to
 * @se: sched_entity to attach
 * @flags: migration hints
 *
 * Must call update_cfs_rq_load_avg() before this, since we rely on
 * cfs_rq->avg.last_update_time being current.
 */
static void attach_entity_load_avg(struct cfs_rq *cfs_rq, struct sched_entity *se, int flags)
{
	u32 divider = LOAD_AVG_MAX - 1024 + cfs_rq->avg.period_contrib;

	/*
	 * When we attach the @se to the @cfs_rq, we must align the decay
	 * window because without that, really weird and wonderful things can
	 * happen.
	 *
	 * XXX illustrate
	 */
	se->avg.last_update_time = cfs_rq->avg.last_update_time;
	se->avg.period_contrib = cfs_rq->avg.period_contrib;

	/*
	 * Hell(o) Nasty stuff.. we need to recompute _sum based on the new
	 * period_contrib. This isn't strictly correct, but since we're
	 * entirely outside of the PELT hierarchy, nobody cares if we truncate
	 * _sum a little.
	 */
	se->avg.util_sum = se->avg.util_avg * divider;

	se->avg.load_sum = divider;
	if (se_weight(se)) {
		se->avg.load_sum =
			div_u64(se->avg.load_avg * se->avg.load_sum, se_weight(se));
	}

	se->avg.runnable_load_sum = se->avg.load_sum;

	enqueue_load_avg(cfs_rq, se);
	cfs_rq->avg.util_avg += se->avg.util_avg;
	cfs_rq->avg.util_sum += se->avg.util_sum;

	add_tg_cfs_propagate(cfs_rq, se->avg.load_sum);

	cfs_rq_util_change(cfs_rq, flags);

	trace_pelt_cfs_tp(cfs_rq);
}

/**
 * detach_entity_load_avg - detach this entity from its cfs_rq load avg
 * @cfs_rq: cfs_rq to detach from
 * @se: sched_entity to detach
 *
 * Must call update_cfs_rq_load_avg() before this, since we rely on
 * cfs_rq->avg.last_update_time being current.
 */
static void detach_entity_load_avg(struct cfs_rq *cfs_rq, struct sched_entity *se)
{
	dequeue_load_avg(cfs_rq, se);
	sub_positive(&cfs_rq->avg.util_avg, se->avg.util_avg);
	sub_positive(&cfs_rq->avg.util_sum, se->avg.util_sum);

	add_tg_cfs_propagate(cfs_rq, -se->avg.load_sum);

	cfs_rq_util_change(cfs_rq, 0);

	trace_pelt_cfs_tp(cfs_rq);
}

/*
 * Optional action to be done while updating the load average
 */
#define UPDATE_TG	0x1
#define SKIP_AGE_LOAD	0x2
#define DO_ATTACH	0x4

/* Update task and its cfs_rq load average */
static inline void update_load_avg(struct cfs_rq *cfs_rq, struct sched_entity *se, int flags)
{
	u64 now = cfs_rq_clock_pelt(cfs_rq);
	int decayed;

	/*
	 * Track task load average for carrying it to new CPU after migrated, and
	 * track group sched_entity load average for task_h_load calc in migration
	 */
	if (se->avg.last_update_time && !(flags & SKIP_AGE_LOAD))
		__update_load_avg_se(now, cfs_rq, se);

	decayed  = update_cfs_rq_load_avg(now, cfs_rq);
	decayed |= propagate_entity_load_avg(se);

	if (!se->avg.last_update_time && (flags & DO_ATTACH)) {

		/*
		 * DO_ATTACH means we're here from enqueue_entity().
		 * !last_update_time means we've passed through
		 * migrate_task_rq_fair() indicating we migrated.
		 *
		 * IOW we're enqueueing a task on a new CPU.
		 */
		attach_entity_load_avg(cfs_rq, se, SCHED_CPUFREQ_MIGRATION);
		update_tg_load_avg(cfs_rq, 0);

	} else if (decayed) {
		cfs_rq_util_change(cfs_rq, 0);

		if (flags & UPDATE_TG)
			update_tg_load_avg(cfs_rq, 0);
	}
}

#ifndef CONFIG_64BIT
static inline u64 cfs_rq_last_update_time(struct cfs_rq *cfs_rq)
{
	u64 last_update_time_copy;
	u64 last_update_time;

	do {
		last_update_time_copy = cfs_rq->load_last_update_time_copy;
		smp_rmb();
		last_update_time = cfs_rq->avg.last_update_time;
	} while (last_update_time != last_update_time_copy);

	return last_update_time;
}
#else
static inline u64 cfs_rq_last_update_time(struct cfs_rq *cfs_rq)
{
	return cfs_rq->avg.last_update_time;
}
#endif

/*
 * Synchronize entity load avg of dequeued entity without locking
 * the previous rq.
 */
static void sync_entity_load_avg(struct sched_entity *se)
{
	struct cfs_rq *cfs_rq = cfs_rq_of(se);
	u64 last_update_time;

	last_update_time = cfs_rq_last_update_time(cfs_rq);
	__update_load_avg_blocked_se(last_update_time, se);
}

/*
 * Task first catches up with cfs_rq, and then subtract
 * itself from the cfs_rq (task must be off the queue now).
 */
static void remove_entity_load_avg(struct sched_entity *se)
{
	struct cfs_rq *cfs_rq = cfs_rq_of(se);
	unsigned long flags;

	/*
	 * tasks cannot exit without having gone through wake_up_new_task() ->
	 * post_init_entity_util_avg() which will have added things to the
	 * cfs_rq, so we can remove unconditionally.
	 */

	sync_entity_load_avg(se);

	raw_spin_lock_irqsave(&cfs_rq->removed.lock, flags);
	++cfs_rq->removed.nr;
	cfs_rq->removed.util_avg	+= se->avg.util_avg;
	cfs_rq->removed.load_avg	+= se->avg.load_avg;
	cfs_rq->removed.runnable_sum	+= se->avg.load_sum; /* == runnable_sum */
	raw_spin_unlock_irqrestore(&cfs_rq->removed.lock, flags);
}

static inline unsigned long cfs_rq_runnable_load_avg(struct cfs_rq *cfs_rq)
{
	return cfs_rq->avg.runnable_load_avg;
}

static inline unsigned long cfs_rq_load_avg(struct cfs_rq *cfs_rq)
{
	return cfs_rq->avg.load_avg;
}

static inline unsigned long _task_util_est(struct task_struct *p)
{
	struct util_est ue = READ_ONCE(p->se.avg.util_est);

	return (max(ue.ewma, ue.enqueued) | UTIL_AVG_UNCHANGED);
}

static inline unsigned long task_util_est(struct task_struct *p)
{
#ifdef CONFIG_SCHED_WALT
	return p->wts.demand_scaled;
#endif
	return max(task_util(p), _task_util_est(p));
}

#ifdef CONFIG_UCLAMP_TASK
static inline unsigned long uclamp_task_util(struct task_struct *p)
{
	return clamp(task_util_est(p),
		     uclamp_eff_value(p, UCLAMP_MIN),
		     uclamp_eff_value(p, UCLAMP_MAX));
}
#else
static inline unsigned long uclamp_task_util(struct task_struct *p)
{
	return task_util_est(p);
}
#endif

static inline void util_est_enqueue(struct cfs_rq *cfs_rq,
				    struct task_struct *p)
{
	unsigned int enqueued;

	if (!sched_feat(UTIL_EST))
		return;

	/* Update root cfs_rq's estimated utilization */
	enqueued  = cfs_rq->avg.util_est.enqueued;
	enqueued += _task_util_est(p);
	WRITE_ONCE(cfs_rq->avg.util_est.enqueued, enqueued);
}

/*
 * Check if a (signed) value is within a specified (unsigned) margin,
 * based on the observation that:
 *
 *     abs(x) < y := (unsigned)(x + y - 1) < (2 * y - 1)
 *
 * NOTE: this only works when value + maring < INT_MAX.
 */
static inline bool within_margin(int value, int margin)
{
	return ((unsigned int)(value + margin - 1) < (2 * margin - 1));
}

static void
util_est_dequeue(struct cfs_rq *cfs_rq, struct task_struct *p, bool task_sleep)
{
	long last_ewma_diff;
	struct util_est ue;
	int cpu;

	if (!sched_feat(UTIL_EST))
		return;

	/* Update root cfs_rq's estimated utilization */
	ue.enqueued  = cfs_rq->avg.util_est.enqueued;
	ue.enqueued -= min_t(unsigned int, ue.enqueued, _task_util_est(p));
	WRITE_ONCE(cfs_rq->avg.util_est.enqueued, ue.enqueued);

	/*
	 * Skip update of task's estimated utilization when the task has not
	 * yet completed an activation, e.g. being migrated.
	 */
	if (!task_sleep)
		return;

	/*
	 * If the PELT values haven't changed since enqueue time,
	 * skip the util_est update.
	 */
	ue = p->se.avg.util_est;
	if (ue.enqueued & UTIL_AVG_UNCHANGED)
		return;

	/*
	 * Skip update of task's estimated utilization when its EWMA is
	 * already ~1% close to its last activation value.
	 */
	ue.enqueued = (task_util(p) | UTIL_AVG_UNCHANGED);
	last_ewma_diff = ue.enqueued - ue.ewma;
	if (within_margin(last_ewma_diff, (SCHED_CAPACITY_SCALE / 100)))
		return;

	/*
	 * To avoid overestimation of actual task utilization, skip updates if
	 * we cannot grant there is idle time in this CPU.
	 */
	cpu = cpu_of(rq_of(cfs_rq));
	if (task_util(p) > capacity_orig_of(cpu))
		return;

	/*
	 * Update Task's estimated utilization
	 *
	 * When *p completes an activation we can consolidate another sample
	 * of the task size. This is done by storing the current PELT value
	 * as ue.enqueued and by using this value to update the Exponential
	 * Weighted Moving Average (EWMA):
	 *
	 *  ewma(t) = w *  task_util(p) + (1-w) * ewma(t-1)
	 *          = w *  task_util(p) +         ewma(t-1)  - w * ewma(t-1)
	 *          = w * (task_util(p) -         ewma(t-1)) +     ewma(t-1)
	 *          = w * (      last_ewma_diff            ) +     ewma(t-1)
	 *          = w * (last_ewma_diff  +  ewma(t-1) / w)
	 *
	 * Where 'w' is the weight of new samples, which is configured to be
	 * 0.25, thus making w=1/4 ( >>= UTIL_EST_WEIGHT_SHIFT)
	 */
	ue.ewma <<= UTIL_EST_WEIGHT_SHIFT;
	ue.ewma  += last_ewma_diff;
	ue.ewma >>= UTIL_EST_WEIGHT_SHIFT;
	WRITE_ONCE(p->se.avg.util_est, ue);
}

static inline bool
bias_to_this_cpu(struct task_struct *p, int cpu, int start_cpu)
{
	bool base_test = cpumask_test_cpu(cpu, &p->cpus_mask) &&
						cpu_active(cpu);
	bool start_cap_test = (capacity_orig_of(cpu) >=
					capacity_orig_of(start_cpu));

	return base_test && start_cap_test;
}

static inline bool task_fits_capacity(struct task_struct *p,
					long capacity,
					int cpu)
{
	unsigned int margin;

	/*
	 * Derive upmigration/downmigrate margin wrt the src/dest CPU.
	 */
	if (capacity_orig_of(task_cpu(p)) > capacity_orig_of(cpu))
		margin = sched_capacity_margin_down[cpu];
	else
		margin = sched_capacity_margin_up[task_cpu(p)];

	return capacity * 1024 > uclamp_task_util(p) * margin;
}

static inline bool task_fits_max(struct task_struct *p, int cpu)
{
	unsigned long capacity = capacity_orig_of(cpu);
	unsigned long max_capacity = cpu_rq(cpu)->rd->max_cpu_capacity.val;
	unsigned long task_boost = per_task_boost(p);

	if (capacity == max_capacity)
		return true;

	if (is_min_capacity_cpu(cpu)) {
		if (task_boost_policy(p) == SCHED_BOOST_ON_BIG ||
				task_boost > 0 ||
				uclamp_boosted(p) ||
				walt_should_kick_upmigrate(p, cpu))
			return false;
	} else { /* mid cap cpu */
		if (task_boost > TASK_BOOST_ON_MID)
			return false;
	}

	return task_fits_capacity(p, capacity, cpu);
}

static inline bool task_demand_fits(struct task_struct *p, int cpu)
{
	unsigned long capacity = capacity_orig_of(cpu);
	unsigned long max_capacity = cpu_rq(cpu)->rd->max_cpu_capacity.val;

	if (capacity == max_capacity)
		return true;

	return task_fits_capacity(p, capacity, cpu);
}

struct find_best_target_env {
	bool is_rtg;
	int need_idle;
	bool boosted;
	int fastpath;
	int start_cpu;
	int order_index;
	int end_index;
	bool strict_max;
	int skip_cpu;
};

static inline bool prefer_spread_on_idle(int cpu)
{
#ifdef CONFIG_SCHED_WALT
	if (likely(!sysctl_sched_prefer_spread))
		return false;

	if (is_min_capacity_cpu(cpu))
		return sysctl_sched_prefer_spread >= 1;

	return sysctl_sched_prefer_spread > 1;
#else
	return false;
#endif
}
#ifdef CONFIG_SCHED_WALT
static inline void walt_adjust_cpus_for_packing(struct task_struct *p,
				int *target_cpu, int *best_idle_cpu,
				int shallowest_idle_cstate,
				struct find_best_target_env *fbt_env)
{
	unsigned long tutil, estimated_capacity;

	if (*best_idle_cpu == -1 || *target_cpu == -1)
		return;

	if (prefer_spread_on_idle(*best_idle_cpu))
		fbt_env->need_idle |= 2;

	if (fbt_env->need_idle || task_placement_boost_enabled(p) ||
		fbt_env->boosted || shallowest_idle_cstate <= 0) {
		*target_cpu = -1;
		return;
	}

	if (task_in_cum_window_demand(cpu_rq(*target_cpu), p))
		tutil = 0;
	else
		tutil = task_util(p);

	estimated_capacity = cpu_util_cum(*target_cpu, tutil);
	estimated_capacity = add_capacity_margin(estimated_capacity,
							*target_cpu);

	/*
	 * If there is only one active CPU and it is already above its current
	 * capacity, avoid placing additional task on the CPU.
	 */
	if (estimated_capacity > capacity_curr_of(*target_cpu)) {
		*target_cpu = -1;
		return;
	}

	if (fbt_env->is_rtg)
		*best_idle_cpu = -1;
}
#endif

static inline void update_misfit_status(struct task_struct *p, struct rq *rq)
{
	if (!static_branch_unlikely(&sched_asym_cpucapacity))
		return;

	if (!p) {
		rq->misfit_task_load = 0;
		return;
	}

	if (task_fits_max(p, cpu_of(rq))) {
		rq->misfit_task_load = 0;
		return;
	}

	rq->misfit_task_load = task_h_load(p);
}

#else /* CONFIG_SMP */

#define UPDATE_TG	0x0
#define SKIP_AGE_LOAD	0x0
#define DO_ATTACH	0x0

static inline void update_load_avg(struct cfs_rq *cfs_rq, struct sched_entity *se, int not_used1)
{
	cfs_rq_util_change(cfs_rq, 0);
}

static inline void remove_entity_load_avg(struct sched_entity *se) {}

static inline void
attach_entity_load_avg(struct cfs_rq *cfs_rq, struct sched_entity *se, int flags) {}
static inline void
detach_entity_load_avg(struct cfs_rq *cfs_rq, struct sched_entity *se) {}

static inline int idle_balance(struct rq *rq, struct rq_flags *rf)
{
	return 0;
}

static inline void
util_est_enqueue(struct cfs_rq *cfs_rq, struct task_struct *p) {}

static inline void
util_est_dequeue(struct cfs_rq *cfs_rq, struct task_struct *p,
		 bool task_sleep) {}
static inline void update_misfit_status(struct task_struct *p, struct rq *rq) {}

#endif /* CONFIG_SMP */

static void check_spread(struct cfs_rq *cfs_rq, struct sched_entity *se)
{
#ifdef CONFIG_SCHED_DEBUG
	s64 d = se->vruntime - cfs_rq->min_vruntime;

	if (d < 0)
		d = -d;

	if (d > 3*sysctl_sched_latency)
		schedstat_inc(cfs_rq->nr_spread_over);
#endif
}

static void
place_entity(struct cfs_rq *cfs_rq, struct sched_entity *se, int initial)
{
	u64 vruntime = cfs_rq->min_vruntime;

	/*
	 * The 'current' period is already promised to the current tasks,
	 * however the extra weight of the new task will slow them down a
	 * little, place the new task so that it fits in the slot that
	 * stays open at the end.
	 */
	if (initial && sched_feat(START_DEBIT))
		vruntime += sched_vslice(cfs_rq, se);

	/* sleeps up to a single latency don't count. */
	if (!initial) {
		unsigned long thresh = sysctl_sched_latency;

		/*
		 * Halve their sleep time's effect, to allow
		 * for a gentler effect of sleepers:
		 */
		if (sched_feat(GENTLE_FAIR_SLEEPERS))
			thresh >>= 1;

		vruntime -= thresh;
		if (entity_is_task(se)) {
			if (per_task_boost(task_of(se)) ==
						TASK_BOOST_STRICT_MAX)
				vruntime -= sysctl_sched_latency;
#ifdef CONFIG_SCHED_WALT
			else if (unlikely(task_of(se)->wts.low_latency)) {
				vruntime -= sysctl_sched_latency;
				vruntime -= thresh;
				se->vruntime = min_vruntime(vruntime,
							se->vruntime);
				return;
			}
#endif
		}
	}

	/* ensure we never gain time by being placed backwards. */
	se->vruntime = max_vruntime(se->vruntime, vruntime);
}

static void check_enqueue_throttle(struct cfs_rq *cfs_rq);

static inline void check_schedstat_required(void)
{
#ifdef CONFIG_SCHEDSTATS
	if (schedstat_enabled())
		return;

	/* Force schedstat enabled if a dependent tracepoint is active */
	if (trace_sched_stat_wait_enabled()    ||
			trace_sched_stat_sleep_enabled()   ||
			trace_sched_stat_iowait_enabled()  ||
			trace_sched_stat_blocked_enabled() ||
			trace_sched_stat_runtime_enabled())  {
		printk_deferred_once("Scheduler tracepoints stat_sleep, stat_iowait, "
			     "stat_blocked and stat_runtime require the "
			     "kernel parameter schedstats=enable or "
			     "kernel.sched_schedstats=1\n");
	}
#endif
}

static inline bool cfs_bandwidth_used(void);

/*
 * MIGRATION
 *
 *	dequeue
 *	  update_curr()
 *	    update_min_vruntime()
 *	  vruntime -= min_vruntime
 *
 *	enqueue
 *	  update_curr()
 *	    update_min_vruntime()
 *	  vruntime += min_vruntime
 *
 * this way the vruntime transition between RQs is done when both
 * min_vruntime are up-to-date.
 *
 * WAKEUP (remote)
 *
 *	->migrate_task_rq_fair() (p->state == TASK_WAKING)
 *	  vruntime -= min_vruntime
 *
 *	enqueue
 *	  update_curr()
 *	    update_min_vruntime()
 *	  vruntime += min_vruntime
 *
 * this way we don't have the most up-to-date min_vruntime on the originating
 * CPU and an up-to-date min_vruntime on the destination CPU.
 */

static void
enqueue_entity(struct cfs_rq *cfs_rq, struct sched_entity *se, int flags)
{
	bool renorm = !(flags & ENQUEUE_WAKEUP) || (flags & ENQUEUE_MIGRATED);
	bool curr = cfs_rq->curr == se;

	/*
	 * If we're the current task, we must renormalise before calling
	 * update_curr().
	 */
	if (renorm && curr)
		se->vruntime += cfs_rq->min_vruntime;

	update_curr(cfs_rq);

	/*
	 * Otherwise, renormalise after, such that we're placed at the current
	 * moment in time, instead of some random moment in the past. Being
	 * placed in the past could significantly boost this task to the
	 * fairness detriment of existing tasks.
	 */
	if (renorm && !curr)
		se->vruntime += cfs_rq->min_vruntime;

	/*
	 * When enqueuing a sched_entity, we must:
	 *   - Update loads to have both entity and cfs_rq synced with now.
	 *   - Add its load to cfs_rq->runnable_avg
	 *   - For group_entity, update its weight to reflect the new share of
	 *     its group cfs_rq
	 *   - Add its new weight to cfs_rq->load.weight
	 */
	update_load_avg(cfs_rq, se, UPDATE_TG | DO_ATTACH);
	update_cfs_group(se);
	enqueue_runnable_load_avg(cfs_rq, se);
	account_entity_enqueue(cfs_rq, se);

	if (flags & ENQUEUE_WAKEUP)
		place_entity(cfs_rq, se, 0);

	check_schedstat_required();
	update_stats_enqueue(cfs_rq, se, flags);
	check_spread(cfs_rq, se);
	if (!curr)
		__enqueue_entity(cfs_rq, se);
	se->on_rq = 1;

	/*
	 * When bandwidth control is enabled, cfs might have been removed
	 * because of a parent been throttled but cfs->nr_running > 1. Try to
	 * add it unconditionnally.
	 */
	if (cfs_rq->nr_running == 1 || cfs_bandwidth_used())
		list_add_leaf_cfs_rq(cfs_rq);

	if (cfs_rq->nr_running == 1)
		check_enqueue_throttle(cfs_rq);
}

static void __clear_buddies_last(struct sched_entity *se)
{
	for_each_sched_entity(se) {
		struct cfs_rq *cfs_rq = cfs_rq_of(se);
		if (cfs_rq->last != se)
			break;

		cfs_rq->last = NULL;
	}
}

static void __clear_buddies_next(struct sched_entity *se)
{
	for_each_sched_entity(se) {
		struct cfs_rq *cfs_rq = cfs_rq_of(se);
		if (cfs_rq->next != se)
			break;

		cfs_rq->next = NULL;
	}
}

static void __clear_buddies_skip(struct sched_entity *se)
{
	for_each_sched_entity(se) {
		struct cfs_rq *cfs_rq = cfs_rq_of(se);
		if (cfs_rq->skip != se)
			break;

		cfs_rq->skip = NULL;
	}
}

static void clear_buddies(struct cfs_rq *cfs_rq, struct sched_entity *se)
{
	if (cfs_rq->last == se)
		__clear_buddies_last(se);

	if (cfs_rq->next == se)
		__clear_buddies_next(se);

	if (cfs_rq->skip == se)
		__clear_buddies_skip(se);
}

static __always_inline void return_cfs_rq_runtime(struct cfs_rq *cfs_rq);

static void
dequeue_entity(struct cfs_rq *cfs_rq, struct sched_entity *se, int flags)
{
	/*
	 * Update run-time statistics of the 'current'.
	 */
	update_curr(cfs_rq);

	/*
	 * When dequeuing a sched_entity, we must:
	 *   - Update loads to have both entity and cfs_rq synced with now.
	 *   - Subtract its load from the cfs_rq->runnable_avg.
	 *   - Subtract its previous weight from cfs_rq->load.weight.
	 *   - For group entity, update its weight to reflect the new share
	 *     of its group cfs_rq.
	 */
	update_load_avg(cfs_rq, se, UPDATE_TG);
	dequeue_runnable_load_avg(cfs_rq, se);

	update_stats_dequeue(cfs_rq, se, flags);

	clear_buddies(cfs_rq, se);

	if (se != cfs_rq->curr)
		__dequeue_entity(cfs_rq, se);
	se->on_rq = 0;
	account_entity_dequeue(cfs_rq, se);

	/*
	 * Normalize after update_curr(); which will also have moved
	 * min_vruntime if @se is the one holding it back. But before doing
	 * update_min_vruntime() again, which will discount @se's position and
	 * can move min_vruntime forward still more.
	 */
	if (!(flags & DEQUEUE_SLEEP))
		se->vruntime -= cfs_rq->min_vruntime;

	/* return excess runtime on last dequeue */
	return_cfs_rq_runtime(cfs_rq);

	update_cfs_group(se);

	/*
	 * Now advance min_vruntime if @se was the entity holding it back,
	 * except when: DEQUEUE_SAVE && !DEQUEUE_MOVE, in this case we'll be
	 * put back on, and if we advance min_vruntime, we'll be placed back
	 * further than we started -- ie. we'll be penalized.
	 */
	if ((flags & (DEQUEUE_SAVE | DEQUEUE_MOVE)) != DEQUEUE_SAVE)
		update_min_vruntime(cfs_rq);
}

/*
 * Preempt the current task with a newly woken task if needed:
 */
static void
check_preempt_tick(struct cfs_rq *cfs_rq, struct sched_entity *curr)
{
	unsigned long ideal_runtime, delta_exec;
	struct sched_entity *se;
	s64 delta;

	ideal_runtime = sched_slice(cfs_rq, curr);
	delta_exec = curr->sum_exec_runtime - curr->prev_sum_exec_runtime;
	if (delta_exec > ideal_runtime) {
		resched_curr(rq_of(cfs_rq));
		/*
		 * The current task ran long enough, ensure it doesn't get
		 * re-elected due to buddy favours.
		 */
		clear_buddies(cfs_rq, curr);
		return;
	}

	/*
	 * Ensure that a task that missed wakeup preemption by a
	 * narrow margin doesn't have to wait for a full slice.
	 * This also mitigates buddy induced latencies under load.
	 */
	if (delta_exec < sysctl_sched_min_granularity)
		return;

	se = __pick_first_entity(cfs_rq);
	delta = curr->vruntime - se->vruntime;

	if (delta < 0)
		return;

	if (delta > ideal_runtime)
		resched_curr(rq_of(cfs_rq));
}

static void
set_next_entity(struct cfs_rq *cfs_rq, struct sched_entity *se)
{
	/* 'current' is not kept within the tree. */
	if (se->on_rq) {
		/*
		 * Any task has to be enqueued before it get to execute on
		 * a CPU. So account for the time it spent waiting on the
		 * runqueue.
		 */
		update_stats_wait_end(cfs_rq, se);
		__dequeue_entity(cfs_rq, se);
		update_load_avg(cfs_rq, se, UPDATE_TG);
	}

	update_stats_curr_start(cfs_rq, se);
	cfs_rq->curr = se;

	/*
	 * Track our maximum slice length, if the CPU's load is at
	 * least twice that of our own weight (i.e. dont track it
	 * when there are only lesser-weight tasks around):
	 */
	if (schedstat_enabled() &&
	    rq_of(cfs_rq)->cfs.load.weight >= 2*se->load.weight) {
		schedstat_set(se->statistics.slice_max,
			max((u64)schedstat_val(se->statistics.slice_max),
			    se->sum_exec_runtime - se->prev_sum_exec_runtime));
	}

	se->prev_sum_exec_runtime = se->sum_exec_runtime;
}

static int
wakeup_preempt_entity(struct sched_entity *curr, struct sched_entity *se);

/*
 * Pick the next process, keeping these things in mind, in this order:
 * 1) keep things fair between processes/task groups
 * 2) pick the "next" process, since someone really wants that to run
 * 3) pick the "last" process, for cache locality
 * 4) do not run the "skip" process, if something else is available
 */
static struct sched_entity *
pick_next_entity(struct cfs_rq *cfs_rq, struct sched_entity *curr)
{
	struct sched_entity *left = __pick_first_entity(cfs_rq);
	struct sched_entity *se;

	/*
	 * If curr is set we have to see if its left of the leftmost entity
	 * still in the tree, provided there was anything in the tree at all.
	 */
	if (!left || (curr && entity_before(curr, left)))
		left = curr;

	se = left; /* ideally we run the leftmost entity */

	/*
	 * Avoid running the skip buddy, if running something else can
	 * be done without getting too unfair.
	 */
	if (cfs_rq->skip == se) {
		struct sched_entity *second;

		if (se == curr) {
			second = __pick_first_entity(cfs_rq);
		} else {
			second = __pick_next_entity(se);
			if (!second || (curr && entity_before(curr, second)))
				second = curr;
		}

		if (second && wakeup_preempt_entity(second, left) < 1)
			se = second;
	}

	/*
	 * Prefer last buddy, try to return the CPU to a preempted task.
	 */
	if (cfs_rq->last && wakeup_preempt_entity(cfs_rq->last, left) < 1)
		se = cfs_rq->last;

	/*
	 * Someone really wants this to run. If it's not unfair, run it.
	 */
	if (cfs_rq->next && wakeup_preempt_entity(cfs_rq->next, left) < 1)
		se = cfs_rq->next;

	clear_buddies(cfs_rq, se);

	return se;
}

static bool check_cfs_rq_runtime(struct cfs_rq *cfs_rq);

static void put_prev_entity(struct cfs_rq *cfs_rq, struct sched_entity *prev)
{
	/*
	 * If still on the runqueue then deactivate_task()
	 * was not called and update_curr() has to be done:
	 */
	if (prev->on_rq)
		update_curr(cfs_rq);

	/* throttle cfs_rqs exceeding runtime */
	check_cfs_rq_runtime(cfs_rq);

	check_spread(cfs_rq, prev);

	if (prev->on_rq) {
		update_stats_wait_start(cfs_rq, prev);
		/* Put 'current' back into the tree. */
		__enqueue_entity(cfs_rq, prev);
		/* in !on_rq case, update occurred at dequeue */
		update_load_avg(cfs_rq, prev, 0);
	}
	cfs_rq->curr = NULL;
}

static void
entity_tick(struct cfs_rq *cfs_rq, struct sched_entity *curr, int queued)
{
	/*
	 * Update run-time statistics of the 'current'.
	 */
	update_curr(cfs_rq);

	/*
	 * Ensure that runnable average is periodically updated.
	 */
	update_load_avg(cfs_rq, curr, UPDATE_TG);
	update_cfs_group(curr);

#ifdef CONFIG_SCHED_HRTICK
	/*
	 * queued ticks are scheduled to match the slice, so don't bother
	 * validating it and just reschedule.
	 */
	if (queued) {
		resched_curr(rq_of(cfs_rq));
		return;
	}
	/*
	 * don't let the period tick interfere with the hrtick preemption
	 */
	if (!sched_feat(DOUBLE_TICK) &&
			hrtimer_active(&rq_of(cfs_rq)->hrtick_timer))
		return;
#endif

	if (cfs_rq->nr_running > 1)
		check_preempt_tick(cfs_rq, curr);
}


/**************************************************
 * CFS bandwidth control machinery
 */

#ifdef CONFIG_CFS_BANDWIDTH

#ifdef CONFIG_JUMP_LABEL
static struct static_key __cfs_bandwidth_used;

static inline bool cfs_bandwidth_used(void)
{
	return static_key_false(&__cfs_bandwidth_used);
}

void cfs_bandwidth_usage_inc(void)
{
	static_key_slow_inc_cpuslocked(&__cfs_bandwidth_used);
}

void cfs_bandwidth_usage_dec(void)
{
	static_key_slow_dec_cpuslocked(&__cfs_bandwidth_used);
}
#else /* CONFIG_JUMP_LABEL */
static bool cfs_bandwidth_used(void)
{
	return true;
}

void cfs_bandwidth_usage_inc(void) {}
void cfs_bandwidth_usage_dec(void) {}
#endif /* CONFIG_JUMP_LABEL */

/*
 * default period for cfs group bandwidth.
 * default: 0.1s, units: nanoseconds
 */
static inline u64 default_cfs_period(void)
{
	return 100000000ULL;
}

static inline u64 sched_cfs_bandwidth_slice(void)
{
	return (u64)sysctl_sched_cfs_bandwidth_slice * NSEC_PER_USEC;
}

/*
 * Replenish runtime according to assigned quota. We use sched_clock_cpu
 * directly instead of rq->clock to avoid adding additional synchronization
 * around rq->lock.
 *
 * requires cfs_b->lock
 */
void __refill_cfs_bandwidth_runtime(struct cfs_bandwidth *cfs_b)
{
	if (cfs_b->quota != RUNTIME_INF)
		cfs_b->runtime = cfs_b->quota;
}

static inline struct cfs_bandwidth *tg_cfs_bandwidth(struct task_group *tg)
{
	return &tg->cfs_bandwidth;
}

/* returns 0 on failure to allocate runtime */
static int assign_cfs_rq_runtime(struct cfs_rq *cfs_rq)
{
	struct task_group *tg = cfs_rq->tg;
	struct cfs_bandwidth *cfs_b = tg_cfs_bandwidth(tg);
	u64 amount = 0, min_amount;

	/* note: this is a positive sum as runtime_remaining <= 0 */
	min_amount = sched_cfs_bandwidth_slice() - cfs_rq->runtime_remaining;

	raw_spin_lock(&cfs_b->lock);
	if (cfs_b->quota == RUNTIME_INF)
		amount = min_amount;
	else {
		start_cfs_bandwidth(cfs_b);

		if (cfs_b->runtime > 0) {
			amount = min(cfs_b->runtime, min_amount);
			cfs_b->runtime -= amount;
			cfs_b->idle = 0;
		}
	}
	raw_spin_unlock(&cfs_b->lock);

	cfs_rq->runtime_remaining += amount;

	return cfs_rq->runtime_remaining > 0;
}

static void __account_cfs_rq_runtime(struct cfs_rq *cfs_rq, u64 delta_exec)
{
	/* dock delta_exec before expiring quota (as it could span periods) */
	cfs_rq->runtime_remaining -= delta_exec;

	if (likely(cfs_rq->runtime_remaining > 0))
		return;

	if (cfs_rq->throttled)
		return;
	/*
	 * if we're unable to extend our runtime we resched so that the active
	 * hierarchy can be throttled
	 */
	if (!assign_cfs_rq_runtime(cfs_rq) && likely(cfs_rq->curr))
		resched_curr(rq_of(cfs_rq));
}

static __always_inline
void account_cfs_rq_runtime(struct cfs_rq *cfs_rq, u64 delta_exec)
{
	if (!cfs_bandwidth_used() || !cfs_rq->runtime_enabled)
		return;

	__account_cfs_rq_runtime(cfs_rq, delta_exec);
}

static inline int cfs_rq_throttled(struct cfs_rq *cfs_rq)
{
	return cfs_bandwidth_used() && cfs_rq->throttled;
}

/* check whether cfs_rq, or any parent, is throttled */
static inline int throttled_hierarchy(struct cfs_rq *cfs_rq)
{
	return cfs_bandwidth_used() && cfs_rq->throttle_count;
}

/*
 * Ensure that neither of the group entities corresponding to src_cpu or
 * dest_cpu are members of a throttled hierarchy when performing group
 * load-balance operations.
 */
static inline int throttled_lb_pair(struct task_group *tg,
				    int src_cpu, int dest_cpu)
{
	struct cfs_rq *src_cfs_rq, *dest_cfs_rq;

	src_cfs_rq = tg->cfs_rq[src_cpu];
	dest_cfs_rq = tg->cfs_rq[dest_cpu];

	return throttled_hierarchy(src_cfs_rq) ||
	       throttled_hierarchy(dest_cfs_rq);
}

static int tg_unthrottle_up(struct task_group *tg, void *data)
{
	struct rq *rq = data;
	struct cfs_rq *cfs_rq = tg->cfs_rq[cpu_of(rq)];

	cfs_rq->throttle_count--;
	if (!cfs_rq->throttle_count) {
		cfs_rq->throttled_clock_task_time += rq_clock_task(rq) -
					     cfs_rq->throttled_clock_task;

		/* Add cfs_rq with already running entity in the list */
		if (cfs_rq->nr_running >= 1)
			list_add_leaf_cfs_rq(cfs_rq);
	}

	return 0;
}

static int tg_throttle_down(struct task_group *tg, void *data)
{
	struct rq *rq = data;
	struct cfs_rq *cfs_rq = tg->cfs_rq[cpu_of(rq)];

	/* group is entering throttled state, stop time */
	if (!cfs_rq->throttle_count) {
		cfs_rq->throttled_clock_task = rq_clock_task(rq);
		list_del_leaf_cfs_rq(cfs_rq);
	}
	cfs_rq->throttle_count++;

	return 0;
}

static void throttle_cfs_rq(struct cfs_rq *cfs_rq)
{
	struct rq *rq = rq_of(cfs_rq);
	struct cfs_bandwidth *cfs_b = tg_cfs_bandwidth(cfs_rq->tg);
	struct sched_entity *se;
	long task_delta, idle_task_delta, dequeue = 1;
	bool empty;

	se = cfs_rq->tg->se[cpu_of(rq_of(cfs_rq))];

	/* freeze hierarchy runnable averages while throttled */
	rcu_read_lock();
	walk_tg_tree_from(cfs_rq->tg, tg_throttle_down, tg_nop, (void *)rq);
	rcu_read_unlock();

	task_delta = cfs_rq->h_nr_running;
	idle_task_delta = cfs_rq->idle_h_nr_running;
	for_each_sched_entity(se) {
		struct cfs_rq *qcfs_rq = cfs_rq_of(se);
		/* throttled entity or throttle-on-deactivate */
		if (!se->on_rq)
			break;

		if (dequeue)
			dequeue_entity(qcfs_rq, se, DEQUEUE_SLEEP);
		qcfs_rq->h_nr_running -= task_delta;
		qcfs_rq->idle_h_nr_running -= idle_task_delta;

		if (qcfs_rq->load.weight)
			dequeue = 0;
	}

	if (!se)
		sub_nr_running(rq, task_delta);

	cfs_rq->throttled = 1;
	cfs_rq->throttled_clock = rq_clock(rq);
	raw_spin_lock(&cfs_b->lock);
	empty = list_empty(&cfs_b->throttled_cfs_rq);

	/*
	 * Add to the _head_ of the list, so that an already-started
	 * distribute_cfs_runtime will not see us. If disribute_cfs_runtime is
	 * not running add to the tail so that later runqueues don't get starved.
	 */
	if (cfs_b->distribute_running)
		list_add_rcu(&cfs_rq->throttled_list, &cfs_b->throttled_cfs_rq);
	else
		list_add_tail_rcu(&cfs_rq->throttled_list, &cfs_b->throttled_cfs_rq);

	/*
	 * If we're the first throttled task, make sure the bandwidth
	 * timer is running.
	 */
	if (empty)
		start_cfs_bandwidth(cfs_b);

	raw_spin_unlock(&cfs_b->lock);
}

void unthrottle_cfs_rq(struct cfs_rq *cfs_rq)
{
	struct rq *rq = rq_of(cfs_rq);
	struct cfs_bandwidth *cfs_b = tg_cfs_bandwidth(cfs_rq->tg);
	struct sched_entity *se;
	int enqueue = 1;
	long task_delta, idle_task_delta;

	se = cfs_rq->tg->se[cpu_of(rq)];

	cfs_rq->throttled = 0;

	update_rq_clock(rq);

	raw_spin_lock(&cfs_b->lock);
	cfs_b->throttled_time += rq_clock(rq) - cfs_rq->throttled_clock;
	list_del_rcu(&cfs_rq->throttled_list);
	raw_spin_unlock(&cfs_b->lock);

	/* update hierarchical throttle state */
	walk_tg_tree_from(cfs_rq->tg, tg_nop, tg_unthrottle_up, (void *)rq);

	if (!cfs_rq->load.weight)
		return;

	task_delta = cfs_rq->h_nr_running;
	idle_task_delta = cfs_rq->idle_h_nr_running;
	for_each_sched_entity(se) {
		if (se->on_rq)
			enqueue = 0;

		cfs_rq = cfs_rq_of(se);
		if (enqueue)
			enqueue_entity(cfs_rq, se, ENQUEUE_WAKEUP);
		cfs_rq->h_nr_running += task_delta;
		cfs_rq->idle_h_nr_running += idle_task_delta;

		if (cfs_rq_throttled(cfs_rq))
			break;
	}

	if (!se)
		add_nr_running(rq, task_delta);

	/*
	 * The cfs_rq_throttled() breaks in the above iteration can result in
	 * incomplete leaf list maintenance, resulting in triggering the
	 * assertion below.
	 */
	for_each_sched_entity(se) {
		cfs_rq = cfs_rq_of(se);

		list_add_leaf_cfs_rq(cfs_rq);
	}

	assert_list_leaf_cfs_rq(rq);

	/* Determine whether we need to wake up potentially idle CPU: */
	if (rq->curr == rq->idle && rq->cfs.nr_running)
		resched_curr(rq);
}

static u64 distribute_cfs_runtime(struct cfs_bandwidth *cfs_b, u64 remaining)
{
	struct cfs_rq *cfs_rq;
	u64 runtime;
	u64 starting_runtime = remaining;

	rcu_read_lock();
	list_for_each_entry_rcu(cfs_rq, &cfs_b->throttled_cfs_rq,
				throttled_list) {
		struct rq *rq = rq_of(cfs_rq);
		struct rq_flags rf;

		rq_lock_irqsave(rq, &rf);
		if (!cfs_rq_throttled(cfs_rq))
			goto next;

		/* By the above check, this should never be true */
		SCHED_WARN_ON(cfs_rq->runtime_remaining > 0);

		runtime = -cfs_rq->runtime_remaining + 1;
		if (runtime > remaining)
			runtime = remaining;
		remaining -= runtime;

		cfs_rq->runtime_remaining += runtime;

		/* we check whether we're throttled above */
		if (cfs_rq->runtime_remaining > 0)
			unthrottle_cfs_rq(cfs_rq);

next:
		rq_unlock_irqrestore(rq, &rf);

		if (!remaining)
			break;
	}
	rcu_read_unlock();

	return starting_runtime - remaining;
}

/*
 * Responsible for refilling a task_group's bandwidth and unthrottling its
 * cfs_rqs as appropriate. If there has been no activity within the last
 * period the timer is deactivated until scheduling resumes; cfs_b->idle is
 * used to track this state.
 */
static int do_sched_cfs_period_timer(struct cfs_bandwidth *cfs_b, int overrun, unsigned long flags)
{
	u64 runtime;
	int throttled;

	/* no need to continue the timer with no bandwidth constraint */
	if (cfs_b->quota == RUNTIME_INF)
		goto out_deactivate;

	throttled = !list_empty(&cfs_b->throttled_cfs_rq);
	cfs_b->nr_periods += overrun;

	/*
	 * idle depends on !throttled (for the case of a large deficit), and if
	 * we're going inactive then everything else can be deferred
	 */
	if (cfs_b->idle && !throttled)
		goto out_deactivate;

	__refill_cfs_bandwidth_runtime(cfs_b);

	if (!throttled) {
		/* mark as potentially idle for the upcoming period */
		cfs_b->idle = 1;
		return 0;
	}

	/* account preceding periods in which throttling occurred */
	cfs_b->nr_throttled += overrun;

	/*
	 * This check is repeated as we are holding onto the new bandwidth while
	 * we unthrottle. This can potentially race with an unthrottled group
	 * trying to acquire new bandwidth from the global pool. This can result
	 * in us over-using our runtime if it is all used during this loop, but
	 * only by limited amounts in that extreme case.
	 */
	while (throttled && cfs_b->runtime > 0 && !cfs_b->distribute_running) {
		runtime = cfs_b->runtime;
		cfs_b->distribute_running = 1;
		raw_spin_unlock_irqrestore(&cfs_b->lock, flags);
		/* we can't nest cfs_b->lock while distributing bandwidth */
		runtime = distribute_cfs_runtime(cfs_b, runtime);
		raw_spin_lock_irqsave(&cfs_b->lock, flags);

		cfs_b->distribute_running = 0;
		throttled = !list_empty(&cfs_b->throttled_cfs_rq);

		lsub_positive(&cfs_b->runtime, runtime);
	}

	/*
	 * While we are ensured activity in the period following an
	 * unthrottle, this also covers the case in which the new bandwidth is
	 * insufficient to cover the existing bandwidth deficit.  (Forcing the
	 * timer to remain active while there are any throttled entities.)
	 */
	cfs_b->idle = 0;

	return 0;

out_deactivate:
	return 1;
}

/* a cfs_rq won't donate quota below this amount */
static const u64 min_cfs_rq_runtime = 1 * NSEC_PER_MSEC;
/* minimum remaining period time to redistribute slack quota */
static const u64 min_bandwidth_expiration = 2 * NSEC_PER_MSEC;
/* how long we wait to gather additional slack before distributing */
static const u64 cfs_bandwidth_slack_period = 5 * NSEC_PER_MSEC;

/*
 * Are we near the end of the current quota period?
 *
 * Requires cfs_b->lock for hrtimer_expires_remaining to be safe against the
 * hrtimer base being cleared by hrtimer_start. In the case of
 * migrate_hrtimers, base is never cleared, so we are fine.
 */
static int runtime_refresh_within(struct cfs_bandwidth *cfs_b, u64 min_expire)
{
	struct hrtimer *refresh_timer = &cfs_b->period_timer;
	u64 remaining;

	/* if the call-back is running a quota refresh is already occurring */
	if (hrtimer_callback_running(refresh_timer))
		return 1;

	/* is a quota refresh about to occur? */
	remaining = ktime_to_ns(hrtimer_expires_remaining(refresh_timer));
	if (remaining < min_expire)
		return 1;

	return 0;
}

static void start_cfs_slack_bandwidth(struct cfs_bandwidth *cfs_b)
{
	u64 min_left = cfs_bandwidth_slack_period + min_bandwidth_expiration;

	/* if there's a quota refresh soon don't bother with slack */
	if (runtime_refresh_within(cfs_b, min_left))
		return;

	/* don't push forwards an existing deferred unthrottle */
	if (cfs_b->slack_started)
		return;
	cfs_b->slack_started = true;

	hrtimer_start(&cfs_b->slack_timer,
			ns_to_ktime(cfs_bandwidth_slack_period),
			HRTIMER_MODE_REL);
}

/* we know any runtime found here is valid as update_curr() precedes return */
static void __return_cfs_rq_runtime(struct cfs_rq *cfs_rq)
{
	struct cfs_bandwidth *cfs_b = tg_cfs_bandwidth(cfs_rq->tg);
	s64 slack_runtime = cfs_rq->runtime_remaining - min_cfs_rq_runtime;

	if (slack_runtime <= 0)
		return;

	raw_spin_lock(&cfs_b->lock);
	if (cfs_b->quota != RUNTIME_INF) {
		cfs_b->runtime += slack_runtime;

		/* we are under rq->lock, defer unthrottling using a timer */
		if (cfs_b->runtime > sched_cfs_bandwidth_slice() &&
		    !list_empty(&cfs_b->throttled_cfs_rq))
			start_cfs_slack_bandwidth(cfs_b);
	}
	raw_spin_unlock(&cfs_b->lock);

	/* even if it's not valid for return we don't want to try again */
	cfs_rq->runtime_remaining -= slack_runtime;
}

static __always_inline void return_cfs_rq_runtime(struct cfs_rq *cfs_rq)
{
	if (!cfs_bandwidth_used())
		return;

	if (!cfs_rq->runtime_enabled || cfs_rq->nr_running)
		return;

	__return_cfs_rq_runtime(cfs_rq);
}

/*
 * This is done with a timer (instead of inline with bandwidth return) since
 * it's necessary to juggle rq->locks to unthrottle their respective cfs_rqs.
 */
static void do_sched_cfs_slack_timer(struct cfs_bandwidth *cfs_b)
{
	u64 runtime = 0, slice = sched_cfs_bandwidth_slice();
	unsigned long flags;

	/* confirm we're still not at a refresh boundary */
	raw_spin_lock_irqsave(&cfs_b->lock, flags);
	cfs_b->slack_started = false;
	if (cfs_b->distribute_running) {
		raw_spin_unlock_irqrestore(&cfs_b->lock, flags);
		return;
	}

	if (runtime_refresh_within(cfs_b, min_bandwidth_expiration)) {
		raw_spin_unlock_irqrestore(&cfs_b->lock, flags);
		return;
	}

	if (cfs_b->quota != RUNTIME_INF && cfs_b->runtime > slice)
		runtime = cfs_b->runtime;

	if (runtime)
		cfs_b->distribute_running = 1;

	raw_spin_unlock_irqrestore(&cfs_b->lock, flags);

	if (!runtime)
		return;

	runtime = distribute_cfs_runtime(cfs_b, runtime);

	raw_spin_lock_irqsave(&cfs_b->lock, flags);
	lsub_positive(&cfs_b->runtime, runtime);
	cfs_b->distribute_running = 0;
	raw_spin_unlock_irqrestore(&cfs_b->lock, flags);
}

/*
 * When a group wakes up we want to make sure that its quota is not already
 * expired/exceeded, otherwise it may be allowed to steal additional ticks of
 * runtime as update_curr() throttling can not not trigger until it's on-rq.
 */
static void check_enqueue_throttle(struct cfs_rq *cfs_rq)
{
	if (!cfs_bandwidth_used())
		return;

	/* an active group must be handled by the update_curr()->put() path */
	if (!cfs_rq->runtime_enabled || cfs_rq->curr)
		return;

	/* ensure the group is not already throttled */
	if (cfs_rq_throttled(cfs_rq))
		return;

	/* update runtime allocation */
	account_cfs_rq_runtime(cfs_rq, 0);
	if (cfs_rq->runtime_remaining <= 0)
		throttle_cfs_rq(cfs_rq);
}

static void sync_throttle(struct task_group *tg, int cpu)
{
	struct cfs_rq *pcfs_rq, *cfs_rq;

	if (!cfs_bandwidth_used())
		return;

	if (!tg->parent)
		return;

	cfs_rq = tg->cfs_rq[cpu];
	pcfs_rq = tg->parent->cfs_rq[cpu];

	cfs_rq->throttle_count = pcfs_rq->throttle_count;
	cfs_rq->throttled_clock_task = rq_clock_task(cpu_rq(cpu));
}

/* conditionally throttle active cfs_rq's from put_prev_entity() */
static bool check_cfs_rq_runtime(struct cfs_rq *cfs_rq)
{
	if (!cfs_bandwidth_used())
		return false;

	if (likely(!cfs_rq->runtime_enabled || cfs_rq->runtime_remaining > 0))
		return false;

	/*
	 * it's possible for a throttled entity to be forced into a running
	 * state (e.g. set_curr_task), in this case we're finished.
	 */
	if (cfs_rq_throttled(cfs_rq))
		return true;

	throttle_cfs_rq(cfs_rq);
	return true;
}

static enum hrtimer_restart sched_cfs_slack_timer(struct hrtimer *timer)
{
	struct cfs_bandwidth *cfs_b =
		container_of(timer, struct cfs_bandwidth, slack_timer);

	do_sched_cfs_slack_timer(cfs_b);

	return HRTIMER_NORESTART;
}

extern const u64 max_cfs_quota_period;

static enum hrtimer_restart sched_cfs_period_timer(struct hrtimer *timer)
{
	struct cfs_bandwidth *cfs_b =
		container_of(timer, struct cfs_bandwidth, period_timer);
	unsigned long flags;
	int overrun;
	int idle = 0;
	int count = 0;

	raw_spin_lock_irqsave(&cfs_b->lock, flags);
	for (;;) {
		overrun = hrtimer_forward_now(timer, cfs_b->period);
		if (!overrun)
			break;

		if (++count > 3) {
			u64 new, old = ktime_to_ns(cfs_b->period);

			/*
			 * Grow period by a factor of 2 to avoid losing precision.
			 * Precision loss in the quota/period ratio can cause __cfs_schedulable
			 * to fail.
			 */
			new = old * 2;
			if (new < max_cfs_quota_period) {
				cfs_b->period = ns_to_ktime(new);
				cfs_b->quota *= 2;

				pr_warn_ratelimited(
	"cfs_period_timer[cpu%d]: period too short, scaling up (new cfs_period_us = %lld, cfs_quota_us = %lld)\n",
					smp_processor_id(),
					div_u64(new, NSEC_PER_USEC),
					div_u64(cfs_b->quota, NSEC_PER_USEC));
			} else {
				pr_warn_ratelimited(
	"cfs_period_timer[cpu%d]: period too short, but cannot scale up without losing precision (cfs_period_us = %lld, cfs_quota_us = %lld)\n",
					smp_processor_id(),
					div_u64(old, NSEC_PER_USEC),
					div_u64(cfs_b->quota, NSEC_PER_USEC));
			}

			/* reset count so we don't come right back in here */
			count = 0;
		}

		idle = do_sched_cfs_period_timer(cfs_b, overrun, flags);
	}
	if (idle)
		cfs_b->period_active = 0;
	raw_spin_unlock_irqrestore(&cfs_b->lock, flags);

	return idle ? HRTIMER_NORESTART : HRTIMER_RESTART;
}

void init_cfs_bandwidth(struct cfs_bandwidth *cfs_b)
{
	raw_spin_lock_init(&cfs_b->lock);
	cfs_b->runtime = 0;
	cfs_b->quota = RUNTIME_INF;
	cfs_b->period = ns_to_ktime(default_cfs_period());

	INIT_LIST_HEAD(&cfs_b->throttled_cfs_rq);
	hrtimer_init(&cfs_b->period_timer, CLOCK_MONOTONIC, HRTIMER_MODE_ABS_PINNED);
	cfs_b->period_timer.function = sched_cfs_period_timer;
	hrtimer_init(&cfs_b->slack_timer, CLOCK_MONOTONIC, HRTIMER_MODE_REL);
	cfs_b->slack_timer.function = sched_cfs_slack_timer;
	cfs_b->distribute_running = 0;
	cfs_b->slack_started = false;
}

static void init_cfs_rq_runtime(struct cfs_rq *cfs_rq)
{
	cfs_rq->runtime_enabled = 0;
	INIT_LIST_HEAD(&cfs_rq->throttled_list);
}

void start_cfs_bandwidth(struct cfs_bandwidth *cfs_b)
{
	lockdep_assert_held(&cfs_b->lock);

	if (cfs_b->period_active)
		return;

	cfs_b->period_active = 1;
	hrtimer_forward_now(&cfs_b->period_timer, cfs_b->period);
	hrtimer_start_expires(&cfs_b->period_timer, HRTIMER_MODE_ABS_PINNED);
}

static void destroy_cfs_bandwidth(struct cfs_bandwidth *cfs_b)
{
	/* init_cfs_bandwidth() was not called */
	if (!cfs_b->throttled_cfs_rq.next)
		return;

	hrtimer_cancel(&cfs_b->period_timer);
	hrtimer_cancel(&cfs_b->slack_timer);
}

/*
 * Both these CPU hotplug callbacks race against unregister_fair_sched_group()
 *
 * The race is harmless, since modifying bandwidth settings of unhooked group
 * bits doesn't do much.
 */

/* cpu online calback */
static void __maybe_unused update_runtime_enabled(struct rq *rq)
{
	struct task_group *tg;

	lockdep_assert_held(&rq->lock);

	rcu_read_lock();
	list_for_each_entry_rcu(tg, &task_groups, list) {
		struct cfs_bandwidth *cfs_b = &tg->cfs_bandwidth;
		struct cfs_rq *cfs_rq = tg->cfs_rq[cpu_of(rq)];

		raw_spin_lock(&cfs_b->lock);
		cfs_rq->runtime_enabled = cfs_b->quota != RUNTIME_INF;
		raw_spin_unlock(&cfs_b->lock);
	}
	rcu_read_unlock();
}

/* cpu offline callback */
static void __maybe_unused unthrottle_offline_cfs_rqs(struct rq *rq)
{
	struct task_group *tg;

	lockdep_assert_held(&rq->lock);

	rcu_read_lock();
	list_for_each_entry_rcu(tg, &task_groups, list) {
		struct cfs_rq *cfs_rq = tg->cfs_rq[cpu_of(rq)];

		if (!cfs_rq->runtime_enabled)
			continue;

		/*
		 * clock_task is not advancing so we just need to make sure
		 * there's some valid quota amount
		 */
		cfs_rq->runtime_remaining = 1;
		/*
		 * Offline rq is schedulable till CPU is completely disabled
		 * in take_cpu_down(), so we prevent new cfs throttling here.
		 */
		cfs_rq->runtime_enabled = 0;

		if (cfs_rq_throttled(cfs_rq))
			unthrottle_cfs_rq(cfs_rq);
	}
	rcu_read_unlock();
}

#else /* CONFIG_CFS_BANDWIDTH */

static inline bool cfs_bandwidth_used(void)
{
	return false;
}

static void account_cfs_rq_runtime(struct cfs_rq *cfs_rq, u64 delta_exec) {}
static bool check_cfs_rq_runtime(struct cfs_rq *cfs_rq) { return false; }
static void check_enqueue_throttle(struct cfs_rq *cfs_rq) {}
static inline void sync_throttle(struct task_group *tg, int cpu) {}
static __always_inline void return_cfs_rq_runtime(struct cfs_rq *cfs_rq) {}

static inline int cfs_rq_throttled(struct cfs_rq *cfs_rq)
{
	return 0;
}

static inline int throttled_hierarchy(struct cfs_rq *cfs_rq)
{
	return 0;
}

static inline int throttled_lb_pair(struct task_group *tg,
				    int src_cpu, int dest_cpu)
{
	return 0;
}

void init_cfs_bandwidth(struct cfs_bandwidth *cfs_b) {}

#ifdef CONFIG_FAIR_GROUP_SCHED
static void init_cfs_rq_runtime(struct cfs_rq *cfs_rq) {}
#endif

static inline struct cfs_bandwidth *tg_cfs_bandwidth(struct task_group *tg)
{
	return NULL;
}
static inline void destroy_cfs_bandwidth(struct cfs_bandwidth *cfs_b) {}
static inline void update_runtime_enabled(struct rq *rq) {}
static inline void unthrottle_offline_cfs_rqs(struct rq *rq) {}

#endif /* CONFIG_CFS_BANDWIDTH */

/**************************************************
 * CFS operations on tasks:
 */

#ifdef CONFIG_SCHED_HRTICK
static void hrtick_start_fair(struct rq *rq, struct task_struct *p)
{
	struct sched_entity *se = &p->se;
	struct cfs_rq *cfs_rq = cfs_rq_of(se);

	SCHED_WARN_ON(task_rq(p) != rq);

	if (rq->cfs.h_nr_running > 1) {
		u64 slice = sched_slice(cfs_rq, se);
		u64 ran = se->sum_exec_runtime - se->prev_sum_exec_runtime;
		s64 delta = slice - ran;

		if (delta < 0) {
			if (rq->curr == p)
				resched_curr(rq);
			return;
		}
		hrtick_start(rq, delta);
	}
}

/*
 * called from enqueue/dequeue and updates the hrtick when the
 * current task is from our class and nr_running is low enough
 * to matter.
 */
static void hrtick_update(struct rq *rq)
{
	struct task_struct *curr = rq->curr;

	if (!hrtick_enabled(rq) || curr->sched_class != &fair_sched_class)
		return;

	if (cfs_rq_of(&curr->se)->nr_running < sched_nr_latency)
		hrtick_start_fair(rq, curr);
}
#else /* !CONFIG_SCHED_HRTICK */
static inline void
hrtick_start_fair(struct rq *rq, struct task_struct *p)
{
}

static inline void hrtick_update(struct rq *rq)
{
}
#endif

#ifdef CONFIG_SMP
bool __cpu_overutilized(int cpu, int delta)
{
	return (capacity_orig_of(cpu) * 1024) <
		((cpu_util(cpu) + delta) * sched_capacity_margin_up[cpu]);
}

bool cpu_overutilized(int cpu)
{
	return __cpu_overutilized(cpu, 0);
}

#ifdef CONFIG_SCHED_WALT
static bool sd_overutilized(struct sched_domain *sd)
{
	return sd->shared->overutilized;
}

static void set_sd_overutilized(struct sched_domain *sd)
{
	trace_sched_overutilized(sd, sd->shared->overutilized, true);
	sd->shared->overutilized = true;
}

static void clear_sd_overutilized(struct sched_domain *sd)
{
	trace_sched_overutilized(sd, sd->shared->overutilized, false);
	sd->shared->overutilized = false;
}
#endif

static inline void update_overutilized_status(struct rq *rq)
{
#ifdef CONFIG_SCHED_WALT
	struct sched_domain *sd;

	rcu_read_lock();
	sd = rcu_dereference(rq->sd);
	if (sd && !sd_overutilized(sd) &&
	    cpu_overutilized(rq->cpu))
		set_sd_overutilized(sd);
	rcu_read_unlock();
#else
	if (!READ_ONCE(rq->rd->overutilized) && cpu_overutilized(rq->cpu)) {
		WRITE_ONCE(rq->rd->overutilized, SG_OVERUTILIZED);
		trace_sched_overutilized_tp(rq->rd, SG_OVERUTILIZED);
	}
#endif
}
#else
static inline void update_overutilized_status(struct rq *rq) { }
#endif

/*
 * The enqueue_task method is called before nr_running is
 * increased. Here we update the fair scheduling stats and
 * then put the task into the rbtree:
 */
static void
enqueue_task_fair(struct rq *rq, struct task_struct *p, int flags)
{
	struct cfs_rq *cfs_rq;
	struct sched_entity *se = &p->se;
	int idle_h_nr_running = task_has_idle_policy(p);

	/*
	 * The code below (indirectly) updates schedutil which looks at
	 * the cfs_rq utilization to select a frequency.
	 * Let's add the task's estimated utilization to the cfs_rq's
	 * estimated utilization, before we update schedutil.
	 */
	util_est_enqueue(&rq->cfs, p);

	/*
	 * If in_iowait is set, the code below may not trigger any cpufreq
	 * utilization updates, so do it here explicitly with the IOWAIT flag
	 * passed.
	 */
	if (p->in_iowait)
		cpufreq_update_util(rq, SCHED_CPUFREQ_IOWAIT);

	for_each_sched_entity(se) {
		if (se->on_rq)
			break;
		cfs_rq = cfs_rq_of(se);
		enqueue_entity(cfs_rq, se, flags);

		cfs_rq->h_nr_running++;
		cfs_rq->idle_h_nr_running += idle_h_nr_running;

		/* end evaluation on encountering a throttled cfs_rq */
		if (cfs_rq_throttled(cfs_rq))
			goto enqueue_throttle;

		flags = ENQUEUE_WAKEUP;
	}

	for_each_sched_entity(se) {
		cfs_rq = cfs_rq_of(se);

		update_load_avg(cfs_rq, se, UPDATE_TG);
		update_cfs_group(se);

		cfs_rq->h_nr_running++;
		cfs_rq->idle_h_nr_running += idle_h_nr_running;

		/* end evaluation on encountering a throttled cfs_rq */
		if (cfs_rq_throttled(cfs_rq))
			goto enqueue_throttle;

               /*
                * One parent has been throttled and cfs_rq removed from the
                * list. Add it back to not break the leaf list.
                */
               if (throttled_hierarchy(cfs_rq))
                       list_add_leaf_cfs_rq(cfs_rq);
	}

enqueue_throttle:
	if (!se) {
		add_nr_running(rq, 1);
#ifdef CONFIG_SCHED_WALT
		p->wts.misfit = !task_fits_max(p, rq->cpu);
#endif
		inc_rq_walt_stats(rq, p);
		/*
		 * Since new tasks are assigned an initial util_avg equal to
		 * half of the spare capacity of their CPU, tiny tasks have the
		 * ability to cross the overutilized threshold, which will
		 * result in the load balancer ruining all the task placement
		 * done by EAS. As a way to mitigate that effect, do not account
		 * for the first enqueue operation of new tasks during the
		 * overutilized flag detection.
		 *
		 * A better way of solving this problem would be to wait for
		 * the PELT signals of tasks to converge before taking them
		 * into account, but that is not straightforward to implement,
		 * and the following generally works well enough in practice.
		 */
		if (flags & ENQUEUE_WAKEUP)
			update_overutilized_status(rq);

	}

	if (cfs_bandwidth_used()) {
		/*
		 * When bandwidth control is enabled; the cfs_rq_throttled()
		 * breaks in the above iteration can result in incomplete
		 * leaf list maintenance, resulting in triggering the assertion
		 * below.
		 */
		for_each_sched_entity(se) {
			cfs_rq = cfs_rq_of(se);

			if (list_add_leaf_cfs_rq(cfs_rq))
				break;
		}
	}

	assert_list_leaf_cfs_rq(rq);

	hrtick_update(rq);
}

static void set_next_buddy(struct sched_entity *se);

/*
 * The dequeue_task method is called before nr_running is
 * decreased. We remove the task from the rbtree and
 * update the fair scheduling stats:
 */
static void dequeue_task_fair(struct rq *rq, struct task_struct *p, int flags)
{
	struct cfs_rq *cfs_rq;
	struct sched_entity *se = &p->se;
	int task_sleep = flags & DEQUEUE_SLEEP;
	int idle_h_nr_running = task_has_idle_policy(p);

	for_each_sched_entity(se) {
		cfs_rq = cfs_rq_of(se);
		dequeue_entity(cfs_rq, se, flags);

		cfs_rq->h_nr_running--;
		cfs_rq->idle_h_nr_running -= idle_h_nr_running;

		/* end evaluation on encountering a throttled cfs_rq */
		if (cfs_rq_throttled(cfs_rq))
			goto dequeue_throttle;

		/* Don't dequeue parent if it has other entities besides us */
		if (cfs_rq->load.weight) {
			/* Avoid re-evaluating load for this entity: */
			se = parent_entity(se);
			/*
			 * Bias pick_next to pick a task from this cfs_rq, as
			 * p is sleeping when it is within its sched_slice.
			 */
			if (task_sleep && se && !throttled_hierarchy(cfs_rq))
				set_next_buddy(se);
			break;
		}
		flags |= DEQUEUE_SLEEP;
	}

	for_each_sched_entity(se) {
		cfs_rq = cfs_rq_of(se);

		update_load_avg(cfs_rq, se, UPDATE_TG);
		update_cfs_group(se);

		cfs_rq->h_nr_running--;
		cfs_rq->idle_h_nr_running -= idle_h_nr_running;

		/* end evaluation on encountering a throttled cfs_rq */
		if (cfs_rq_throttled(cfs_rq))
			goto dequeue_throttle;

	}

<<<<<<< HEAD
	if (!se) {
=======
dequeue_throttle:
	if (!se)
>>>>>>> a9a13eee
		sub_nr_running(rq, 1);
		dec_rq_walt_stats(rq, p);
	}

	util_est_dequeue(&rq->cfs, p, task_sleep);
	hrtick_update(rq);
}

#ifdef CONFIG_SMP

/* Working cpumask for: load_balance, load_balance_newidle. */
DEFINE_PER_CPU(cpumask_var_t, load_balance_mask);
DEFINE_PER_CPU(cpumask_var_t, select_idle_mask);

#ifdef CONFIG_NO_HZ_COMMON

static struct {
	cpumask_var_t idle_cpus_mask;
	atomic_t nr_cpus;
	int has_blocked;		/* Idle CPUS has blocked load */
	unsigned long next_balance;     /* in jiffy units */
	unsigned long next_blocked;	/* Next update of blocked load in jiffies */
} nohz ____cacheline_aligned;

#endif /* CONFIG_NO_HZ_COMMON */

/* CPU only has SCHED_IDLE tasks enqueued */
static int sched_idle_cpu(int cpu)
{
	struct rq *rq = cpu_rq(cpu);

	return unlikely(rq->nr_running == rq->cfs.idle_h_nr_running &&
			rq->nr_running);
}

static unsigned long cpu_runnable_load(struct rq *rq)
{
	return cfs_rq_runnable_load_avg(&rq->cfs);
}

static unsigned long cpu_avg_load_per_task(int cpu)
{
	struct rq *rq = cpu_rq(cpu);
	unsigned long nr_running = READ_ONCE(rq->cfs.h_nr_running);
	unsigned long load_avg = cpu_runnable_load(rq);

	if (nr_running)
		return load_avg / nr_running;

	return 0;
}

static void record_wakee(struct task_struct *p)
{
	/*
	 * Only decay a single time; tasks that have less then 1 wakeup per
	 * jiffy will not have built up many flips.
	 */
	if (time_after(jiffies, current->wakee_flip_decay_ts + HZ)) {
		current->wakee_flips >>= 1;
		current->wakee_flip_decay_ts = jiffies;
	}

	if (current->last_wakee != p) {
		current->last_wakee = p;
		current->wakee_flips++;
	}
}

/*
 * Detect M:N waker/wakee relationships via a switching-frequency heuristic.
 *
 * A waker of many should wake a different task than the one last awakened
 * at a frequency roughly N times higher than one of its wakees.
 *
 * In order to determine whether we should let the load spread vs consolidating
 * to shared cache, we look for a minimum 'flip' frequency of llc_size in one
 * partner, and a factor of lls_size higher frequency in the other.
 *
 * With both conditions met, we can be relatively sure that the relationship is
 * non-monogamous, with partner count exceeding socket size.
 *
 * Waker/wakee being client/server, worker/dispatcher, interrupt source or
 * whatever is irrelevant, spread criteria is apparent partner count exceeds
 * socket size.
 */
static int wake_wide(struct task_struct *p, int sibling_count_hint)
{
	unsigned int master = current->wakee_flips;
	unsigned int slave = p->wakee_flips;
	int llc_size = this_cpu_read(sd_llc_size);

	if (sibling_count_hint >= llc_size)
		return 1;

	if (master < slave)
		swap(master, slave);
	if (slave < llc_size || master < slave * llc_size)
		return 0;
	return 1;
}

/*
 * The purpose of wake_affine() is to quickly determine on which CPU we can run
 * soonest. For the purpose of speed we only consider the waking and previous
 * CPU.
 *
 * wake_affine_idle() - only considers 'now', it check if the waking CPU is
 *			cache-affine and is (or	will be) idle.
 *
 * wake_affine_weight() - considers the weight to reflect the average
 *			  scheduling latency of the CPUs. This seems to work
 *			  for the overloaded case.
 */
static int
wake_affine_idle(int this_cpu, int prev_cpu, int sync)
{
	/*
	 * If this_cpu is idle, it implies the wakeup is from interrupt
	 * context. Only allow the move if cache is shared. Otherwise an
	 * interrupt intensive workload could force all tasks onto one
	 * node depending on the IO topology or IRQ affinity settings.
	 *
	 * If the prev_cpu is idle and cache affine then avoid a migration.
	 * There is no guarantee that the cache hot data from an interrupt
	 * is more important than cache hot data on the prev_cpu and from
	 * a cpufreq perspective, it's better to have higher utilisation
	 * on one CPU.
	 */
	if (available_idle_cpu(this_cpu) && cpus_share_cache(this_cpu, prev_cpu))
		return available_idle_cpu(prev_cpu) ? prev_cpu : this_cpu;

	if (sync && cpu_rq(this_cpu)->nr_running == 1)
		return this_cpu;

	return nr_cpumask_bits;
}

static int
wake_affine_weight(struct sched_domain *sd, struct task_struct *p,
		   int this_cpu, int prev_cpu, int sync)
{
	s64 this_eff_load, prev_eff_load;
	unsigned long task_load;

	this_eff_load = cpu_runnable_load(cpu_rq(this_cpu));

	if (sync) {
		unsigned long current_load = task_h_load(current);

		if (current_load > this_eff_load)
			return this_cpu;

		this_eff_load -= current_load;
	}

	task_load = task_h_load(p);

	this_eff_load += task_load;
	if (sched_feat(WA_BIAS))
		this_eff_load *= 100;
	this_eff_load *= capacity_of(prev_cpu);

	prev_eff_load = cpu_runnable_load(cpu_rq(prev_cpu));
	prev_eff_load -= task_load;
	if (sched_feat(WA_BIAS))
		prev_eff_load *= 100 + (sd->imbalance_pct - 100) / 2;
	prev_eff_load *= capacity_of(this_cpu);

	/*
	 * If sync, adjust the weight of prev_eff_load such that if
	 * prev_eff == this_eff that select_idle_sibling() will consider
	 * stacking the wakee on top of the waker if no other CPU is
	 * idle.
	 */
	if (sync)
		prev_eff_load += 1;

	return this_eff_load < prev_eff_load ? this_cpu : nr_cpumask_bits;
}

static int wake_affine(struct sched_domain *sd, struct task_struct *p,
		       int this_cpu, int prev_cpu, int sync)
{
	int target = nr_cpumask_bits;

	if (sched_feat(WA_IDLE))
		target = wake_affine_idle(this_cpu, prev_cpu, sync);

	if (sched_feat(WA_WEIGHT) && target == nr_cpumask_bits)
		target = wake_affine_weight(sd, p, this_cpu, prev_cpu, sync);

	schedstat_inc(p->se.statistics.nr_wakeups_affine_attempts);
	if (target == nr_cpumask_bits)
		return prev_cpu;

	schedstat_inc(sd->ttwu_move_affine);
	schedstat_inc(p->se.statistics.nr_wakeups_affine);
	return target;
}

static unsigned long cpu_util_without(int cpu, struct task_struct *p);

static unsigned long capacity_spare_without(int cpu, struct task_struct *p)
{
	return max_t(long, capacity_of(cpu) - cpu_util_without(cpu, p), 0);
}

/*
 * find_idlest_group finds and returns the least busy CPU group within the
 * domain.
 *
 * Assumes p is allowed on at least one CPU in sd.
 */
static struct sched_group *
find_idlest_group(struct sched_domain *sd, struct task_struct *p,
		  int this_cpu, int sd_flag)
{
	struct sched_group *idlest = NULL, *group = sd->groups;
	struct sched_group *most_spare_sg = NULL;
	unsigned long min_runnable_load = ULONG_MAX;
	unsigned long this_runnable_load = ULONG_MAX;
	unsigned long min_avg_load = ULONG_MAX, this_avg_load = ULONG_MAX;
	unsigned long most_spare = 0, this_spare = 0;
	int imbalance_scale = 100 + (sd->imbalance_pct-100)/2;
	unsigned long imbalance = scale_load_down(NICE_0_LOAD) *
				(sd->imbalance_pct-100) / 100;

	do {
		unsigned long load, avg_load, runnable_load;
		unsigned long spare_cap, max_spare_cap;
		int local_group;
		int i;

		/* Skip over this group if it has no CPUs allowed */
		if (!cpumask_intersects(sched_group_span(group),
					p->cpus_ptr))
			continue;

		local_group = cpumask_test_cpu(this_cpu,
					       sched_group_span(group));

		/*
		 * Tally up the load of all CPUs in the group and find
		 * the group containing the CPU with most spare capacity.
		 */
		avg_load = 0;
		runnable_load = 0;
		max_spare_cap = 0;

		for_each_cpu(i, sched_group_span(group)) {
			load = cpu_runnable_load(cpu_rq(i));
			runnable_load += load;

			avg_load += cfs_rq_load_avg(&cpu_rq(i)->cfs);

			spare_cap = capacity_spare_without(i, p);

			if (spare_cap > max_spare_cap)
				max_spare_cap = spare_cap;
		}

		/* Adjust by relative CPU capacity of the group */
		avg_load = (avg_load * SCHED_CAPACITY_SCALE) /
					group->sgc->capacity;
		runnable_load = (runnable_load * SCHED_CAPACITY_SCALE) /
					group->sgc->capacity;

		if (local_group) {
			this_runnable_load = runnable_load;
			this_avg_load = avg_load;
			this_spare = max_spare_cap;
		} else {
			if (min_runnable_load > (runnable_load + imbalance)) {
				/*
				 * The runnable load is significantly smaller
				 * so we can pick this new CPU:
				 */
				min_runnable_load = runnable_load;
				min_avg_load = avg_load;
				idlest = group;
			} else if ((runnable_load < (min_runnable_load + imbalance)) &&
				   (100*min_avg_load > imbalance_scale*avg_load)) {
				/*
				 * The runnable loads are close so take the
				 * blocked load into account through avg_load:
				 */
				min_avg_load = avg_load;
				idlest = group;
			}

			if (most_spare < max_spare_cap) {
				most_spare = max_spare_cap;
				most_spare_sg = group;
			}
		}
	} while (group = group->next, group != sd->groups);

	/*
	 * The cross-over point between using spare capacity or least load
	 * is too conservative for high utilization tasks on partially
	 * utilized systems if we require spare_capacity > task_util(p),
	 * so we allow for some task stuffing by using
	 * spare_capacity > task_util(p)/2.
	 *
	 * Spare capacity can't be used for fork because the utilization has
	 * not been set yet, we must first select a rq to compute the initial
	 * utilization.
	 */
	if (sd_flag & SD_BALANCE_FORK)
		goto skip_spare;

	if (this_spare > task_util(p) / 2 &&
	    imbalance_scale*this_spare > 100*most_spare)
		return NULL;

	if (most_spare > task_util(p) / 2)
		return most_spare_sg;

skip_spare:
	if (!idlest)
		return NULL;

	/*
	 * When comparing groups across NUMA domains, it's possible for the
	 * local domain to be very lightly loaded relative to the remote
	 * domains but "imbalance" skews the comparison making remote CPUs
	 * look much more favourable. When considering cross-domain, add
	 * imbalance to the runnable load on the remote node and consider
	 * staying local.
	 */
	if ((sd->flags & SD_NUMA) &&
	    min_runnable_load + imbalance >= this_runnable_load)
		return NULL;

	if (min_runnable_load > (this_runnable_load + imbalance))
		return NULL;

	if ((this_runnable_load < (min_runnable_load + imbalance)) &&
	     (100*this_avg_load < imbalance_scale*min_avg_load))
		return NULL;

	return idlest;
}

/*
 * find_idlest_group_cpu - find the idlest CPU among the CPUs in the group.
 */
static int
find_idlest_group_cpu(struct sched_group *group, struct task_struct *p, int this_cpu)
{
	unsigned long load, min_load = ULONG_MAX;
	unsigned int min_exit_latency = UINT_MAX;
	u64 latest_idle_timestamp = 0;
	int least_loaded_cpu = this_cpu;
	int shallowest_idle_cpu = -1, si_cpu = -1;
	int i;

	/* Check if we have any choice: */
	if (group->group_weight == 1)
		return cpumask_first(sched_group_span(group));

	/* Traverse only the allowed CPUs */
	for_each_cpu_and(i, sched_group_span(group), p->cpus_ptr) {
		if (available_idle_cpu(i)) {
			struct rq *rq = cpu_rq(i);
			struct cpuidle_state *idle = idle_get_state(rq);
			if (idle && idle->exit_latency < min_exit_latency) {
				/*
				 * We give priority to a CPU whose idle state
				 * has the smallest exit latency irrespective
				 * of any idle timestamp.
				 */
				min_exit_latency = idle->exit_latency;
				latest_idle_timestamp = rq->idle_stamp;
				shallowest_idle_cpu = i;
			} else if ((!idle || idle->exit_latency == min_exit_latency) &&
				   rq->idle_stamp > latest_idle_timestamp) {
				/*
				 * If equal or no active idle state, then
				 * the most recently idled CPU might have
				 * a warmer cache.
				 */
				latest_idle_timestamp = rq->idle_stamp;
				shallowest_idle_cpu = i;
			}
		} else if (shallowest_idle_cpu == -1 && si_cpu == -1) {
			if (sched_idle_cpu(i)) {
				si_cpu = i;
				continue;
			}

			load = cpu_runnable_load(cpu_rq(i));
			if (load < min_load) {
				min_load = load;
				least_loaded_cpu = i;
			}
		}
	}

	if (shallowest_idle_cpu != -1)
		return shallowest_idle_cpu;
	if (si_cpu != -1)
		return si_cpu;
	return least_loaded_cpu;
}

static inline int find_idlest_cpu(struct sched_domain *sd, struct task_struct *p,
				  int cpu, int prev_cpu, int sd_flag)
{
	int new_cpu = cpu;

	if (!cpumask_intersects(sched_domain_span(sd), p->cpus_ptr))
		return prev_cpu;

	/*
	 * We need task's util for capacity_spare_without, sync it up to
	 * prev_cpu's last_update_time.
	 */
	if (!(sd_flag & SD_BALANCE_FORK))
		sync_entity_load_avg(&p->se);

	while (sd) {
		struct sched_group *group;
		struct sched_domain *tmp;
		int weight;

		if (!(sd->flags & sd_flag)) {
			sd = sd->child;
			continue;
		}

		group = find_idlest_group(sd, p, cpu, sd_flag);
		if (!group) {
			sd = sd->child;
			continue;
		}

		new_cpu = find_idlest_group_cpu(group, p, cpu);
		if (new_cpu == cpu) {
			/* Now try balancing at a lower domain level of 'cpu': */
			sd = sd->child;
			continue;
		}

		/* Now try balancing at a lower domain level of 'new_cpu': */
		cpu = new_cpu;
		weight = sd->span_weight;
		sd = NULL;
		for_each_domain(cpu, tmp) {
			if (weight <= tmp->span_weight)
				break;
			if (tmp->flags & sd_flag)
				sd = tmp;
		}
	}

	return new_cpu;
}

#ifdef CONFIG_SCHED_SMT
DEFINE_STATIC_KEY_FALSE(sched_smt_present);
EXPORT_SYMBOL_GPL(sched_smt_present);

static inline void set_idle_cores(int cpu, int val)
{
	struct sched_domain_shared *sds;

	sds = rcu_dereference(per_cpu(sd_llc_shared, cpu));
	if (sds)
		WRITE_ONCE(sds->has_idle_cores, val);
}

static inline bool test_idle_cores(int cpu, bool def)
{
	struct sched_domain_shared *sds;

	sds = rcu_dereference(per_cpu(sd_llc_shared, cpu));
	if (sds)
		return READ_ONCE(sds->has_idle_cores);

	return def;
}

/*
 * Scans the local SMT mask to see if the entire core is idle, and records this
 * information in sd_llc_shared->has_idle_cores.
 *
 * Since SMT siblings share all cache levels, inspecting this limited remote
 * state should be fairly cheap.
 */
void __update_idle_core(struct rq *rq)
{
	int core = cpu_of(rq);
	int cpu;

	rcu_read_lock();
	if (test_idle_cores(core, true))
		goto unlock;

	for_each_cpu(cpu, cpu_smt_mask(core)) {
		if (cpu == core)
			continue;

		if (!available_idle_cpu(cpu))
			goto unlock;
	}

	set_idle_cores(core, 1);
unlock:
	rcu_read_unlock();
}

/*
 * Scan the entire LLC domain for idle cores; this dynamically switches off if
 * there are no idle cores left in the system; tracked through
 * sd_llc->shared->has_idle_cores and enabled through update_idle_core() above.
 */
static int select_idle_core(struct task_struct *p, struct sched_domain *sd, int target)
{
	struct cpumask *cpus = this_cpu_cpumask_var_ptr(select_idle_mask);
	int core, cpu;

	if (!static_branch_likely(&sched_smt_present))
		return -1;

	if (!test_idle_cores(target, false))
		return -1;

	cpumask_and(cpus, sched_domain_span(sd), p->cpus_ptr);

	for_each_cpu_wrap(core, cpus, target) {
		bool idle = true;

		for_each_cpu(cpu, cpu_smt_mask(core)) {
			__cpumask_clear_cpu(cpu, cpus);
			if (!available_idle_cpu(cpu))
				idle = false;
		}

		if (idle)
			return core;
	}

	/*
	 * Failed to find an idle core; stop looking for one.
	 */
	set_idle_cores(target, 0);

	return -1;
}

/*
 * Scan the local SMT mask for idle CPUs.
 */
static int select_idle_smt(struct task_struct *p, int target)
{
	int cpu, si_cpu = -1;

	if (!static_branch_likely(&sched_smt_present))
		return -1;

	for_each_cpu(cpu, cpu_smt_mask(target)) {
		if (!cpumask_test_cpu(cpu, p->cpus_ptr))
			continue;
		if (available_idle_cpu(cpu))
			return cpu;
		if (si_cpu == -1 && sched_idle_cpu(cpu))
			si_cpu = cpu;
	}

	return si_cpu;
}

#else /* CONFIG_SCHED_SMT */

static inline int select_idle_core(struct task_struct *p, struct sched_domain *sd, int target)
{
	return -1;
}

static inline int select_idle_smt(struct task_struct *p, int target)
{
	return -1;
}

#endif /* CONFIG_SCHED_SMT */

/*
 * Scan the LLC domain for idle CPUs; this is dynamically regulated by
 * comparing the average scan cost (tracked in sd->avg_scan_cost) against the
 * average idle time for this rq (as found in rq->avg_idle).
 */
static int select_idle_cpu(struct task_struct *p, struct sched_domain *sd, int target)
{
	struct cpumask *cpus = this_cpu_cpumask_var_ptr(select_idle_mask);
	struct sched_domain *this_sd;
	u64 avg_cost, avg_idle;
	u64 time, cost;
	s64 delta;
	int this = smp_processor_id();
	int cpu, nr = INT_MAX, si_cpu = -1;

	this_sd = rcu_dereference(*this_cpu_ptr(&sd_llc));
	if (!this_sd)
		return -1;

	/*
	 * Due to large variance we need a large fuzz factor; hackbench in
	 * particularly is sensitive here.
	 */
	avg_idle = this_rq()->avg_idle / 512;
	avg_cost = this_sd->avg_scan_cost + 1;

	if (sched_feat(SIS_AVG_CPU) && avg_idle < avg_cost)
		return -1;

	if (sched_feat(SIS_PROP)) {
		u64 span_avg = sd->span_weight * avg_idle;
		if (span_avg > 4*avg_cost)
			nr = div_u64(span_avg, avg_cost);
		else
			nr = 4;
	}

	time = cpu_clock(this);

	cpumask_and(cpus, sched_domain_span(sd), p->cpus_ptr);

	for_each_cpu_wrap(cpu, cpus, target) {
		if (!--nr)
			return si_cpu;
		if (cpu_isolated(cpu))
			continue;
		if (available_idle_cpu(cpu))
			break;
		if (si_cpu == -1 && sched_idle_cpu(cpu))
			si_cpu = cpu;
	}

	time = cpu_clock(this) - time;
	cost = this_sd->avg_scan_cost;
	delta = (s64)(time - cost) / 8;
	this_sd->avg_scan_cost += delta;

	return cpu;
}

/*
 * Scan the asym_capacity domain for idle CPUs; pick the first idle one on which
 * the task fits. If no CPU is big enough, but there are idle ones, try to
 * maximize capacity.
 */
static int
select_idle_capacity(struct task_struct *p, struct sched_domain *sd, int target)
{
	unsigned long best_cap = 0;
	int cpu, best_cpu = -1;
	struct cpumask *cpus;

	sync_entity_load_avg(&p->se);

	cpus = this_cpu_cpumask_var_ptr(select_idle_mask);
	cpumask_and(cpus, sched_domain_span(sd), p->cpus_ptr);

	for_each_cpu_wrap(cpu, cpus, target) {
		unsigned long cpu_cap = capacity_of(cpu);

		if ((!available_idle_cpu(cpu) && !sched_idle_cpu(cpu)) ||
				cpu_isolated(target))
			continue;
		if (task_fits_capacity(p, cpu_cap, cpu))
			return cpu;

		if (cpu_cap > best_cap) {
			best_cap = cpu_cap;
			best_cpu = cpu;
		}
	}

	return best_cpu;
}

/*
 * Try and locate an idle core/thread in the LLC cache domain.
 */
static int select_idle_sibling(struct task_struct *p, int prev, int target)
{
	struct sched_domain *sd;
	int i, recent_used_cpu;

	/*
	 * For asymmetric CPU capacity systems, our domain of interest is
	 * sd_asym_cpucapacity rather than sd_llc.
	 */
	if (static_branch_unlikely(&sched_asym_cpucapacity)) {
		sd = rcu_dereference(per_cpu(sd_asym_cpucapacity, target));
		/*
		 * On an asymmetric CPU capacity system where an exclusive
		 * cpuset defines a symmetric island (i.e. one unique
		 * capacity_orig value through the cpuset), the key will be set
		 * but the CPUs within that cpuset will not have a domain with
		 * SD_ASYM_CPUCAPACITY. These should follow the usual symmetric
		 * capacity path.
		 */
		if (!sd)
			goto symmetric;

		i = select_idle_capacity(p, sd, target);
		return ((unsigned)i < nr_cpumask_bits) ? i : target;
	}

symmetric:
	if ((available_idle_cpu(target) || sched_idle_cpu(target)) &&
						!cpu_isolated(target))
		return target;

	/*
	 * If the previous CPU is cache affine and idle, don't be stupid:
	 */
	if (prev != target && cpus_share_cache(prev, target) &&
	    ((available_idle_cpu(prev) || sched_idle_cpu(prev)) &&
						!cpu_isolated(prev)))
		return prev;

	/* Check a recently used CPU as a potential idle candidate: */
	recent_used_cpu = p->recent_used_cpu;
	if (recent_used_cpu != prev &&
	    recent_used_cpu != target &&
	    cpus_share_cache(recent_used_cpu, target) &&
	    (available_idle_cpu(recent_used_cpu) || sched_idle_cpu(recent_used_cpu)) &&
	    cpumask_test_cpu(p->recent_used_cpu, p->cpus_ptr)) {
		/*
		 * Replace recent_used_cpu with prev as it is a potential
		 * candidate for the next wake:
		 */
		p->recent_used_cpu = prev;
		return recent_used_cpu;
	}

	sd = rcu_dereference(per_cpu(sd_llc, target));
	if (!sd)
		return target;

	i = select_idle_core(p, sd, target);
	if ((unsigned)i < nr_cpumask_bits)
		return i;

	i = select_idle_cpu(p, sd, target);
	if ((unsigned)i < nr_cpumask_bits)
		return i;

	i = select_idle_smt(p, target);
	if ((unsigned)i < nr_cpumask_bits)
		return i;

	return target;
}

/*
 * cpu_util_without: compute cpu utilization without any contributions from *p
 * @cpu: the CPU which utilization is requested
 * @p: the task which utilization should be discounted
 *
 * The utilization of a CPU is defined by the utilization of tasks currently
 * enqueued on that CPU as well as tasks which are currently sleeping after an
 * execution on that CPU.
 *
 * This method returns the utilization of the specified CPU by discounting the
 * utilization of the specified task, whenever the task is currently
 * contributing to the CPU utilization.
 */
static unsigned long cpu_util_without(int cpu, struct task_struct *p)
{
#ifndef CONFIG_SCHED_WALT
	struct cfs_rq *cfs_rq;
#endif
	unsigned int util;

#ifdef CONFIG_SCHED_WALT
	/*
	 * WALT does not decay idle tasks in the same manner
	 * as PELT, so it makes little sense to subtract task
	 * utilization from cpu utilization. Instead just use
	 * cpu_util for this case.
	 */
	if (likely(p->state == TASK_WAKING))
		return cpu_util(cpu);
#endif

	/* Task has no contribution or is new */
	if (cpu != task_cpu(p) || !READ_ONCE(p->se.avg.last_update_time))
		return cpu_util(cpu);

#ifdef CONFIG_SCHED_WALT
	util = max_t(long, cpu_util(cpu) - task_util(p), 0);
#else
	cfs_rq = &cpu_rq(cpu)->cfs;
	util = READ_ONCE(cfs_rq->avg.util_avg);

	/* Discount task's util from CPU's util */
	lsub_positive(&util, task_util(p));

	/*
	 * Covered cases:
	 *
	 * a) if *p is the only task sleeping on this CPU, then:
	 *      cpu_util (== task_util) > util_est (== 0)
	 *    and thus we return:
	 *      cpu_util_without = (cpu_util - task_util) = 0
	 *
	 * b) if other tasks are SLEEPING on this CPU, which is now exiting
	 *    IDLE, then:
	 *      cpu_util >= task_util
	 *      cpu_util > util_est (== 0)
	 *    and thus we discount *p's blocked utilization to return:
	 *      cpu_util_without = (cpu_util - task_util) >= 0
	 *
	 * c) if other tasks are RUNNABLE on that CPU and
	 *      util_est > cpu_util
	 *    then we use util_est since it returns a more restrictive
	 *    estimation of the spare capacity on that CPU, by just
	 *    considering the expected utilization of tasks already
	 *    runnable on that CPU.
	 *
	 * Cases a) and b) are covered by the above code, while case c) is
	 * covered by the following code when estimated utilization is
	 * enabled.
	 */
	if (sched_feat(UTIL_EST)) {
		unsigned int estimated =
			READ_ONCE(cfs_rq->avg.util_est.enqueued);

		/*
		 * Despite the following checks we still have a small window
		 * for a possible race, when an execl's select_task_rq_fair()
		 * races with LB's detach_task():
		 *
		 *   detach_task()
		 *     p->on_rq = TASK_ON_RQ_MIGRATING;
		 *     ---------------------------------- A
		 *     deactivate_task()                   \
		 *       dequeue_task()                     + RaceTime
		 *         util_est_dequeue()              /
		 *     ---------------------------------- B
		 *
		 * The additional check on "current == p" it's required to
		 * properly fix the execl regression and it helps in further
		 * reducing the chances for the above race.
		 */
		if (unlikely(task_on_rq_queued(p) || current == p))
			lsub_positive(&estimated, _task_util_est(p));

		util = max(util, estimated);
	}
#endif

	/*
	 * Utilization (estimated) can exceed the CPU capacity, thus let's
	 * clamp to the maximum CPU capacity to ensure consistency with
	 * the cpu_util call.
	 */
	return min_t(unsigned long, util, capacity_orig_of(cpu));
}

/*
 * Returns the current capacity of cpu after applying both
 * cpu and freq scaling.
 */
unsigned long capacity_curr_of(int cpu)
{
	unsigned long max_cap = cpu_rq(cpu)->cpu_capacity_orig;
	unsigned long scale_freq = arch_scale_freq_capacity(cpu);

	return cap_scale(max_cap, scale_freq);
}

#ifdef CONFIG_SCHED_WALT
static inline bool walt_get_rtg_status(struct task_struct *p)
{
	struct walt_related_thread_group *grp;
	bool ret = false;

	rcu_read_lock();

	grp = task_related_thread_group(p);
	if (grp)
		ret = grp->skip_min;

	rcu_read_unlock();

	return ret;
}

static inline bool walt_task_skip_min_cpu(struct task_struct *p)
{
	return sched_boost() != CONSERVATIVE_BOOST &&
		walt_get_rtg_status(p) && p->wts.unfilter;
}

static inline bool walt_is_many_wakeup(int sibling_count_hint)
{
	return sibling_count_hint >= sysctl_sched_many_wakeup_threshold;
}

static inline bool walt_target_ok(int target_cpu, int order_index)
{
	return !((order_index != num_sched_clusters - 1) &&
		 (cpumask_weight(&cpu_array[order_index][0]) == 1) &&
		 (target_cpu == cpumask_first(&cpu_array[order_index][0])));
}

static void walt_get_indicies(struct task_struct *p, int *order_index,
		int *end_index, int task_boost)
{
	int i = 0;

	*order_index = 0;
	*end_index = 0;

	if (num_sched_clusters <= 1)
		return;

	if (task_boost > TASK_BOOST_ON_MID) {
		*order_index = num_sched_clusters - 1;
		return;
	}

	if (is_full_throttle_boost()) {
		*order_index = num_sched_clusters - 1;
		if ((*order_index > 1) && task_demand_fits(p,
			cpumask_first(&cpu_array[*order_index][1])))
			*end_index = 1;
		return;
	}

	if (task_boost == TASK_BOOST_ON_MID ||
		task_boost_policy(p) == SCHED_BOOST_ON_BIG ||
		walt_task_skip_min_cpu(p))
		*order_index = 1;

	for (i = *order_index ; i < num_sched_clusters - 1; i++) {
		if (task_demand_fits(p, cpumask_first(&cpu_array[i][0])))
			break;
	}

	*order_index = i;
}

enum fastpaths {
	NONE = 0,
	SYNC_WAKEUP,
	PREV_CPU_FASTPATH,
};

static void walt_find_best_target(struct sched_domain *sd, cpumask_t *cpus,
					struct task_struct *p,
					struct find_best_target_env *fbt_env)
{
	unsigned long min_util = uclamp_task_util(p);
	long target_max_spare_cap = 0;
	unsigned long best_idle_cuml_util = ULONG_MAX;
	/* Initialise with deepest possible cstate (INT_MAX) */
	int shallowest_idle_cstate = INT_MAX;
	int best_idle_cpu = -1;
	int target_cpu = -1;
	int i, start_cpu;
	long spare_wake_cap, most_spare_wake_cap = 0;
	int most_spare_cap_cpu = -1;
	int prev_cpu = task_cpu(p);
	int unisolated_candidate = -1;
	int order_index = fbt_env->order_index, end_index = fbt_env->end_index;
	int cluster;

	/* Find start CPU based on boost value */
	start_cpu = fbt_env->start_cpu;

	if (fbt_env->strict_max)
		target_max_spare_cap = LONG_MIN;

	if (p->state == TASK_RUNNING)
		most_spare_wake_cap = ULONG_MAX;

	/* fast path for prev_cpu */
	if (((capacity_orig_of(prev_cpu) == capacity_orig_of(start_cpu)) ||
		asym_cap_siblings(prev_cpu, start_cpu)) &&
		!cpu_isolated(prev_cpu) && cpu_online(prev_cpu) &&
		idle_cpu(prev_cpu)) {

		if (idle_get_state_idx(cpu_rq(prev_cpu)) <= 1) {
			target_cpu = prev_cpu;

			fbt_env->fastpath = PREV_CPU_FASTPATH;
			cpumask_set_cpu(target_cpu, cpus);
			goto out;
		}
	}
	for (cluster = 0; cluster < num_sched_clusters; cluster++) {

		for_each_cpu(i, &cpu_array[order_index][cluster]) {
			unsigned long capacity_orig = capacity_orig_of(i);
			unsigned long wake_util, new_util, new_util_cuml;
			long spare_cap;
			int idle_idx = INT_MAX;

			trace_sched_cpu_util(i);

			if (!cpu_active(i) || cpu_isolated(i))
				continue;

			if (unisolated_candidate == -1)
				unisolated_candidate = i;

			/*
			 * This CPU is the target of an active migration that's
			 * yet to complete. Avoid placing another task on it.
			 * See check_for_migration()
			 */
			if (is_reserved(i))
				continue;

			if (sched_cpu_high_irqload(i))
				continue;

			if (fbt_env->skip_cpu == i)
				continue;

			/*
			 * p's blocked utilization is still accounted for on prev_cpu
			 * so prev_cpu will receive a negative bias due to the double
			 * accounting. However, the blocked utilization may be zero.
			 */
			wake_util = cpu_util_without(i, p);
			new_util = wake_util + uclamp_task_util(p);
			spare_wake_cap = capacity_orig - wake_util;

			if (spare_wake_cap > most_spare_wake_cap) {
				most_spare_wake_cap = spare_wake_cap;
				most_spare_cap_cpu = i;
			}

			if ((per_task_boost(cpu_rq(i)->curr) ==
					TASK_BOOST_STRICT_MAX) &&
					!fbt_env->strict_max)
				continue;
			/*
			 * Cumulative demand may already be accounting for the
			 * task. If so, add just the boost-utilization to
			 * the cumulative demand of the cpu.
			 */
			if (task_in_cum_window_demand(cpu_rq(i), p))
				new_util_cuml = cpu_util_cum(i, 0) +
						min_util - task_util(p);
			else
				new_util_cuml = cpu_util_cum(i, 0) + min_util;

			/*
			 * Ensure minimum capacity to grant the required boost.
			 * The target CPU can be already at a capacity level higher
			 * than the one required to boost the task.
			 */
			new_util = max(min_util, new_util);
			if (!fbt_env->strict_max && new_util > capacity_orig)
				continue;

			/*
			 * Pre-compute the maximum possible capacity we expect
			 * to have available on this CPU once the task is
			 * enqueued here.
			 */
			spare_cap = capacity_orig - new_util;

			if (idle_cpu(i))
				idle_idx = idle_get_state_idx(cpu_rq(i));

			/*
			 * Find an optimal backup IDLE CPU for non latency
			 * sensitive tasks.
			 *
			 * Looking for:
			 * - favoring shallowest idle states
			 *   i.e. avoid to wakeup deep-idle CPUs
			 *
			 * The following code path is used by non latency
			 * sensitive tasks if IDLE CPUs are available. If at
			 * least one of such CPUs are available it sets the
			 * best_idle_cpu to the most suitable idle CPU to be
			 * selected.
			 *
			 * If idle CPUs are available, favour these CPUs to
			 * improve performances by spreading tasks.
			 * Indeed, the energy_diff() computed by the caller
			 * will take care to ensure the minimization of energy
			 * consumptions without affecting performance.
			 */
			if (idle_cpu(i)) {
				/*
				 * Prefer shallowest over deeper idle state cpu,
				 * of same capacity cpus.
				 */
				if (idle_idx > shallowest_idle_cstate)
					continue;
				if (shallowest_idle_cstate == idle_idx &&
					(best_idle_cpu == prev_cpu ||
					(i != prev_cpu &&
					new_util_cuml > best_idle_cuml_util)))
					continue;

				shallowest_idle_cstate = idle_idx;
				best_idle_cuml_util = new_util_cuml;
				best_idle_cpu = i;
				continue;
			}

			/*
			 * Consider only idle CPUs for active migration.
			 */
			if (p->state == TASK_RUNNING)
				continue;

			/* Favor CPUs with maximum spare capacity */
			if (spare_cap < target_max_spare_cap)
				continue;

			target_max_spare_cap = spare_cap;
			target_cpu = i;
		}

		if (best_idle_cpu != -1)
			break;

		if ((cluster >= end_index) && (target_cpu != -1) &&
			walt_target_ok(target_cpu, order_index))
			break;
	}

	walt_adjust_cpus_for_packing(p, &target_cpu, &best_idle_cpu,
				shallowest_idle_cstate, fbt_env);

	/*
	 * We set both idle and target as long as they are valid CPUs.
	 * If we don't find either, then we fallback to most_spare_cap,
	 * If we don't find most spare cap, we fallback to prev_cpu,
	 * provided that the prev_cpu is not isolated.
	 * If the prev_cpu is isolated, we fallback to unisolated_candidate.
	 */

	if (unlikely(target_cpu == -1)) {
		if (best_idle_cpu != -1)
			target_cpu = best_idle_cpu;
		else if (most_spare_cap_cpu != -1)
			target_cpu = most_spare_cap_cpu;
		else if (cpu_isolated(prev_cpu))
			target_cpu = unisolated_candidate;
	}

	if (target_cpu != -1)
		cpumask_set_cpu(target_cpu, cpus);
	if (best_idle_cpu != -1 && target_cpu != best_idle_cpu)
		cpumask_set_cpu(best_idle_cpu, cpus);
out:
	trace_sched_find_best_target(p, min_util, start_cpu,
			     best_idle_cpu, most_spare_cap_cpu,
			     target_cpu, order_index, end_index,
			     fbt_env->skip_cpu, p->state == TASK_RUNNING);
}

static inline unsigned long
cpu_util_next_walt(int cpu, struct task_struct *p, int dst_cpu)
{
	unsigned long util =
		cpu_rq(cpu)->wrq.walt_stats.cumulative_runnable_avg_scaled;
	bool queued = task_on_rq_queued(p);

	/*
	 * When task is queued,
	 * (a) The evaluating CPU (cpu) is task's current CPU. If the
	 * task is migrating, discount the task contribution from the
	 * evaluation cpu.
	 * (b) The evaluating CPU (cpu) is task's current CPU. If the
	 * task is NOT migrating, nothing to do. The contribution is
	 * already present on the evaluation CPU.
	 * (c) The evaluating CPU (cpu) is not task's current CPU. But
	 * the task is migrating to the evaluating CPU. So add the
	 * task contribution to it.
	 * (d) The evaluating CPU (cpu) is neither the current CPU nor
	 * the destination CPU. don't care.
	 *
	 * When task is NOT queued i.e waking. Task contribution is not
	 * present on any CPU.
	 *
	 * (a) If the evaluating CPU is the destination CPU, add the task
	 * contribution.
	 * (b) The evaluation CPU is not the destination CPU, don't care.
	 */
	if (unlikely(queued)) {
		if (task_cpu(p) == cpu) {
			if (dst_cpu != cpu)
				util = max_t(long, util - task_util(p), 0);
		} else if (dst_cpu == cpu) {
			util += task_util(p);
		}
	} else if (dst_cpu == cpu) {
		util += task_util(p);
	}

	return min_t(unsigned long, util, capacity_orig_of(cpu));
}

#else
/*
 * Predicts what cpu_util(@cpu) would return if @p was migrated (and enqueued)
 * to @dst_cpu.
 */
static unsigned long cpu_util_next(int cpu, struct task_struct *p, int dst_cpu)
{
	struct cfs_rq *cfs_rq = &cpu_rq(cpu)->cfs;
	unsigned long util_est, util = READ_ONCE(cfs_rq->avg.util_avg);

	/*
	 * If @p migrates from @cpu to another, remove its contribution. Or,
	 * if @p migrates from another CPU to @cpu, add its contribution. In
	 * the other cases, @cpu is not impacted by the migration, so the
	 * util_avg should already be correct.
	 */
	if (task_cpu(p) == cpu && dst_cpu != cpu)
		sub_positive(&util, task_util(p));
	else if (task_cpu(p) != cpu && dst_cpu == cpu)
		util += task_util(p);

	if (sched_feat(UTIL_EST)) {
		util_est = READ_ONCE(cfs_rq->avg.util_est.enqueued);

		/*
		 * During wake-up, the task isn't enqueued yet and doesn't
		 * appear in the cfs_rq->avg.util_est.enqueued of any rq,
		 * so just add it (if needed) to "simulate" what will be
		 * cpu_util() after the task has been enqueued.
		 */
		if (dst_cpu == cpu)
			util_est += _task_util_est(p);

		util = max(util, util_est);
	}

	return min(util, capacity_orig_of(cpu));
}
#endif

/*
 * compute_energy(): Estimates the energy that @pd would consume if @p was
 * migrated to @dst_cpu. compute_energy() predicts what will be the utilization
 * landscape of @pd's CPUs after the task migration, and uses the Energy Model
 * to compute what would be the energy if we decided to actually migrate that
 * task.
 */
static long
compute_energy(struct task_struct *p, int dst_cpu, struct perf_domain *pd)
{
	struct cpumask *pd_mask = perf_domain_span(pd);
#ifndef CONFIG_SCHED_WALT
	unsigned long cpu_cap = arch_scale_cpu_capacity(cpumask_first(pd_mask));
#endif
	unsigned long max_util = 0, sum_util = 0;
	int cpu;
	unsigned long cpu_util;

	/*
	 * The capacity state of CPUs of the current rd can be driven by CPUs
	 * of another rd if they belong to the same pd. So, account for the
	 * utilization of these CPUs too by masking pd with cpu_online_mask
	 * instead of the rd span.
	 *
	 * If an entire pd is outside of the current rd, it will not appear in
	 * its pd list and will not be accounted by compute_energy().
	 */
	for_each_cpu_and(cpu, pd_mask, cpu_online_mask) {
#ifdef CONFIG_SCHED_WALT
		cpu_util = cpu_util_next_walt(cpu, p, dst_cpu);
		sum_util += cpu_util;
#else
		unsigned long util_cfs = cpu_util_next(cpu, p, dst_cpu);
		struct task_struct *tsk = cpu == dst_cpu ? p : NULL;

		/*
		 * Busy time computation: utilization clamping is not
		 * required since the ratio (sum_util / cpu_capacity)
		 * is already enough to scale the EM reported power
		 * consumption at the (eventually clamped) cpu_capacity.
		 */
		sum_util += schedutil_cpu_util(cpu, util_cfs, cpu_cap,
					       ENERGY_UTIL, NULL);

		/*
		 * Performance domain frequency: utilization clamping
		 * must be considered since it affects the selection
		 * of the performance domain frequency.
		 * NOTE: in case RT tasks are running, by default the
		 * FREQUENCY_UTIL's utilization can be max OPP.
		 */
		cpu_util = schedutil_cpu_util(cpu, util_cfs, cpu_cap,
					      FREQUENCY_UTIL, tsk);
#endif
		max_util = max(max_util, cpu_util);
	}

	return em_pd_energy(pd->em_pd, max_util, sum_util);
}

#ifdef CONFIG_SCHED_WALT
static inline int wake_to_idle(struct task_struct *p)
{
	return (current->wts.wake_up_idle || p->wts.wake_up_idle);
}
#else
static inline int wake_to_idle(struct task_struct *p)
{
	return 0;
}
#endif

/* return true if cpu should be chosen over best_energy_cpu */
static inline bool select_cpu_same_energy(int cpu, int best_cpu, int prev_cpu)
{
	if (capacity_orig_of(cpu) < capacity_orig_of(best_cpu))
		return true;

	if (best_cpu == prev_cpu)
		return false;

	if (idle_cpu(best_cpu) && idle_get_state_idx(cpu_rq(best_cpu)) <= 0)
		return false; /* best_cpu is idle wfi or shallower */

	if (idle_cpu(cpu) && idle_get_state_idx(cpu_rq(cpu)) <= 0)
		return true; /* new cpu is idle wfi or shallower */

	/*
	 * If we are this far this must be a tie between a busy and deep idle,
	 * pick the busy.
	 */
	return idle_cpu(best_cpu);
}

/*
 * find_energy_efficient_cpu(): Find most energy-efficient target CPU for the
 * waking task. find_energy_efficient_cpu() looks for the CPU with maximum
 * spare capacity in each performance domain and uses it as a potential
 * candidate to execute the task. Then, it uses the Energy Model to figure
 * out which of the CPU candidates is the most energy-efficient.
 *
 * The rationale for this heuristic is as follows. In a performance domain,
 * all the most energy efficient CPU candidates (according to the Energy
 * Model) are those for which we'll request a low frequency. When there are
 * several CPUs for which the frequency request will be the same, we don't
 * have enough data to break the tie between them, because the Energy Model
 * only includes active power costs. With this model, if we assume that
 * frequency requests follow utilization (e.g. using schedutil), the CPU with
 * the maximum spare capacity in a performance domain is guaranteed to be among
 * the best candidates of the performance domain.
 *
 * In practice, it could be preferable from an energy standpoint to pack
 * small tasks on a CPU in order to let other CPUs go in deeper idle states,
 * but that could also hurt our chances to go cluster idle, and we have no
 * ways to tell with the current Energy Model if this is actually a good
 * idea or not. So, find_energy_efficient_cpu() basically favors
 * cluster-packing, and spreading inside a cluster. That should at least be
 * a good thing for latency, and this is consistent with the idea that most
 * of the energy savings of EAS come from the asymmetry of the system, and
 * not so much from breaking the tie between identical CPUs. That's also the
 * reason why EAS is enabled in the topology code only for systems where
 * SD_ASYM_CPUCAPACITY is set.
 *
 * NOTE: Forkees are not accepted in the energy-aware wake-up path because
 * they don't have any useful utilization data yet and it's not possible to
 * forecast their impact on energy consumption. Consequently, they will be
 * placed by find_idlest_cpu() on the least loaded CPU, which might turn out
 * to be energy-inefficient in some use-cases. The alternative would be to
 * bias new tasks towards specific types of CPUs first, or to try to infer
 * their util_avg from the parent task, but those heuristics could hurt
 * other use-cases too. So, until someone finds a better way to solve this,
 * let's keep things simple by re-using the existing slow path.
 */
#ifdef CONFIG_SCHED_WALT
static DEFINE_PER_CPU(cpumask_t, energy_cpus);
int find_energy_efficient_cpu(struct task_struct *p, int prev_cpu,
				     int sync, int sibling_count_hint)
{
	unsigned long prev_delta = ULONG_MAX, best_delta = ULONG_MAX;
	struct root_domain *rd = cpu_rq(smp_processor_id())->rd;
	int weight, cpu = smp_processor_id(), best_energy_cpu = prev_cpu;
	struct perf_domain *pd;
	unsigned long cur_energy;
	cpumask_t *candidates;
	bool is_rtg, curr_is_rtg;
	struct find_best_target_env fbt_env;
	bool need_idle = wake_to_idle(p);
	u64 start_t = 0;
	int delta = 0;
	int task_boost = per_task_boost(p);
	bool is_uclamp_boosted = uclamp_boosted(p);
	bool boosted = is_uclamp_boosted || (task_boost > 0);
	int start_cpu, order_index, end_index;

	if (walt_is_many_wakeup(sibling_count_hint) && prev_cpu != cpu &&
			cpumask_test_cpu(prev_cpu, &p->cpus_mask))
		return prev_cpu;

	if (unlikely(!cpu_array))
		goto eas_not_ready;

	walt_get_indicies(p, &order_index, &end_index, task_boost);
	start_cpu = cpumask_first(&cpu_array[order_index][0]);

	is_rtg = task_in_related_thread_group(p);
	curr_is_rtg = task_in_related_thread_group(cpu_rq(cpu)->curr);

	fbt_env.fastpath = 0;
	fbt_env.need_idle = need_idle;

	if (trace_sched_task_util_enabled())
		start_t = sched_clock();

	/* Pre-select a set of candidate CPUs. */
	candidates = this_cpu_ptr(&energy_cpus);
	cpumask_clear(candidates);

	if (sync && (need_idle || (is_rtg && curr_is_rtg)))
		sync = 0;

	if (sync && bias_to_this_cpu(p, cpu, start_cpu)) {
		best_energy_cpu = cpu;
		fbt_env.fastpath = SYNC_WAKEUP;
		goto done;
	}

	rcu_read_lock();
	pd = rcu_dereference(rd->pd);
	if (!pd)
		goto fail;

	fbt_env.is_rtg = is_rtg;
	fbt_env.start_cpu = start_cpu;
	fbt_env.order_index = order_index;
	fbt_env.end_index = end_index;
	fbt_env.boosted = boosted;
	fbt_env.strict_max = is_rtg &&
		(task_boost == TASK_BOOST_STRICT_MAX);
	fbt_env.skip_cpu = walt_is_many_wakeup(sibling_count_hint) ?
			   cpu : -1;

	walt_find_best_target(NULL, candidates, p, &fbt_env);

	/* Bail out if no candidate was found. */
	weight = cpumask_weight(candidates);
	if (!weight)
		goto unlock;

	/* If there is only one sensible candidate, select it now. */
	cpu = cpumask_first(candidates);
	if (weight == 1 && (idle_cpu(cpu) || cpu == prev_cpu)) {
		best_energy_cpu = cpu;
		goto unlock;
	}

	if (p->state == TASK_WAKING)
		delta = task_util(p);

	if (task_placement_boost_enabled(p) || fbt_env.need_idle ||
	    boosted || is_rtg || __cpu_overutilized(prev_cpu, delta) ||
	    !task_fits_max(p, prev_cpu) || cpu_isolated(prev_cpu)) {
		best_energy_cpu = cpu;
		goto unlock;
	}

	if (cpumask_test_cpu(prev_cpu, &p->cpus_mask))
		prev_delta = best_delta =
				compute_energy(p, prev_cpu, pd);
	else
		prev_delta = best_delta = ULONG_MAX;

	/* Select the best candidate energy-wise. */
	for_each_cpu(cpu, candidates) {
		if (cpu == prev_cpu)
			continue;

		cur_energy = compute_energy(p, cpu, pd);
		trace_sched_compute_energy(p, cpu, cur_energy,
			prev_delta, best_delta, best_energy_cpu);

		if (cur_energy < best_delta) {
			best_delta = cur_energy;
			best_energy_cpu = cpu;
		} else if (cur_energy == best_delta) {
			if (select_cpu_same_energy(cpu, best_energy_cpu,
							prev_cpu)) {
				best_delta = cur_energy;
				best_energy_cpu = cpu;
			}
		}
	}

unlock:
	rcu_read_unlock();

	/*
	 * Pick the prev CPU, if best energy CPU can't saves at least 6% of
	 * the energy used by prev_cpu.
	 */
	if (!(idle_cpu(best_energy_cpu) &&
	    idle_get_state_idx(cpu_rq(best_energy_cpu)) <= 0) &&
	    (prev_delta != ULONG_MAX) && (best_energy_cpu != prev_cpu)  &&
	    ((prev_delta - best_delta) <= prev_delta >> 4) &&
	    (capacity_orig_of(prev_cpu) <= capacity_orig_of(start_cpu)))
		best_energy_cpu = prev_cpu;

done:
	trace_sched_task_util(p, cpumask_bits(candidates)[0], best_energy_cpu,
			sync, need_idle, fbt_env.fastpath, task_boost_policy(p),
			start_t, boosted, is_rtg, walt_get_rtg_status(p),
			start_cpu);

	return best_energy_cpu;

fail:
	rcu_read_unlock();

eas_not_ready:
	return -EPERM;
}
#else
int find_energy_efficient_cpu(struct task_struct *p, int prev_cpu,
		int sync, __attribute__((unused))int sibling_count_hint)
{
	unsigned long prev_delta = ULONG_MAX, best_delta = ULONG_MAX;
	struct root_domain *rd = cpu_rq(smp_processor_id())->rd;
	int max_spare_cap_cpu_ls = prev_cpu, best_idle_cpu = -1;
	unsigned long max_spare_cap_ls = 0, target_cap;
	unsigned long cpu_cap, util, base_energy = 0;
	bool boosted, latency_sensitive = false;
	unsigned int min_exit_lat = UINT_MAX;
	int cpu, best_energy_cpu = prev_cpu;
	struct cpuidle_state *idle;
	struct sched_domain *sd;
	struct perf_domain *pd;

	rcu_read_lock();
	pd = rcu_dereference(rd->pd);
	if (!pd || READ_ONCE(rd->overutilized))
		goto fail;
	cpu = smp_processor_id();
	if (sync && cpu_rq(cpu)->nr_running == 1 &&
			cpumask_test_cpu(cpu, p->cpus_ptr)) {
		rcu_read_unlock();
		return cpu;
	}
	/*
	 * Energy-aware wake-up happens on the lowest sched_domain starting
	 * from sd_asym_cpucapacity spanning over this_cpu and prev_cpu.
	 */
	sd = rcu_dereference(*this_cpu_ptr(&sd_asym_cpucapacity));
	while (sd && !cpumask_test_cpu(prev_cpu, sched_domain_span(sd)))
		sd = sd->parent;
	if (!sd)
		goto fail;
	sync_entity_load_avg(&p->se);
	if (!task_util_est(p))
		goto unlock;
	latency_sensitive = uclamp_latency_sensitive(p);
	boosted = uclamp_boosted(p);
	target_cap = boosted ? 0 : ULONG_MAX;
	for (; pd; pd = pd->next) {
		unsigned long cur_delta, spare_cap, max_spare_cap = 0;
		unsigned long base_energy_pd;
		int max_spare_cap_cpu = -1;
		/* Compute the 'base' energy of the pd, without @p */
		base_energy_pd = compute_energy(p, -1, pd);
		base_energy += base_energy_pd;
		for_each_cpu_and(cpu, perf_domain_span(pd),
				 sched_domain_span(sd)) {
			if (!cpumask_test_cpu(cpu, p->cpus_ptr))
				continue;
			util = cpu_util_next(cpu, p, cpu);
			cpu_cap = capacity_of(cpu);
			spare_cap = cpu_cap - util;
			/*
			 * Skip CPUs that cannot satisfy the capacity request.
			 * IOW, placing the task there would make the CPU
			 * overutilized. Take uclamp into account to see how
			 * much capacity we can get out of the CPU; this is
			 * aligned with schedutil_cpu_util().
			 */
			util = uclamp_rq_util_with(cpu_rq(cpu), util, p);
			if (!fits_capacity(util, cpu_cap))
				continue;
			/* Always use prev_cpu as a candidate. */
			if (!latency_sensitive && cpu == prev_cpu) {
				prev_delta = compute_energy(p, prev_cpu, pd);
				prev_delta -= base_energy_pd;
				best_delta = min(best_delta, prev_delta);
			}
			/*
			 * Find the CPU with the maximum spare capacity in
			 * the performance domain
			 */
			if (spare_cap > max_spare_cap) {
				max_spare_cap = spare_cap;
				max_spare_cap_cpu = cpu;
			}
			if (!latency_sensitive)
				continue;
			if (idle_cpu(cpu)) {
				cpu_cap = capacity_orig_of(cpu);
				if (boosted && cpu_cap < target_cap)
					continue;
				if (!boosted && cpu_cap > target_cap)
					continue;
				idle = idle_get_state(cpu_rq(cpu));
				if (idle && idle->exit_latency > min_exit_lat &&
						cpu_cap == target_cap)
					continue;
				if (idle)
					min_exit_lat = idle->exit_latency;
				target_cap = cpu_cap;
				best_idle_cpu = cpu;
			} else if (spare_cap > max_spare_cap_ls) {
				max_spare_cap_ls = spare_cap;
				max_spare_cap_cpu_ls = cpu;
			}
		}
		/* Evaluate the energy impact of using this CPU. */
		if (!latency_sensitive && max_spare_cap_cpu >= 0 &&
				max_spare_cap_cpu != prev_cpu) {
			cur_delta = compute_energy(p, max_spare_cap_cpu, pd);
			cur_delta -= base_energy_pd;
			if (cur_delta < best_delta) {
				best_delta = cur_delta;
				best_energy_cpu = max_spare_cap_cpu;
			}
		}
	}
unlock:
	rcu_read_unlock();
	if (latency_sensitive)
		return best_idle_cpu >= 0 ?
			best_idle_cpu : max_spare_cap_cpu_ls;
	/*
	 * Pick the best CPU if prev_cpu cannot be used, or if it saves at
	 * least 6% of the energy used by prev_cpu.
	 */
	if (prev_delta == ULONG_MAX)
		return best_energy_cpu;
	if ((prev_delta - best_delta) > ((prev_delta + base_energy) >> 4))
		return best_energy_cpu;
	return prev_cpu;
fail:
	rcu_read_unlock();
	return -EPERM;
}
#endif
/*
 * select_task_rq_fair: Select target runqueue for the waking task in domains
 * that have the 'sd_flag' flag set. In practice, this is SD_BALANCE_WAKE,
 * SD_BALANCE_FORK, or SD_BALANCE_EXEC.
 *
 * Balances load by selecting the idlest CPU in the idlest group, or under
 * certain conditions an idle sibling CPU if the domain has SD_WAKE_AFFINE set.
 *
 * Returns the target CPU number.
 *
 * preempt must be disabled.
 */
static int
#ifdef CONFIG_SCHED_WALT
select_task_rq_fair(struct task_struct *p, int prev_cpu, int sd_flag, int wake_flags,
		    int sibling_count_hint)
#else
select_task_rq_fair(struct task_struct *p, int prev_cpu, int sd_flag, int wake_flags)
#endif
{
	struct sched_domain *tmp, *sd = NULL;
	int cpu = smp_processor_id();
	int new_cpu = prev_cpu;
	int want_affine = 0;
	int sync = (wake_flags & WF_SYNC) && !(current->flags & PF_EXITING);

	if (sched_energy_enabled()) {
		rcu_read_lock();
#ifdef CONFIG_SCHED_WALT
		new_cpu = find_energy_efficient_cpu(p, prev_cpu, sync,
						    sibling_count_hint);
#else
		new_cpu = find_energy_efficient_cpu(p, prev_cpu, sync, 1);
#endif
		if (unlikely(new_cpu < 0))
			new_cpu = prev_cpu;
		rcu_read_unlock();
		return new_cpu;
	}

	if (sd_flag & SD_BALANCE_WAKE) {
		record_wakee(p);

		if (sched_energy_enabled()) {
#ifdef CONFIG_SCHED_WALT
			new_cpu = find_energy_efficient_cpu(p, prev_cpu, sync,
							    sibling_count_hint);
#else
			new_cpu = find_energy_efficient_cpu(p, prev_cpu, sync, 1);
#endif
			if (new_cpu >= 0)
				return new_cpu;
			new_cpu = prev_cpu;
		}

#ifdef CONFIG_SCHED_WALT
		want_affine = !wake_wide(p, sibling_count_hint) &&
			      cpumask_test_cpu(cpu, p->cpus_ptr);
#else
		want_affine = !wake_wide(p, 1) &&
			      cpumask_test_cpu(cpu, p->cpus_ptr);
#endif
	}

	rcu_read_lock();
	for_each_domain(cpu, tmp) {
		if (!(tmp->flags & SD_LOAD_BALANCE))
			break;

		/*
		 * If both 'cpu' and 'prev_cpu' are part of this domain,
		 * cpu is a valid SD_WAKE_AFFINE target.
		 */
		if (want_affine && (tmp->flags & SD_WAKE_AFFINE) &&
		    cpumask_test_cpu(prev_cpu, sched_domain_span(tmp))) {
			if (cpu != prev_cpu)
				new_cpu = wake_affine(tmp, p, cpu, prev_cpu, sync);

			sd = NULL; /* Prefer wake_affine over balance flags */
			break;
		}

		if (tmp->flags & sd_flag)
			sd = tmp;
		else if (!want_affine)
			break;
	}

	if (unlikely(sd)) {
		/* Slow path */
		new_cpu = find_idlest_cpu(sd, p, cpu, prev_cpu, sd_flag);
	} else if (sd_flag & SD_BALANCE_WAKE) { /* XXX always ? */
		/* Fast path */

		new_cpu = select_idle_sibling(p, prev_cpu, new_cpu);

		if (want_affine)
			current->recent_used_cpu = cpu;
	}
	rcu_read_unlock();

	return new_cpu;
}

static void detach_entity_cfs_rq(struct sched_entity *se);

/*
 * Called immediately before a task is migrated to a new CPU; task_cpu(p) and
 * cfs_rq_of(p) references at time of call are still valid and identify the
 * previous CPU. The caller guarantees p->pi_lock or task_rq(p)->lock is held.
 */
static void migrate_task_rq_fair(struct task_struct *p, int new_cpu)
{
	/*
	 * As blocked tasks retain absolute vruntime the migration needs to
	 * deal with this by subtracting the old and adding the new
	 * min_vruntime -- the latter is done by enqueue_entity() when placing
	 * the task on the new runqueue.
	 */
	if (p->state == TASK_WAKING) {
		struct sched_entity *se = &p->se;
		struct cfs_rq *cfs_rq = cfs_rq_of(se);
		u64 min_vruntime;

#ifndef CONFIG_64BIT
		u64 min_vruntime_copy;

		do {
			min_vruntime_copy = cfs_rq->min_vruntime_copy;
			smp_rmb();
			min_vruntime = cfs_rq->min_vruntime;
		} while (min_vruntime != min_vruntime_copy);
#else
		min_vruntime = cfs_rq->min_vruntime;
#endif

		se->vruntime -= min_vruntime;
	}

	if (p->on_rq == TASK_ON_RQ_MIGRATING) {
		/*
		 * In case of TASK_ON_RQ_MIGRATING we in fact hold the 'old'
		 * rq->lock and can modify state directly.
		 */
		lockdep_assert_held(&task_rq(p)->lock);
		detach_entity_cfs_rq(&p->se);

	} else {
		/*
		 * We are supposed to update the task to "current" time, then
		 * its up to date and ready to go to new CPU/cfs_rq. But we
		 * have difficulty in getting what current time is, so simply
		 * throw away the out-of-date time. This will result in the
		 * wakee task is less decayed, but giving the wakee more load
		 * sounds not bad.
		 */
		remove_entity_load_avg(&p->se);
	}

	/* Tell new CPU we are migrated */
	p->se.avg.last_update_time = 0;

	/* We have migrated, no longer consider this task hot */
	p->se.exec_start = 0;

	update_scan_period(p, new_cpu);
}

static void task_dead_fair(struct task_struct *p)
{
	remove_entity_load_avg(&p->se);
}

static int
balance_fair(struct rq *rq, struct task_struct *prev, struct rq_flags *rf)
{
	if (rq->nr_running)
		return 1;

	return newidle_balance(rq, rf) != 0;
}
#endif /* CONFIG_SMP */

static unsigned long wakeup_gran(struct sched_entity *se)
{
	unsigned long gran = sysctl_sched_wakeup_granularity;

	/*
	 * Since its curr running now, convert the gran from real-time
	 * to virtual-time in his units.
	 *
	 * By using 'se' instead of 'curr' we penalize light tasks, so
	 * they get preempted easier. That is, if 'se' < 'curr' then
	 * the resulting gran will be larger, therefore penalizing the
	 * lighter, if otoh 'se' > 'curr' then the resulting gran will
	 * be smaller, again penalizing the lighter task.
	 *
	 * This is especially important for buddies when the leftmost
	 * task is higher priority than the buddy.
	 */
	return calc_delta_fair(gran, se);
}

/*
 * Should 'se' preempt 'curr'.
 *
 *             |s1
 *        |s2
 *   |s3
 *         g
 *      |<--->|c
 *
 *  w(c, s1) = -1
 *  w(c, s2) =  0
 *  w(c, s3) =  1
 *
 */
static int
wakeup_preempt_entity(struct sched_entity *curr, struct sched_entity *se)
{
	s64 gran, vdiff = curr->vruntime - se->vruntime;

	if (vdiff <= 0)
		return -1;

	gran = wakeup_gran(se);
	if (vdiff > gran)
		return 1;

	return 0;
}

static void set_last_buddy(struct sched_entity *se)
{
	if (entity_is_task(se) && unlikely(task_has_idle_policy(task_of(se))))
		return;

	for_each_sched_entity(se) {
		if (SCHED_WARN_ON(!se->on_rq))
			return;
		cfs_rq_of(se)->last = se;
	}
}

static void set_next_buddy(struct sched_entity *se)
{
	if (entity_is_task(se) && unlikely(task_has_idle_policy(task_of(se))))
		return;

	for_each_sched_entity(se) {
		if (SCHED_WARN_ON(!se->on_rq))
			return;
		cfs_rq_of(se)->next = se;
	}
}

static void set_skip_buddy(struct sched_entity *se)
{
	for_each_sched_entity(se)
		cfs_rq_of(se)->skip = se;
}

/*
 * Preempt the current task with a newly woken task if needed:
 */
static void check_preempt_wakeup(struct rq *rq, struct task_struct *p, int wake_flags)
{
	struct task_struct *curr = rq->curr;
	struct sched_entity *se = &curr->se, *pse = &p->se;
	struct cfs_rq *cfs_rq = task_cfs_rq(curr);
	int scale = cfs_rq->nr_running >= sched_nr_latency;
	int next_buddy_marked = 0;

	if (unlikely(se == pse))
		return;

	/*
	 * This is possible from callers such as attach_tasks(), in which we
	 * unconditionally check_prempt_curr() after an enqueue (which may have
	 * lead to a throttle).  This both saves work and prevents false
	 * next-buddy nomination below.
	 */
	if (unlikely(throttled_hierarchy(cfs_rq_of(pse))))
		return;

	if (sched_feat(NEXT_BUDDY) && scale && !(wake_flags & WF_FORK)) {
		set_next_buddy(pse);
		next_buddy_marked = 1;
	}

	/*
	 * We can come here with TIF_NEED_RESCHED already set from new task
	 * wake up path.
	 *
	 * Note: this also catches the edge-case of curr being in a throttled
	 * group (e.g. via set_curr_task), since update_curr() (in the
	 * enqueue of curr) will have resulted in resched being set.  This
	 * prevents us from potentially nominating it as a false LAST_BUDDY
	 * below.
	 */
	if (test_tsk_need_resched(curr))
		return;

	/* Idle tasks are by definition preempted by non-idle tasks. */
	if (unlikely(task_has_idle_policy(curr)) &&
	    likely(!task_has_idle_policy(p)))
		goto preempt;

	/*
	 * Batch and idle tasks do not preempt non-idle tasks (their preemption
	 * is driven by the tick):
	 */
	if (unlikely(p->policy != SCHED_NORMAL) || !sched_feat(WAKEUP_PREEMPTION))
		return;

	find_matching_se(&se, &pse);
	update_curr(cfs_rq_of(se));
	BUG_ON(!pse);
	if (wakeup_preempt_entity(se, pse) == 1) {
		/*
		 * Bias pick_next to pick the sched entity that is
		 * triggering this preemption.
		 */
		if (!next_buddy_marked)
			set_next_buddy(pse);
		goto preempt;
	}

	return;

preempt:
	resched_curr(rq);
	/*
	 * Only set the backward buddy when the current task is still
	 * on the rq. This can happen when a wakeup gets interleaved
	 * with schedule on the ->pre_schedule() or idle_balance()
	 * point, either of which can * drop the rq lock.
	 *
	 * Also, during early boot the idle thread is in the fair class,
	 * for obvious reasons its a bad idea to schedule back to it.
	 */
	if (unlikely(!se->on_rq || curr == rq->idle))
		return;

	if (sched_feat(LAST_BUDDY) && scale && entity_is_task(se))
		set_last_buddy(se);
}

static struct task_struct *
pick_next_task_fair(struct rq *rq, struct task_struct *prev, struct rq_flags *rf)
{
	struct cfs_rq *cfs_rq = &rq->cfs;
	struct sched_entity *se;
	struct task_struct *p;
	int new_tasks;

again:
	if (!sched_fair_runnable(rq))
		goto idle;

#ifdef CONFIG_FAIR_GROUP_SCHED
	if (!prev || prev->sched_class != &fair_sched_class)
		goto simple;

	/*
	 * Because of the set_next_buddy() in dequeue_task_fair() it is rather
	 * likely that a next task is from the same cgroup as the current.
	 *
	 * Therefore attempt to avoid putting and setting the entire cgroup
	 * hierarchy, only change the part that actually changes.
	 */

	do {
		struct sched_entity *curr = cfs_rq->curr;

		/*
		 * Since we got here without doing put_prev_entity() we also
		 * have to consider cfs_rq->curr. If it is still a runnable
		 * entity, update_curr() will update its vruntime, otherwise
		 * forget we've ever seen it.
		 */
		if (curr) {
			if (curr->on_rq)
				update_curr(cfs_rq);
			else
				curr = NULL;

			/*
			 * This call to check_cfs_rq_runtime() will do the
			 * throttle and dequeue its entity in the parent(s).
			 * Therefore the nr_running test will indeed
			 * be correct.
			 */
			if (unlikely(check_cfs_rq_runtime(cfs_rq))) {
				cfs_rq = &rq->cfs;

				if (!cfs_rq->nr_running)
					goto idle;

				goto simple;
			}
		}

		se = pick_next_entity(cfs_rq, curr);
		cfs_rq = group_cfs_rq(se);
	} while (cfs_rq);

	p = task_of(se);

	/*
	 * Since we haven't yet done put_prev_entity and if the selected task
	 * is a different task than we started out with, try and touch the
	 * least amount of cfs_rqs.
	 */
	if (prev != p) {
		struct sched_entity *pse = &prev->se;

		while (!(cfs_rq = is_same_group(se, pse))) {
			int se_depth = se->depth;
			int pse_depth = pse->depth;

			if (se_depth <= pse_depth) {
				put_prev_entity(cfs_rq_of(pse), pse);
				pse = parent_entity(pse);
			}
			if (se_depth >= pse_depth) {
				set_next_entity(cfs_rq_of(se), se);
				se = parent_entity(se);
			}
		}

		put_prev_entity(cfs_rq, pse);
		set_next_entity(cfs_rq, se);
	}

	goto done;
simple:
#endif
	if (prev)
		put_prev_task(rq, prev);

	do {
		se = pick_next_entity(cfs_rq, NULL);
		set_next_entity(cfs_rq, se);
		cfs_rq = group_cfs_rq(se);
	} while (cfs_rq);

	p = task_of(se);

done: __maybe_unused;
#ifdef CONFIG_SMP
	/*
	 * Move the next running task to the front of
	 * the list, so our cfs_tasks list becomes MRU
	 * one.
	 */
	list_move(&p->se.group_node, &rq->cfs_tasks);
#endif

	if (hrtick_enabled(rq))
		hrtick_start_fair(rq, p);

	update_misfit_status(p, rq);

	return p;

idle:
	if (!rf)
		return NULL;

	new_tasks = newidle_balance(rq, rf);

	/*
	 * Because newidle_balance() releases (and re-acquires) rq->lock, it is
	 * possible for any higher priority task to appear. In that case we
	 * must re-start the pick_next_entity() loop.
	 */
	if (new_tasks < 0)
		return RETRY_TASK;

	if (new_tasks > 0)
		goto again;

	/*
	 * rq is about to be idle, check if we need to update the
	 * lost_idle_time of clock_pelt
	 */
	update_idle_rq_clock_pelt(rq);

	return NULL;
}

/*
 * Account for a descheduled task:
 */
static void put_prev_task_fair(struct rq *rq, struct task_struct *prev)
{
	struct sched_entity *se = &prev->se;
	struct cfs_rq *cfs_rq;

	for_each_sched_entity(se) {
		cfs_rq = cfs_rq_of(se);
		put_prev_entity(cfs_rq, se);
	}
}

/*
 * sched_yield() is very simple
 *
 * The magic of dealing with the ->skip buddy is in pick_next_entity.
 */
static void yield_task_fair(struct rq *rq)
{
	struct task_struct *curr = rq->curr;
	struct cfs_rq *cfs_rq = task_cfs_rq(curr);
	struct sched_entity *se = &curr->se;

	/*
	 * Are we the only task in the tree?
	 */
	if (unlikely(rq->nr_running == 1))
		return;

	clear_buddies(cfs_rq, se);

	if (curr->policy != SCHED_BATCH) {
		update_rq_clock(rq);
		/*
		 * Update run-time statistics of the 'current'.
		 */
		update_curr(cfs_rq);
		/*
		 * Tell update_rq_clock() that we've just updated,
		 * so we don't do microscopic update in schedule()
		 * and double the fastpath cost.
		 */
		rq_clock_skip_update(rq);
	}

	set_skip_buddy(se);
}

static bool yield_to_task_fair(struct rq *rq, struct task_struct *p, bool preempt)
{
	struct sched_entity *se = &p->se;

	/* throttled hierarchies are not runnable */
	if (!se->on_rq || throttled_hierarchy(cfs_rq_of(se)))
		return false;

	/* Tell the scheduler that we'd really like pse to run next. */
	set_next_buddy(se);

	yield_task_fair(rq);

	return true;
}

#ifdef CONFIG_SMP
/**************************************************
 * Fair scheduling class load-balancing methods.
 *
 * BASICS
 *
 * The purpose of load-balancing is to achieve the same basic fairness the
 * per-CPU scheduler provides, namely provide a proportional amount of compute
 * time to each task. This is expressed in the following equation:
 *
 *   W_i,n/P_i == W_j,n/P_j for all i,j                               (1)
 *
 * Where W_i,n is the n-th weight average for CPU i. The instantaneous weight
 * W_i,0 is defined as:
 *
 *   W_i,0 = \Sum_j w_i,j                                             (2)
 *
 * Where w_i,j is the weight of the j-th runnable task on CPU i. This weight
 * is derived from the nice value as per sched_prio_to_weight[].
 *
 * The weight average is an exponential decay average of the instantaneous
 * weight:
 *
 *   W'_i,n = (2^n - 1) / 2^n * W_i,n + 1 / 2^n * W_i,0               (3)
 *
 * C_i is the compute capacity of CPU i, typically it is the
 * fraction of 'recent' time available for SCHED_OTHER task execution. But it
 * can also include other factors [XXX].
 *
 * To achieve this balance we define a measure of imbalance which follows
 * directly from (1):
 *
 *   imb_i,j = max{ avg(W/C), W_i/C_i } - min{ avg(W/C), W_j/C_j }    (4)
 *
 * We them move tasks around to minimize the imbalance. In the continuous
 * function space it is obvious this converges, in the discrete case we get
 * a few fun cases generally called infeasible weight scenarios.
 *
 * [XXX expand on:
 *     - infeasible weights;
 *     - local vs global optima in the discrete case. ]
 *
 *
 * SCHED DOMAINS
 *
 * In order to solve the imbalance equation (4), and avoid the obvious O(n^2)
 * for all i,j solution, we create a tree of CPUs that follows the hardware
 * topology where each level pairs two lower groups (or better). This results
 * in O(log n) layers. Furthermore we reduce the number of CPUs going up the
 * tree to only the first of the previous level and we decrease the frequency
 * of load-balance at each level inv. proportional to the number of CPUs in
 * the groups.
 *
 * This yields:
 *
 *     log_2 n     1     n
 *   \Sum       { --- * --- * 2^i } = O(n)                            (5)
 *     i = 0      2^i   2^i
 *                               `- size of each group
 *         |         |     `- number of CPUs doing load-balance
 *         |         `- freq
 *         `- sum over all levels
 *
 * Coupled with a limit on how many tasks we can migrate every balance pass,
 * this makes (5) the runtime complexity of the balancer.
 *
 * An important property here is that each CPU is still (indirectly) connected
 * to every other CPU in at most O(log n) steps:
 *
 * The adjacency matrix of the resulting graph is given by:
 *
 *             log_2 n
 *   A_i,j = \Union     (i % 2^k == 0) && i / 2^(k+1) == j / 2^(k+1)  (6)
 *             k = 0
 *
 * And you'll find that:
 *
 *   A^(log_2 n)_i,j != 0  for all i,j                                (7)
 *
 * Showing there's indeed a path between every CPU in at most O(log n) steps.
 * The task movement gives a factor of O(m), giving a convergence complexity
 * of:
 *
 *   O(nm log n),  n := nr_cpus, m := nr_tasks                        (8)
 *
 *
 * WORK CONSERVING
 *
 * In order to avoid CPUs going idle while there's still work to do, new idle
 * balancing is more aggressive and has the newly idle CPU iterate up the domain
 * tree itself instead of relying on other CPUs to bring it work.
 *
 * This adds some complexity to both (5) and (8) but it reduces the total idle
 * time.
 *
 * [XXX more?]
 *
 *
 * CGROUPS
 *
 * Cgroups make a horror show out of (2), instead of a simple sum we get:
 *
 *                                s_k,i
 *   W_i,0 = \Sum_j \Prod_k w_k * -----                               (9)
 *                                 S_k
 *
 * Where
 *
 *   s_k,i = \Sum_j w_i,j,k  and  S_k = \Sum_i s_k,i                 (10)
 *
 * w_i,j,k is the weight of the j-th runnable task in the k-th cgroup on CPU i.
 *
 * The big problem is S_k, its a global sum needed to compute a local (W_i)
 * property.
 *
 * [XXX write more on how we solve this.. _after_ merging pjt's patches that
 *      rewrite all of this once again.]
 */

static unsigned long __read_mostly max_load_balance_interval = HZ/10;

enum fbq_type { regular, remote, all };

enum group_type {
	group_other = 0,
	group_misfit_task,
	group_imbalanced,
	group_overloaded,
};

#define LBF_ALL_PINNED	0x01
#define LBF_NEED_BREAK	0x02
#define LBF_DST_PINNED  0x04
#define LBF_SOME_PINNED	0x08
#define LBF_NOHZ_STATS	0x10
#define LBF_NOHZ_AGAIN	0x20
#define LBF_IGNORE_BIG_TASKS 0x100
#define LBF_IGNORE_PREFERRED_CLUSTER_TASKS 0x200

struct lb_env {
	struct sched_domain	*sd;

	struct rq		*src_rq;
	int			src_cpu;

	int			dst_cpu;
	struct rq		*dst_rq;

	struct cpumask		*dst_grpmask;
	int			new_dst_cpu;
	enum cpu_idle_type	idle;
	long			imbalance;
	unsigned int		src_grp_nr_running;
	/* The set of CPUs under consideration for load-balancing */
	struct cpumask		*cpus;

	unsigned int		flags;

	unsigned int		loop;
	unsigned int		loop_break;
	unsigned int		loop_max;
	bool			prefer_spread;

	enum fbq_type		fbq_type;
	enum group_type		src_grp_type;
	struct list_head	tasks;
};

/*
 * Is this task likely cache-hot:
 */
static int task_hot(struct task_struct *p, struct lb_env *env)
{
	s64 delta;

	lockdep_assert_held(&env->src_rq->lock);

	if (p->sched_class != &fair_sched_class)
		return 0;

	if (unlikely(task_has_idle_policy(p)))
		return 0;

	/*
	 * Buddy candidates are cache hot:
	 */
	if (sched_feat(CACHE_HOT_BUDDY) && env->dst_rq->nr_running &&
			(&p->se == cfs_rq_of(&p->se)->next ||
			 &p->se == cfs_rq_of(&p->se)->last))
		return 1;

	if (sysctl_sched_migration_cost == -1)
		return 1;
	if (sysctl_sched_migration_cost == 0)
		return 0;

	delta = rq_clock_task(env->src_rq) - p->se.exec_start;

	return delta < (s64)sysctl_sched_migration_cost;
}

#ifdef CONFIG_NUMA_BALANCING
/*
 * Returns 1, if task migration degrades locality
 * Returns 0, if task migration improves locality i.e migration preferred.
 * Returns -1, if task migration is not affected by locality.
 */
static int migrate_degrades_locality(struct task_struct *p, struct lb_env *env)
{
	struct numa_group *numa_group = rcu_dereference(p->numa_group);
	unsigned long src_weight, dst_weight;
	int src_nid, dst_nid, dist;

	if (!static_branch_likely(&sched_numa_balancing))
		return -1;

	if (!p->numa_faults || !(env->sd->flags & SD_NUMA))
		return -1;

	src_nid = cpu_to_node(env->src_cpu);
	dst_nid = cpu_to_node(env->dst_cpu);

	if (src_nid == dst_nid)
		return -1;

	/* Migrating away from the preferred node is always bad. */
	if (src_nid == p->numa_preferred_nid) {
		if (env->src_rq->nr_running > env->src_rq->nr_preferred_running)
			return 1;
		else
			return -1;
	}

	/* Encourage migration to the preferred node. */
	if (dst_nid == p->numa_preferred_nid)
		return 0;

	/* Leaving a core idle is often worse than degrading locality. */
	if (env->idle == CPU_IDLE)
		return -1;

	dist = node_distance(src_nid, dst_nid);
	if (numa_group) {
		src_weight = group_weight(p, src_nid, dist);
		dst_weight = group_weight(p, dst_nid, dist);
	} else {
		src_weight = task_weight(p, src_nid, dist);
		dst_weight = task_weight(p, dst_nid, dist);
	}

	return dst_weight < src_weight;
}

#else
static inline int migrate_degrades_locality(struct task_struct *p,
					     struct lb_env *env)
{
	return -1;
}
#endif

static inline bool can_migrate_boosted_task(struct task_struct *p,
			int src_cpu, int dst_cpu)
{
	if (per_task_boost(p) == TASK_BOOST_STRICT_MAX &&
		task_in_related_thread_group(p) &&
		(capacity_orig_of(dst_cpu) < capacity_orig_of(src_cpu)))
		return false;
	return true;
}

/*
 * can_migrate_task - may task p from runqueue rq be migrated to this_cpu?
 */
static
int can_migrate_task(struct task_struct *p, struct lb_env *env)
{
	int tsk_cache_hot;

	lockdep_assert_held(&env->src_rq->lock);

	/*
	 * We do not migrate tasks that are:
	 * 1) throttled_lb_pair, or
	 * 2) cannot be migrated to this CPU due to cpus_ptr, or
	 * 3) running (obviously), or
	 * 4) are cache-hot on their current CPU.
	 */
	if (throttled_lb_pair(task_group(p), env->src_cpu, env->dst_cpu))
		return 0;

	/*
	 * don't allow pull boost task to smaller cores.
	 */
	if (!can_migrate_boosted_task(p, env->src_cpu, env->dst_cpu))
		return 0;

	if (!cpumask_test_cpu(env->dst_cpu, p->cpus_ptr)) {
		int cpu;

		schedstat_inc(p->se.statistics.nr_failed_migrations_affine);

		env->flags |= LBF_SOME_PINNED;

		/*
		 * Remember if this task can be migrated to any other CPU in
		 * our sched_group. We may want to revisit it if we couldn't
		 * meet load balance goals by pulling other tasks on src_cpu.
		 *
		 * Avoid computing new_dst_cpu for NEWLY_IDLE or if we have
		 * already computed one in current iteration.
		 */
		if (env->idle == CPU_NEWLY_IDLE || (env->flags & LBF_DST_PINNED))
			return 0;

		/* Prevent to re-select dst_cpu via env's CPUs: */
		for_each_cpu_and(cpu, env->dst_grpmask, env->cpus) {
			if (cpumask_test_cpu(cpu, p->cpus_ptr)) {
				env->flags |= LBF_DST_PINNED;
				env->new_dst_cpu = cpu;
				break;
			}
		}

		return 0;
	}

	/* Record that we found atleast one task that could run on dst_cpu */
	env->flags &= ~LBF_ALL_PINNED;

#ifdef CONFIG_SCHED_WALT
	if (static_branch_unlikely(&sched_energy_present)) {
		struct root_domain *rd = env->dst_rq->rd;

		if ((rcu_dereference(rd->pd) && !sd_overutilized(env->sd)) &&
		    env->idle == CPU_NEWLY_IDLE && !env->prefer_spread &&
		    !task_in_related_thread_group(p)) {
			long util_cum_dst, util_cum_src;
			unsigned long demand;

			demand = task_util(p);
			util_cum_dst = cpu_util_cum(env->dst_cpu, 0) + demand;
			util_cum_src = cpu_util_cum(env->src_cpu, 0) - demand;

			if (util_cum_dst > util_cum_src)
				return 0;
		}
	}

	if (env->flags & LBF_IGNORE_PREFERRED_CLUSTER_TASKS &&
			 !preferred_cluster(
				cpu_rq(env->dst_cpu)->wrq.cluster, p))
		return 0;

	/* Don't detach task if it doesn't fit on the destination */
	if (env->flags & LBF_IGNORE_BIG_TASKS &&
		!task_fits_max(p, env->dst_cpu))
		return 0;

	/* Don't detach task if it is under active migration */
	if (env->src_rq->wrq.push_task == p)
		return 0;
#endif

	if (task_running(env->src_rq, p)) {
		schedstat_inc(p->se.statistics.nr_failed_migrations_running);
		return 0;
	}

	/*
	 * Aggressive migration if:
	 * 1) IDLE or NEWLY_IDLE balance.
	 * 2) destination numa is preferred
	 * 3) task is cache cold, or
	 * 4) too many balance attempts have failed.
	 */
	tsk_cache_hot = migrate_degrades_locality(p, env);
	if (tsk_cache_hot == -1)
		tsk_cache_hot = task_hot(p, env);

	if (env->idle != CPU_NOT_IDLE || tsk_cache_hot <= 0 ||
	    env->sd->nr_balance_failed > env->sd->cache_nice_tries) {
		if (tsk_cache_hot == 1) {
			schedstat_inc(env->sd->lb_hot_gained[env->idle]);
			schedstat_inc(p->se.statistics.nr_forced_migrations);
		}
		return 1;
	}

	schedstat_inc(p->se.statistics.nr_failed_migrations_hot);
	return 0;
}

/*
 * detach_task() -- detach the task for the migration specified in env
 */
static void detach_task(struct task_struct *p, struct lb_env *env)
{
	lockdep_assert_held(&env->src_rq->lock);

	deactivate_task(env->src_rq, p, DEQUEUE_NOCLOCK);
	lockdep_off();
	double_lock_balance(env->src_rq, env->dst_rq);
	if (!(env->src_rq->clock_update_flags & RQCF_UPDATED))
		update_rq_clock(env->src_rq);
	set_task_cpu(p, env->dst_cpu);
	double_unlock_balance(env->src_rq, env->dst_rq);
	lockdep_on();
}

/*
 * detach_one_task() -- tries to dequeue exactly one task from env->src_rq, as
 * part of active balancing operations within "domain".
 *
 * Returns a task if successful and NULL otherwise.
 */
static struct task_struct *detach_one_task(struct lb_env *env)
{
	struct task_struct *p;

	lockdep_assert_held(&env->src_rq->lock);

	list_for_each_entry_reverse(p,
			&env->src_rq->cfs_tasks, se.group_node) {
		if (!can_migrate_task(p, env))
			continue;

		detach_task(p, env);

		/*
		 * Right now, this is only the second place where
		 * lb_gained[env->idle] is updated (other is detach_tasks)
		 * so we can safely collect stats here rather than
		 * inside detach_tasks().
		 */
		schedstat_inc(env->sd->lb_gained[env->idle]);
		return p;
	}
	return NULL;
}

static const unsigned int sched_nr_migrate_break = 32;

/*
 * detach_tasks() -- tries to detach up to imbalance runnable load from
 * busiest_rq, as part of a balancing operation within domain "sd".
 *
 * Returns number of detached tasks if successful and 0 otherwise.
 */
static int detach_tasks(struct lb_env *env)
{
	struct list_head *tasks = &env->src_rq->cfs_tasks;
	struct task_struct *p;
	unsigned long load = 0;
	int detached = 0;
	int orig_loop = env->loop;

	lockdep_assert_held(&env->src_rq->lock);

	if (env->imbalance <= 0)
		return 0;

	if (!same_cluster(env->dst_cpu, env->src_cpu))
		env->flags |= LBF_IGNORE_PREFERRED_CLUSTER_TASKS;

	if (capacity_orig_of(env->dst_cpu) < capacity_orig_of(env->src_cpu))
		env->flags |= LBF_IGNORE_BIG_TASKS;

redo:
	while (!list_empty(tasks)) {
		/*
		 * We don't want to steal all, otherwise we may be treated likewise,
		 * which could at worst lead to a livelock crash.
		 */
		if (env->idle != CPU_NOT_IDLE && env->src_rq->nr_running <= 1)
			break;

		p = list_last_entry(tasks, struct task_struct, se.group_node);

		env->loop++;
		/* We've more or less seen every task there is, call it quits */
		if (env->loop > env->loop_max)
			break;

		/* take a breather every nr_migrate tasks */
		if (env->loop > env->loop_break) {
			env->loop_break += sched_nr_migrate_break;
			env->flags |= LBF_NEED_BREAK;
			break;
		}

		if (!can_migrate_task(p, env))
			goto next;

		load = task_h_load(p);

		if (sched_feat(LB_MIN) && load < 16 && !env->sd->nr_balance_failed)
			goto next;

		/*
		 * p is not running task when we goes until here, so if p is one
		 * of the 2 task in src cpu rq and not the running one,
		 * that means it is the only task that can be balanced.
		 * So only when there is other tasks can be balanced or
		 * there is situation to ignore big task, it is needed
		 * to skip the task load bigger than 2*imbalance.
		 *
		 * And load based checks are skipped for prefer_spread in
		 * finding busiest group, ignore the task's h_load.
		 */
		if (!env->prefer_spread &&
			((cpu_rq(env->src_cpu)->nr_running > 2) ||
			(env->flags & LBF_IGNORE_BIG_TASKS)) &&
			((load / 2) > env->imbalance))
			goto next;

		detach_task(p, env);
		list_add(&p->se.group_node, &env->tasks);

		detached++;
		env->imbalance -= load;

#ifdef CONFIG_PREEMPTION
		/*
		 * NEWIDLE balancing is a source of latency, so preemptible
		 * kernels will stop after the first task is detached to minimize
		 * the critical section.
		 */
		if (env->idle == CPU_NEWLY_IDLE)
			break;
#endif

		/*
		 * We only want to steal up to the prescribed amount of
		 * runnable load.
		 */
		if (env->imbalance <= 0)
			break;

		continue;
next:
#ifdef CONFIG_SCHED_WALT
		trace_sched_load_balance_skip_tasks(env->src_cpu, env->dst_cpu,
				env->src_grp_type, p->pid, load, task_util(p),
				cpumask_bits(&p->cpus_mask)[0]);
#endif
		list_move(&p->se.group_node, tasks);
	}

	if (env->flags & (LBF_IGNORE_BIG_TASKS |
			LBF_IGNORE_PREFERRED_CLUSTER_TASKS) && !detached) {
		tasks = &env->src_rq->cfs_tasks;
		env->flags &= ~(LBF_IGNORE_BIG_TASKS |
				LBF_IGNORE_PREFERRED_CLUSTER_TASKS);
		env->loop = orig_loop;
		goto redo;
	}

	/*
	 * Right now, this is one of only two places we collect this stat
	 * so we can safely collect detach_one_task() stats here rather
	 * than inside detach_one_task().
	 */
	schedstat_add(env->sd->lb_gained[env->idle], detached);

	return detached;
}

/*
 * attach_task() -- attach the task detached by detach_task() to its new rq.
 */
static void attach_task(struct rq *rq, struct task_struct *p)
{
	lockdep_assert_held(&rq->lock);

	BUG_ON(task_rq(p) != rq);
	activate_task(rq, p, ENQUEUE_NOCLOCK);
	check_preempt_curr(rq, p, 0);
}

/*
 * attach_one_task() -- attaches the task returned from detach_one_task() to
 * its new rq.
 */
static void attach_one_task(struct rq *rq, struct task_struct *p)
{
	struct rq_flags rf;

	rq_lock(rq, &rf);
	update_rq_clock(rq);
	attach_task(rq, p);
	update_overutilized_status(rq);
	rq_unlock(rq, &rf);
}

/*
 * attach_tasks() -- attaches all tasks detached by detach_tasks() to their
 * new rq.
 */
static void attach_tasks(struct lb_env *env)
{
	struct list_head *tasks = &env->tasks;
	struct task_struct *p;
	struct rq_flags rf;

	rq_lock(env->dst_rq, &rf);
	update_rq_clock(env->dst_rq);

	while (!list_empty(tasks)) {
		p = list_first_entry(tasks, struct task_struct, se.group_node);
		list_del_init(&p->se.group_node);

		attach_task(env->dst_rq, p);
	}

	/*
	 * The enqueue_task_fair only updates the overutilized status
	 * for the waking tasks. Since multiple tasks may get migrated
	 * from load balancer, instead of doing it there, update the
	 * overutilized status here at the end.
	 */
	update_overutilized_status(env->dst_rq);
	rq_unlock(env->dst_rq, &rf);
}

#ifdef CONFIG_NO_HZ_COMMON
static inline bool cfs_rq_has_blocked(struct cfs_rq *cfs_rq)
{
	if (cfs_rq->avg.load_avg)
		return true;

	if (cfs_rq->avg.util_avg)
		return true;

	return false;
}

static inline bool others_have_blocked(struct rq *rq)
{
	if (READ_ONCE(rq->avg_rt.util_avg))
		return true;

	if (READ_ONCE(rq->avg_dl.util_avg))
		return true;

#ifdef CONFIG_HAVE_SCHED_AVG_IRQ
	if (READ_ONCE(rq->avg_irq.util_avg))
		return true;
#endif

	return false;
}

static inline void update_blocked_load_status(struct rq *rq, bool has_blocked)
{
	rq->last_blocked_load_update_tick = jiffies;

	if (!has_blocked)
		rq->has_blocked_load = 0;
}
#else
static inline bool cfs_rq_has_blocked(struct cfs_rq *cfs_rq) { return false; }
static inline bool others_have_blocked(struct rq *rq) { return false; }
static inline void update_blocked_load_status(struct rq *rq, bool has_blocked) {}
#endif

static bool __update_blocked_others(struct rq *rq, bool *done)
{
	const struct sched_class *curr_class;
	u64 now = rq_clock_pelt(rq);
	bool decayed;

	/*
	 * update_load_avg() can call cpufreq_update_util(). Make sure that RT,
	 * DL and IRQ signals have been updated before updating CFS.
	 */
	curr_class = rq->curr->sched_class;

	decayed = update_rt_rq_load_avg(now, rq, curr_class == &rt_sched_class) |
		  update_dl_rq_load_avg(now, rq, curr_class == &dl_sched_class) |
		  update_irq_load_avg(rq, 0);

	if (others_have_blocked(rq))
		*done = false;

	return decayed;
}

#ifdef CONFIG_FAIR_GROUP_SCHED

static inline bool cfs_rq_is_decayed(struct cfs_rq *cfs_rq)
{
	if (cfs_rq->load.weight)
		return false;

	if (cfs_rq->avg.load_sum)
		return false;

	if (cfs_rq->avg.util_sum)
		return false;

	if (cfs_rq->avg.runnable_load_sum)
		return false;

	return true;
}

static bool __update_blocked_fair(struct rq *rq, bool *done)
{
	struct cfs_rq *cfs_rq, *pos;
	bool decayed = false;
	int cpu = cpu_of(rq);

	/*
	 * Iterates the task_group tree in a bottom up fashion, see
	 * list_add_leaf_cfs_rq() for details.
	 */
	for_each_leaf_cfs_rq_safe(rq, cfs_rq, pos) {
		struct sched_entity *se;

		if (update_cfs_rq_load_avg(cfs_rq_clock_pelt(cfs_rq), cfs_rq)) {
			update_tg_load_avg(cfs_rq, 0);

			if (cfs_rq == &rq->cfs)
				decayed = true;
		}

		/* Propagate pending load changes to the parent, if any: */
		se = cfs_rq->tg->se[cpu];
		if (se && !skip_blocked_update(se))
			update_load_avg(cfs_rq_of(se), se, 0);

		/*
		 * There can be a lot of idle CPU cgroups.  Don't let fully
		 * decayed cfs_rqs linger on the list.
		 */
		if (cfs_rq_is_decayed(cfs_rq))
			list_del_leaf_cfs_rq(cfs_rq);

		/* Don't need periodic decay once load/util_avg are null */
		if (cfs_rq_has_blocked(cfs_rq))
			*done = false;
	}

	return decayed;
}

/*
 * Compute the hierarchical load factor for cfs_rq and all its ascendants.
 * This needs to be done in a top-down fashion because the load of a child
 * group is a fraction of its parents load.
 */
static void update_cfs_rq_h_load(struct cfs_rq *cfs_rq)
{
	struct rq *rq = rq_of(cfs_rq);
	struct sched_entity *se = cfs_rq->tg->se[cpu_of(rq)];
	unsigned long now = jiffies;
	unsigned long load;

	if (cfs_rq->last_h_load_update == now)
		return;

	WRITE_ONCE(cfs_rq->h_load_next, NULL);
	for_each_sched_entity(se) {
		cfs_rq = cfs_rq_of(se);
		WRITE_ONCE(cfs_rq->h_load_next, se);
		if (cfs_rq->last_h_load_update == now)
			break;
	}

	if (!se) {
		cfs_rq->h_load = cfs_rq_load_avg(cfs_rq);
		cfs_rq->last_h_load_update = now;
	}

	while ((se = READ_ONCE(cfs_rq->h_load_next)) != NULL) {
		load = cfs_rq->h_load;
		load = div64_ul(load * se->avg.load_avg,
			cfs_rq_load_avg(cfs_rq) + 1);
		cfs_rq = group_cfs_rq(se);
		cfs_rq->h_load = load;
		cfs_rq->last_h_load_update = now;
	}
}

static unsigned long task_h_load(struct task_struct *p)
{
	struct cfs_rq *cfs_rq = task_cfs_rq(p);

	update_cfs_rq_h_load(cfs_rq);
	return div64_ul(p->se.avg.load_avg * cfs_rq->h_load,
			cfs_rq_load_avg(cfs_rq) + 1);
}
#else
static bool __update_blocked_fair(struct rq *rq, bool *done)
{
	struct cfs_rq *cfs_rq = &rq->cfs;
	bool decayed;

	decayed = update_cfs_rq_load_avg(cfs_rq_clock_pelt(cfs_rq), cfs_rq);
	if (cfs_rq_has_blocked(cfs_rq))
		*done = false;

	return decayed;
}

static unsigned long task_h_load(struct task_struct *p)
{
	return p->se.avg.load_avg;
}
#endif

static void update_blocked_averages(int cpu)
{
	bool decayed = false, done = true;
	struct rq *rq = cpu_rq(cpu);
	struct rq_flags rf;

	rq_lock_irqsave(rq, &rf);
	update_rq_clock(rq);

	decayed |= __update_blocked_others(rq, &done);
	decayed |= __update_blocked_fair(rq, &done);

	update_blocked_load_status(rq, !done);
	if (decayed)
		cpufreq_update_util(rq, 0);
	rq_unlock_irqrestore(rq, &rf);
}

/********** Helpers for find_busiest_group ************************/

/*
 * sg_lb_stats - stats of a sched_group required for load_balancing
 */
struct sg_lb_stats {
	unsigned long avg_load; /*Avg load across the CPUs of the group */
	unsigned long group_load; /* Total load over the CPUs of the group */
	unsigned long load_per_task;
	unsigned long group_capacity;
	unsigned long group_util; /* Total utilization of the group */
	unsigned int sum_nr_running; /* Nr tasks running in the group */
	unsigned int idle_cpus;
	unsigned int group_weight;
	enum group_type group_type;
	int group_no_capacity;
	unsigned long group_misfit_task_load; /* A CPU has a task too big for its capacity */
#ifdef CONFIG_NUMA_BALANCING
	unsigned int nr_numa_running;
	unsigned int nr_preferred_running;
#endif
};

/*
 * sd_lb_stats - Structure to store the statistics of a sched_domain
 *		 during load balancing.
 */
struct sd_lb_stats {
	struct sched_group *busiest;	/* Busiest group in this sd */
	struct sched_group *local;	/* Local group in this sd */
	unsigned long total_running;
	unsigned long total_load;	/* Total load of all groups in sd */
	unsigned long total_capacity;	/* Total capacity of all groups in sd */
	unsigned long total_util;	/* Total util of all groups in sd */
	unsigned long avg_load;	/* Average load across all groups in sd */

	struct sg_lb_stats busiest_stat;/* Statistics of the busiest group */
	struct sg_lb_stats local_stat;	/* Statistics of the local group */
};

static inline void init_sd_lb_stats(struct sd_lb_stats *sds)
{
	/*
	 * Skimp on the clearing to avoid duplicate work. We can avoid clearing
	 * local_stat because update_sg_lb_stats() does a full clear/assignment.
	 * We must however clear busiest_stat::avg_load because
	 * update_sd_pick_busiest() reads this before assignment.
	 */
	*sds = (struct sd_lb_stats){
		.busiest = NULL,
		.local = NULL,
		.total_running = 0UL,
		.total_load = 0UL,
		.total_capacity = 0UL,
		.total_util = 0UL,
		.busiest_stat = {
			.avg_load = 0UL,
			.sum_nr_running = 0,
			.group_type = group_other,
		},
	};
}

static unsigned long scale_rt_capacity(int cpu, unsigned long max)
{
	struct rq *rq = cpu_rq(cpu);
	unsigned long used, free;
	unsigned long irq;

	irq = cpu_util_irq(rq);

	if (unlikely(irq >= max))
		return 1;

	used = READ_ONCE(rq->avg_rt.util_avg);
	used += READ_ONCE(rq->avg_dl.util_avg);

	if (unlikely(used >= max))
		return 1;

	free = max - used;

	return scale_irq_capacity(free, irq, max);
}

void init_max_cpu_capacity(struct max_cpu_capacity *mcc) {
	raw_spin_lock_init(&mcc->lock);
	mcc->val = 0;
	mcc->cpu = -1;
}

static void update_cpu_capacity(struct sched_domain *sd, int cpu)
{
	unsigned long capacity = arch_scale_cpu_capacity(cpu);
	struct sched_group *sdg = sd->groups;

	capacity *= arch_scale_max_freq_capacity(sd, cpu);
	capacity >>= SCHED_CAPACITY_SHIFT;

	capacity = min(capacity, thermal_cap(cpu));
	cpu_rq(cpu)->cpu_capacity_orig = capacity;

	capacity = scale_rt_capacity(cpu, capacity);

	if (!capacity)
		capacity = 1;

	cpu_rq(cpu)->cpu_capacity = capacity;
	sdg->sgc->capacity = capacity;
	sdg->sgc->min_capacity = capacity;
	sdg->sgc->max_capacity = capacity;
}

void update_group_capacity(struct sched_domain *sd, int cpu)
{
	struct sched_domain *child = sd->child;
	struct sched_group *group, *sdg = sd->groups;
	unsigned long capacity, min_capacity, max_capacity;
	unsigned long interval;

	interval = msecs_to_jiffies(sd->balance_interval);
	interval = clamp(interval, 1UL, max_load_balance_interval);
	sdg->sgc->next_update = jiffies + interval;

	if (!child) {
		update_cpu_capacity(sd, cpu);
		return;
	}

	capacity = 0;
	min_capacity = ULONG_MAX;
	max_capacity = 0;

	if (child->flags & SD_OVERLAP) {
		/*
		 * SD_OVERLAP domains cannot assume that child groups
		 * span the current group.
		 */

		for_each_cpu(cpu, sched_group_span(sdg)) {
			struct sched_group_capacity *sgc;
			struct rq *rq = cpu_rq(cpu);

			if (cpu_isolated(cpu))
				continue;

			/*
			 * build_sched_domains() -> init_sched_groups_capacity()
			 * gets here before we've attached the domains to the
			 * runqueues.
			 *
			 * Use capacity_of(), which is set irrespective of domains
			 * in update_cpu_capacity().
			 *
			 * This avoids capacity from being 0 and
			 * causing divide-by-zero issues on boot.
			 */
			if (unlikely(!rq->sd)) {
				capacity += capacity_of(cpu);
			} else {
				sgc = rq->sd->groups->sgc;
				capacity += sgc->capacity;
			}

			min_capacity = min(capacity, min_capacity);
			max_capacity = max(capacity, max_capacity);
		}
	} else  {
		/*
		 * !SD_OVERLAP domains can assume that child groups
		 * span the current group.
		 */

		group = child->groups;
		do {
			struct sched_group_capacity *sgc = group->sgc;
			__maybe_unused cpumask_t *cpus =
					sched_group_span(group);

			if (!cpu_isolated(cpumask_first(cpus))) {
				capacity += sgc->capacity;
				min_capacity = min(sgc->min_capacity,
							min_capacity);
				max_capacity = max(sgc->max_capacity,
							max_capacity);
			}
			group = group->next;
		} while (group != child->groups);
	}

	sdg->sgc->capacity = capacity;
	sdg->sgc->min_capacity = min_capacity;
	sdg->sgc->max_capacity = max_capacity;
}

/*
 * Check whether the capacity of the rq has been noticeably reduced by side
 * activity. The imbalance_pct is used for the threshold.
 * Return true is the capacity is reduced
 */
static inline int
check_cpu_capacity(struct rq *rq, struct sched_domain *sd)
{
	return ((rq->cpu_capacity * sd->imbalance_pct) <
				(rq->cpu_capacity_orig * 100));
}

/*
 * Check whether a rq has a misfit task and if it looks like we can actually
 * help that task: we can migrate the task to a CPU of higher capacity, or
 * the task's current CPU is heavily pressured.
 */
static inline int check_misfit_status(struct rq *rq, struct sched_domain *sd)
{
	return rq->misfit_task_load &&
		(rq->cpu_capacity_orig < rq->rd->max_cpu_capacity.val ||
		 check_cpu_capacity(rq, sd));
}

/*
 * Group imbalance indicates (and tries to solve) the problem where balancing
 * groups is inadequate due to ->cpus_ptr constraints.
 *
 * Imagine a situation of two groups of 4 CPUs each and 4 tasks each with a
 * cpumask covering 1 CPU of the first group and 3 CPUs of the second group.
 * Something like:
 *
 *	{ 0 1 2 3 } { 4 5 6 7 }
 *	        *     * * *
 *
 * If we were to balance group-wise we'd place two tasks in the first group and
 * two tasks in the second group. Clearly this is undesired as it will overload
 * cpu 3 and leave one of the CPUs in the second group unused.
 *
 * The current solution to this issue is detecting the skew in the first group
 * by noticing the lower domain failed to reach balance and had difficulty
 * moving tasks due to affinity constraints.
 *
 * When this is so detected; this group becomes a candidate for busiest; see
 * update_sd_pick_busiest(). And calculate_imbalance() and
 * find_busiest_group() avoid some of the usual balance conditions to allow it
 * to create an effective group imbalance.
 *
 * This is a somewhat tricky proposition since the next run might not find the
 * group imbalance and decide the groups need to be balanced again. A most
 * subtle and fragile situation.
 */

static inline int sg_imbalanced(struct sched_group *group)
{
	return group->sgc->imbalance;
}

/*
 * group_has_capacity returns true if the group has spare capacity that could
 * be used by some tasks.
 * We consider that a group has spare capacity if the  * number of task is
 * smaller than the number of CPUs or if the utilization is lower than the
 * available capacity for CFS tasks.
 * For the latter, we use a threshold to stabilize the state, to take into
 * account the variance of the tasks' load and to return true if the available
 * capacity in meaningful for the load balancer.
 * As an example, an available capacity of 1% can appear but it doesn't make
 * any benefit for the load balance.
 */
static inline bool
group_has_capacity(struct lb_env *env, struct sg_lb_stats *sgs)
{
	if (sgs->sum_nr_running < sgs->group_weight)
		return true;

	if ((sgs->group_capacity * 100) >
			(sgs->group_util * env->sd->imbalance_pct))
		return true;

	return false;
}

/*
 *  group_is_overloaded returns true if the group has more tasks than it can
 *  handle.
 *  group_is_overloaded is not equals to !group_has_capacity because a group
 *  with the exact right number of tasks, has no more spare capacity but is not
 *  overloaded so both group_has_capacity and group_is_overloaded return
 *  false.
 */
static inline bool
group_is_overloaded(struct lb_env *env, struct sg_lb_stats *sgs)
{
	if (sgs->sum_nr_running <= sgs->group_weight)
		return false;

#ifdef CONFIG_SCHED_WALT
	if (env->idle != CPU_NOT_IDLE && walt_rotation_enabled)
		return true;
#endif

	if ((sgs->group_capacity * 100) <
			(sgs->group_util * env->sd->imbalance_pct))
		return true;

	return false;
}

/*
 * group_smaller_min_cpu_capacity: Returns true if sched_group sg has smaller
 * per-CPU capacity than sched_group ref.
 */
static inline bool
group_smaller_min_cpu_capacity(struct sched_group *sg, struct sched_group *ref)
{
	return sg->sgc->min_capacity *
				sched_capacity_margin_up[group_first_cpu(sg)] <
						ref->sgc->min_capacity * 1024;
}

/*
 * group_smaller_max_cpu_capacity: Returns true if sched_group sg has smaller
 * per-CPU capacity_orig than sched_group ref.
 */
static inline bool
group_smaller_max_cpu_capacity(struct sched_group *sg, struct sched_group *ref)
{
	return sg->sgc->max_capacity *
				sched_capacity_margin_up[group_first_cpu(sg)] <
						ref->sgc->max_capacity * 1024;
}

/*
 * group_similar_cpu_capacity: Returns true if the minimum capacity of the
 * compared groups differ by less than 12.5%.
 */
static inline bool
group_similar_cpu_capacity(struct sched_group *sg, struct sched_group *ref)
{
	long diff = sg->sgc->min_capacity - ref->sgc->min_capacity;
	long max = max(sg->sgc->min_capacity, ref->sgc->min_capacity);

	return ((abs(diff) < max >> 3) ||
		asym_cap_siblings(group_first_cpu(sg), group_first_cpu(ref)));
}

static inline enum
group_type group_classify(struct sched_group *group,
			  struct sg_lb_stats *sgs)
{
	if (sgs->group_no_capacity)
		return group_overloaded;

	if (sg_imbalanced(group))
		return group_imbalanced;

	if (sgs->group_misfit_task_load)
		return group_misfit_task;

	return group_other;
}

static bool update_nohz_stats(struct rq *rq, bool force)
{
#ifdef CONFIG_NO_HZ_COMMON
	unsigned int cpu = rq->cpu;

	if (!rq->has_blocked_load)
		return false;

	if (!cpumask_test_cpu(cpu, nohz.idle_cpus_mask))
		return false;

	if (!force && !time_after(jiffies, rq->last_blocked_load_update_tick))
		return true;

	update_blocked_averages(cpu);

	return rq->has_blocked_load;
#else
	return false;
#endif
}

/**
 * update_sg_lb_stats - Update sched_group's statistics for load balancing.
 * @env: The load balancing environment.
 * @group: sched_group whose statistics are to be updated.
 * @sgs: variable to hold the statistics for this group.
 * @sg_status: Holds flag indicating the status of the sched_group
 */
static inline void update_sg_lb_stats(struct lb_env *env,
				      struct sched_group *group,
				      struct sg_lb_stats *sgs,
				      int *sg_status)
{
	int i, nr_running;

	memset(sgs, 0, sizeof(*sgs));

	for_each_cpu_and(i, sched_group_span(group), env->cpus) {
		struct rq *rq = cpu_rq(i);

		if (cpu_isolated(i))
			continue;

		if ((env->flags & LBF_NOHZ_STATS) && update_nohz_stats(rq, false))
			env->flags |= LBF_NOHZ_AGAIN;

		sgs->group_load += cpu_runnable_load(rq);
		sgs->group_util += cpu_util(i);
		sgs->sum_nr_running += rq->cfs.h_nr_running;

		nr_running = rq->nr_running;
		if (nr_running > 1)
			*sg_status |= SG_OVERLOAD;

		if (cpu_overutilized(i)) {
			*sg_status |= SG_OVERUTILIZED;

			if (rq->misfit_task_load)
				*sg_status |= SG_HAS_MISFIT_TASK;
		}

#ifdef CONFIG_NUMA_BALANCING
		sgs->nr_numa_running += rq->nr_numa_running;
		sgs->nr_preferred_running += rq->nr_preferred_running;
#endif
		/*
		 * No need to call idle_cpu() if nr_running is not 0
		 */
		if (!nr_running && idle_cpu(i))
			sgs->idle_cpus++;

		if (env->sd->flags & SD_ASYM_CPUCAPACITY &&
		    sgs->group_misfit_task_load < rq->misfit_task_load) {
			sgs->group_misfit_task_load = rq->misfit_task_load;
			*sg_status |= SG_OVERLOAD;
		}
	}

	/* Isolated CPU has no weight */
	if (!group->group_weight) {
		sgs->group_capacity = 0;
		sgs->avg_load = 0;
		sgs->group_no_capacity = 1;
		sgs->group_type = group_other;
		sgs->group_weight = group->group_weight;
	} else {
		/* Adjust by relative CPU capacity of the group */
		sgs->group_capacity = group->sgc->capacity;
		sgs->avg_load = (sgs->group_load*SCHED_CAPACITY_SCALE) /
							sgs->group_capacity;

		sgs->group_weight = group->group_weight;

		sgs->group_no_capacity = group_is_overloaded(env, sgs);
		sgs->group_type = group_classify(group, sgs);
	}

	if (sgs->sum_nr_running)
		sgs->load_per_task = sgs->group_load / sgs->sum_nr_running;
}

/**
 * update_sd_pick_busiest - return 1 on busiest group
 * @env: The load balancing environment.
 * @sds: sched_domain statistics
 * @sg: sched_group candidate to be checked for being the busiest
 * @sgs: sched_group statistics
 *
 * Determine if @sg is a busier group than the previously selected
 * busiest group.
 *
 * Return: %true if @sg is a busier group than the previously selected
 * busiest group. %false otherwise.
 */
static bool update_sd_pick_busiest(struct lb_env *env,
				   struct sd_lb_stats *sds,
				   struct sched_group *sg,
				   struct sg_lb_stats *sgs)
{
	struct sg_lb_stats *busiest = &sds->busiest_stat;

	/*
	 * Don't try to pull misfit tasks we can't help.
	 * We can use max_capacity here as reduction in capacity on some
	 * CPUs in the group should either be possible to resolve
	 * internally or be covered by avg_load imbalance (eventually).
	 */
	if (sgs->group_type == group_misfit_task &&
	    (!group_smaller_max_cpu_capacity(sg, sds->local) ||
	     !group_has_capacity(env, &sds->local_stat)))
		return false;

	if (sgs->group_type > busiest->group_type)
		return true;

	if (sgs->group_type < busiest->group_type)
		return false;

	if (env->prefer_spread && env->idle != CPU_NOT_IDLE &&
		(sgs->sum_nr_running > busiest->sum_nr_running) &&
		(sgs->group_util > busiest->group_util))
		return true;

	if (sgs->avg_load <= busiest->avg_load)
		return false;

	if (!(env->sd->flags & SD_ASYM_CPUCAPACITY))
		goto asym_packing;

	/*
	 * Candidate sg has no more than one task per CPU and
	 * has higher per-CPU capacity. Migrating tasks to less
	 * capable CPUs may harm throughput. Maximize throughput,
	 * power/energy consequences are not considered.
	 */
	if (sgs->sum_nr_running <= sgs->group_weight &&
	    group_smaller_min_cpu_capacity(sds->local, sg))
		return false;

	/*
	 * Candidate sg doesn't face any severe imbalance issues so
	 * don't disturb unless the groups are of similar capacity
	 * where balancing is more harmless.
	 */
	if (sgs->group_type == group_other &&
		!group_similar_cpu_capacity(sds->local, sg))
		return false;

	/*
	 * If we have more than one misfit sg go with the biggest misfit.
	 */
	if (sgs->group_type == group_misfit_task &&
	    sgs->group_misfit_task_load < busiest->group_misfit_task_load)
		return false;

asym_packing:

	if (env->prefer_spread &&
		(sgs->sum_nr_running < busiest->sum_nr_running))
		return false;

	/* This is the busiest node in its class. */
	if (!(env->sd->flags & SD_ASYM_PACKING))
		return true;

	/* No ASYM_PACKING if target CPU is already busy */
	if (env->idle == CPU_NOT_IDLE)
		return true;
	/*
	 * ASYM_PACKING needs to move all the work to the highest
	 * prority CPUs in the group, therefore mark all groups
	 * of lower priority than ourself as busy.
	 */
	if (sgs->sum_nr_running &&
	    sched_asym_prefer(env->dst_cpu, sg->asym_prefer_cpu)) {
		if (!sds->busiest)
			return true;

		/* Prefer to move from lowest priority CPU's work */
		if (sched_asym_prefer(sds->busiest->asym_prefer_cpu,
				      sg->asym_prefer_cpu))
			return true;
	}

	return false;
}

#ifdef CONFIG_NUMA_BALANCING
static inline enum fbq_type fbq_classify_group(struct sg_lb_stats *sgs)
{
	if (sgs->sum_nr_running > sgs->nr_numa_running)
		return regular;
	if (sgs->sum_nr_running > sgs->nr_preferred_running)
		return remote;
	return all;
}

static inline enum fbq_type fbq_classify_rq(struct rq *rq)
{
	if (rq->nr_running > rq->nr_numa_running)
		return regular;
	if (rq->nr_running > rq->nr_preferred_running)
		return remote;
	return all;
}
#else
static inline enum fbq_type fbq_classify_group(struct sg_lb_stats *sgs)
{
	return all;
}

static inline enum fbq_type fbq_classify_rq(struct rq *rq)
{
	return regular;
}
#endif /* CONFIG_NUMA_BALANCING */

/**
 * update_sd_lb_stats - Update sched_domain's statistics for load balancing.
 * @env: The load balancing environment.
 * @sds: variable to hold the statistics for this sched_domain.
 */
static inline void update_sd_lb_stats(struct lb_env *env, struct sd_lb_stats *sds)
{
	struct sched_domain *child = env->sd->child;
	struct sched_group *sg = env->sd->groups;
	struct sg_lb_stats *local = &sds->local_stat;
	struct sg_lb_stats tmp_sgs;
	bool prefer_sibling = child && child->flags & SD_PREFER_SIBLING;
	int sg_status = 0;

#ifdef CONFIG_NO_HZ_COMMON
	if (env->idle == CPU_NEWLY_IDLE && READ_ONCE(nohz.has_blocked))
		env->flags |= LBF_NOHZ_STATS;
#endif

	do {
		struct sg_lb_stats *sgs = &tmp_sgs;
		int local_group;

		local_group = cpumask_test_cpu(env->dst_cpu, sched_group_span(sg));
		if (local_group) {
			sds->local = sg;
			sgs = local;

			if (env->idle != CPU_NEWLY_IDLE ||
			    time_after_eq(jiffies, sg->sgc->next_update))
				update_group_capacity(env->sd, env->dst_cpu);
		}

		update_sg_lb_stats(env, sg, sgs, &sg_status);

		if (local_group)
			goto next_group;

		/*
		 * In case the child domain prefers tasks go to siblings
		 * first, lower the sg capacity so that we'll try
		 * and move all the excess tasks away. We lower the capacity
		 * of a group only if the local group has the capacity to fit
		 * these excess tasks. The extra check prevents the case where
		 * you always pull from the heaviest group when it is already
		 * under-utilized (possible with a large weight task outweighs
		 * the tasks on the system).
		 */
		if (prefer_sibling && sds->local &&
		    group_has_capacity(env, local) &&
		    (sgs->sum_nr_running > local->sum_nr_running + 1)) {
			sgs->group_no_capacity = 1;
			sgs->group_type = group_classify(sg, sgs);
		}

		/*
		 * Disallow moving tasks from asym cap sibling CPUs to other
		 * CPUs (lower capacity) unless the asym cap sibling group has
		 * no capacity to manage the current load.
		 */
		if ((env->sd->flags & SD_ASYM_CPUCAPACITY) &&
			sgs->group_no_capacity &&
			asym_cap_sibling_group_has_capacity(env->dst_cpu,
						env->sd->imbalance_pct)) {
			sgs->group_no_capacity = 0;
			sgs->group_type = group_classify(sg, sgs);
		}

		if (update_sd_pick_busiest(env, sds, sg, sgs)) {
			sds->busiest = sg;
			sds->busiest_stat = *sgs;
		}

next_group:
		/* Now, start updating sd_lb_stats */
		sds->total_running += sgs->sum_nr_running;
		sds->total_load += sgs->group_load;
		sds->total_capacity += sgs->group_capacity;
		sds->total_util += sgs->group_util;

		trace_sched_load_balance_sg_stats(sg->cpumask[0],
				sgs->group_type, sgs->idle_cpus,
				sgs->sum_nr_running, sgs->group_load,
				sgs->group_capacity, sgs->group_util,
				sgs->group_no_capacity,	sgs->load_per_task,
				sgs->group_misfit_task_load,
				sds->busiest ? sds->busiest->cpumask[0] : 0);

		sg = sg->next;
	} while (sg != env->sd->groups);

#ifdef CONFIG_NO_HZ_COMMON
	if ((env->flags & LBF_NOHZ_AGAIN) &&
	    cpumask_subset(nohz.idle_cpus_mask, sched_domain_span(env->sd))) {

		WRITE_ONCE(nohz.next_blocked,
			   jiffies + msecs_to_jiffies(LOAD_AVG_PERIOD));
	}
#endif

	if (env->sd->flags & SD_NUMA)
		env->fbq_type = fbq_classify_group(&sds->busiest_stat);

	env->src_grp_nr_running = sds->busiest_stat.sum_nr_running;

	if (!env->sd->parent) {
		struct root_domain *rd = env->dst_rq->rd;

		/* update overload indicator if we are at root domain */
		WRITE_ONCE(rd->overload, sg_status & SG_OVERLOAD);

#ifndef CONFIG_SCHED_WALT
		/* Update over-utilization (tipping point, U >= 0) indicator */
		WRITE_ONCE(rd->overutilized, sg_status & SG_OVERUTILIZED);
		trace_sched_overutilized_tp(rd, sg_status & SG_OVERUTILIZED);
	} else if (sg_status & SG_OVERUTILIZED) {
		struct root_domain *rd = env->dst_rq->rd;

		WRITE_ONCE(rd->overutilized, SG_OVERUTILIZED);
		trace_sched_overutilized_tp(rd, SG_OVERUTILIZED);
#endif
	}

#ifdef CONFIG_SCHED_WALT
	if (sg_status & SG_OVERUTILIZED)
		set_sd_overutilized(env->sd);
	else
		clear_sd_overutilized(env->sd);

	/*
	 * If there is a misfit task in one cpu in this sched_domain
	 * it is likely that the imbalance cannot be sorted out among
	 * the cpu's in this sched_domain. In this case set the
	 * overutilized flag at the parent sched_domain.
	 */
	if (sg_status & SG_HAS_MISFIT_TASK) {
		struct sched_domain *sd = env->sd->parent;

		/*
		 * In case of a misfit task, load balance at the parent
		 * sched domain level will make sense only if the the cpus
		 * have a different capacity. If cpus at a domain level have
		 * the same capacity, the misfit task cannot be well
		 * accomodated	in any of the cpus and there in no point in
		 * trying a load balance at this level
		 */
		while (sd) {
			if (sd->flags & SD_ASYM_CPUCAPACITY) {
				set_sd_overutilized(sd);
				break;
			}
			sd = sd->parent;
		}
	}

	/*
	 * If the domain util is greater that domain capacity, load balancing
	 * needs to be done at the next sched domain level as well.
	 */
	if (env->sd->parent &&
	    sds->total_capacity * 1024 < sds->total_util *
			 sched_capacity_margin_up[group_first_cpu(sds->local)])
		set_sd_overutilized(env->sd->parent);
#endif
}

/**
 * check_asym_packing - Check to see if the group is packed into the
 *			sched domain.
 *
 * This is primarily intended to used at the sibling level.  Some
 * cores like POWER7 prefer to use lower numbered SMT threads.  In the
 * case of POWER7, it can move to lower SMT modes only when higher
 * threads are idle.  When in lower SMT modes, the threads will
 * perform better since they share less core resources.  Hence when we
 * have idle threads, we want them to be the higher ones.
 *
 * This packing function is run on idle threads.  It checks to see if
 * the busiest CPU in this domain (core in the P7 case) has a higher
 * CPU number than the packing function is being run on.  Here we are
 * assuming lower CPU number will be equivalent to lower a SMT thread
 * number.
 *
 * Return: 1 when packing is required and a task should be moved to
 * this CPU.  The amount of the imbalance is returned in env->imbalance.
 *
 * @env: The load balancing environment.
 * @sds: Statistics of the sched_domain which is to be packed
 */
static int check_asym_packing(struct lb_env *env, struct sd_lb_stats *sds)
{
	int busiest_cpu;

	if (!(env->sd->flags & SD_ASYM_PACKING))
		return 0;

	if (env->idle == CPU_NOT_IDLE)
		return 0;

	if (!sds->busiest)
		return 0;

	busiest_cpu = sds->busiest->asym_prefer_cpu;
	if (sched_asym_prefer(busiest_cpu, env->dst_cpu))
		return 0;

	env->imbalance = sds->busiest_stat.group_load;

	return 1;
}

/**
 * fix_small_imbalance - Calculate the minor imbalance that exists
 *			amongst the groups of a sched_domain, during
 *			load balancing.
 * @env: The load balancing environment.
 * @sds: Statistics of the sched_domain whose imbalance is to be calculated.
 */
static inline
void fix_small_imbalance(struct lb_env *env, struct sd_lb_stats *sds)
{
	unsigned long tmp, capa_now = 0, capa_move = 0;
	unsigned int imbn = 2;
	unsigned long scaled_busy_load_per_task;
	struct sg_lb_stats *local, *busiest;

	local = &sds->local_stat;
	busiest = &sds->busiest_stat;

	if (!local->sum_nr_running)
		local->load_per_task = cpu_avg_load_per_task(env->dst_cpu);
	else if (busiest->load_per_task > local->load_per_task)
		imbn = 1;

	scaled_busy_load_per_task =
		(busiest->load_per_task * SCHED_CAPACITY_SCALE) /
		busiest->group_capacity;

	if (busiest->avg_load + scaled_busy_load_per_task >=
	    local->avg_load + (scaled_busy_load_per_task * imbn)) {
		env->imbalance = busiest->load_per_task;
		return;
	}

	/*
	 * OK, we don't have enough imbalance to justify moving tasks,
	 * however we may be able to increase total CPU capacity used by
	 * moving them.
	 */

	capa_now += busiest->group_capacity *
			min(busiest->load_per_task, busiest->avg_load);
	capa_now += local->group_capacity *
			min(local->load_per_task, local->avg_load);
	capa_now /= SCHED_CAPACITY_SCALE;

	/* Amount of load we'd subtract */
	if (busiest->avg_load > scaled_busy_load_per_task) {
		capa_move += busiest->group_capacity *
			    min(busiest->load_per_task,
				busiest->avg_load - scaled_busy_load_per_task);
	}

	/* Amount of load we'd add */
	if (busiest->avg_load * busiest->group_capacity <
	    busiest->load_per_task * SCHED_CAPACITY_SCALE) {
		tmp = (busiest->avg_load * busiest->group_capacity) /
		      local->group_capacity;
	} else {
		tmp = (busiest->load_per_task * SCHED_CAPACITY_SCALE) /
		      local->group_capacity;
	}
	capa_move += local->group_capacity *
		    min(local->load_per_task, local->avg_load + tmp);
	capa_move /= SCHED_CAPACITY_SCALE;

	/* Move if we gain throughput */
	if (capa_move > capa_now) {
		env->imbalance = busiest->load_per_task;
		return;
	}

	/* We can't see throughput improvement with the load-based
	 * method, but it is possible depending upon group size and
	 * capacity range that there might still be an underutilized
	 * cpu available in an asymmetric capacity system. Do one last
	 * check just in case.
	 */
	if (env->sd->flags & SD_ASYM_CPUCAPACITY &&
		busiest->group_type == group_overloaded &&
		busiest->sum_nr_running > busiest->group_weight &&
		local->sum_nr_running < local->group_weight &&
		local->group_capacity < busiest->group_capacity)
		env->imbalance = busiest->load_per_task;
}

/**
 * calculate_imbalance - Calculate the amount of imbalance present within the
 *			 groups of a given sched_domain during load balance.
 * @env: load balance environment
 * @sds: statistics of the sched_domain whose imbalance is to be calculated.
 */
static inline void calculate_imbalance(struct lb_env *env, struct sd_lb_stats *sds)
{
	unsigned long max_pull, load_above_capacity = ~0UL;
	struct sg_lb_stats *local, *busiest;
	bool no_imbalance = false;

	local = &sds->local_stat;
	busiest = &sds->busiest_stat;

	if (busiest->group_type == group_imbalanced) {
		/*
		 * In the group_imb case we cannot rely on group-wide averages
		 * to ensure CPU-load equilibrium, look at wider averages. XXX
		 */
		busiest->load_per_task =
			min(busiest->load_per_task, sds->avg_load);
	}

	/*
	 * Avg load of busiest sg can be less and avg load of local sg can
	 * be greater than avg load across all sgs of sd because avg load
	 * factors in sg capacity and sgs with smaller group_type are
	 * skipped when updating the busiest sg:
	 */
	if (busiest->avg_load <= sds->avg_load ||
	     local->avg_load >= sds->avg_load)
		no_imbalance = true;

	if (busiest->group_type != group_misfit_task && no_imbalance) {
		env->imbalance = 0;
		if (busiest->group_type == group_overloaded &&
				local->group_type <= group_misfit_task) {
			env->imbalance = busiest->load_per_task;
			return;
		}
		return fix_small_imbalance(env, sds);
	}

	/*
	 * If there aren't any idle CPUs, avoid creating some.
	 */
	if (busiest->group_type == group_overloaded &&
	    local->group_type   == group_overloaded) {
		load_above_capacity = busiest->sum_nr_running * SCHED_CAPACITY_SCALE;
		if (load_above_capacity > busiest->group_capacity) {
			load_above_capacity -= busiest->group_capacity;
			load_above_capacity *= scale_load_down(NICE_0_LOAD);
			load_above_capacity /= busiest->group_capacity;
		} else
			load_above_capacity = ~0UL;
	}

	/*
	 * In case of a misfit task, independent of avg loads we do load balance
	 * at the parent sched domain level for B.L systems, so it is possible
	 * that busiest group avg load can be less than sd avg load.
	 * So skip calculating load based imbalance between groups.
	 */
	if (!no_imbalance) {
		/*
		 * We're trying to get all the cpus to the average_load,
		 * so we don't want to push ourselves above the average load,
		 * nor do we wish to reduce the max loaded cpu below the average
		 * load. At the same time, we also don't want to reduce the
		 * group load below the group capacity.
		 * Thus we look for the minimum possible imbalance.
		 */
		max_pull = min(busiest->avg_load - sds->avg_load,
						load_above_capacity);

		/* How much load to actually move to equalise the imbalance */
		env->imbalance = min(max_pull * busiest->group_capacity,
					(sds->avg_load - local->avg_load) *
					local->group_capacity) /
					SCHED_CAPACITY_SCALE;
	} else {
		/*
		 * Skipped load based imbalance calculations, but let's find
		 * imbalance based on busiest group type or fix small imbalance.
		 */
		env->imbalance = 0;
	}

	/* Boost imbalance to allow misfit task to be balanced.
	 * Always do this if we are doing a NEWLY_IDLE balance
	 * on the assumption that any tasks we have must not be
	 * long-running (and hence we cannot rely upon load).
	 * However if we are not idle, we should assume the tasks
	 * we have are longer running and not override load-based
	 * calculations above unless we are sure that the local
	 * group is underutilized.
	 */
	if (busiest->group_type == group_misfit_task &&
		(env->idle == CPU_NEWLY_IDLE ||
		local->sum_nr_running < local->group_weight)) {
		env->imbalance = max_t(long, env->imbalance,
				       busiest->group_misfit_task_load);
	}

	/*
	 * if *imbalance is less than the average load per runnable task
	 * there is no guarantee that any tasks will be moved so we'll have
	 * a think about bumping its value to force at least one task to be
	 * moved
	 */
	if (env->imbalance < busiest->load_per_task) {
		/*
		 * The busiest group is overloaded so it could use help
		 * from the other groups. If the local group has idle CPUs
		 * and it is not overloaded and has no imbalance with in
		 * the group, allow the load balance by bumping the
		 * imbalance.
		 */
		if (busiest->group_type == group_overloaded &&
			local->group_type <= group_misfit_task &&
			env->idle != CPU_NOT_IDLE) {
			env->imbalance = busiest->load_per_task;
			return;
		}

		return fix_small_imbalance(env, sds);
	}

	/*
	 * If we couldn't find any imbalance, then boost the imbalance
	 * with the group util.
	 */
	if (env->prefer_spread && !env->imbalance &&
		env->idle != CPU_NOT_IDLE &&
		busiest->sum_nr_running > busiest->group_weight)
		env->imbalance = busiest->group_util;
}

/******* find_busiest_group() helpers end here *********************/

/**
 * find_busiest_group - Returns the busiest group within the sched_domain
 * if there is an imbalance.
 *
 * Also calculates the amount of runnable load which should be moved
 * to restore balance.
 *
 * @env: The load balancing environment.
 *
 * Return:	- The busiest group if imbalance exists.
 */
static struct sched_group *find_busiest_group(struct lb_env *env)
{
	struct sg_lb_stats *local, *busiest;
	struct sd_lb_stats sds;

	init_sd_lb_stats(&sds);

	/*
	 * Compute the various statistics relavent for load balancing at
	 * this level.
	 */
	update_sd_lb_stats(env, &sds);

	if (sched_energy_enabled()) {
		struct root_domain *rd = env->dst_rq->rd;

#ifdef CONFIG_SCHED_WALT
		if (rcu_dereference(rd->pd) && !sd_overutilized(env->sd)) {
#else
		if (rcu_dereference(rd->pd) && !READ_ONCE(rd->overutilized)) {
#endif
			int cpu_local, cpu_busiest;
			unsigned long capacity_local, capacity_busiest;

			if (env->idle != CPU_NEWLY_IDLE)
				goto out_balanced;

			if (!sds.local || !sds.busiest)
				goto out_balanced;

			cpu_local = group_first_cpu(sds.local);
			cpu_busiest = group_first_cpu(sds.busiest);

			/* TODO:don't assume same cap cpus are in same domain */
			capacity_local = capacity_orig_of(cpu_local);
			capacity_busiest = capacity_orig_of(cpu_busiest);
			if ((sds.busiest->group_weight > 1) &&
					capacity_local > capacity_busiest) {
				goto out_balanced;
			} else if (capacity_local == capacity_busiest ||
				   asym_cap_siblings(cpu_local, cpu_busiest)) {
				if (cpu_rq(cpu_busiest)->nr_running < 2)
					goto out_balanced;
			}
		}
	}

	local = &sds.local_stat;
	busiest = &sds.busiest_stat;

	/* ASYM feature bypasses nice load balance check */
	if (check_asym_packing(env, &sds))
		return sds.busiest;

	/* There is no busy sibling group to pull tasks from */
	if (!sds.busiest || busiest->sum_nr_running == 0)
		goto out_balanced;

	/* XXX broken for overlapping NUMA groups */
	sds.avg_load = (SCHED_CAPACITY_SCALE * sds.total_load)
						/ sds.total_capacity;

	/*
	 * If the busiest group is imbalanced the below checks don't
	 * work because they assume all things are equal, which typically
	 * isn't true due to cpus_ptr constraints and the like.
	 */
	if (busiest->group_type == group_imbalanced)
		goto force_balance;

	/*
	 * When dst_cpu is idle, prevent SMP nice and/or asymmetric group
	 * capacities from resulting in underutilization due to avg_load.
	 */
	if (env->idle != CPU_NOT_IDLE && group_has_capacity(env, local) &&
	    busiest->group_no_capacity)
		goto force_balance;

	/* Misfit tasks should be dealt with regardless of the avg load */
	if (busiest->group_type == group_misfit_task)
		goto force_balance;

	/*
	 * If the local group is busier than the selected busiest group
	 * don't try and pull any tasks.
	 */
	if (local->avg_load >= busiest->avg_load)
		goto out_balanced;

	/*
	 * Don't pull any tasks if this group is already above the domain
	 * average load.
	 */
	if (local->avg_load >= sds.avg_load)
		goto out_balanced;

	if (env->idle == CPU_IDLE) {
		/*
		 * This CPU is idle. If the busiest group is not overloaded
		 * and there is no imbalance between this and busiest group
		 * wrt idle CPUs, it is balanced. The imbalance becomes
		 * significant if the diff is greater than 1 otherwise we
		 * might end up to just move the imbalance on another group
		 */
		if ((busiest->group_type != group_overloaded) &&
				(local->idle_cpus <= (busiest->idle_cpus + 1)))
			goto out_balanced;
	} else {
		/*
		 * In the CPU_NEWLY_IDLE, CPU_NOT_IDLE cases, use
		 * imbalance_pct to be conservative.
		 */
		if (100 * busiest->avg_load <=
				env->sd->imbalance_pct * local->avg_load)
			goto out_balanced;
	}

force_balance:
	/* Looks like there is an imbalance. Compute it */
	env->src_grp_type = busiest->group_type;
	calculate_imbalance(env, &sds);
	trace_sched_load_balance_stats(sds.busiest->cpumask[0],
				busiest->group_type, busiest->avg_load,
				busiest->load_per_task,	sds.local->cpumask[0],
				local->group_type, local->avg_load,
				local->load_per_task,
				sds.avg_load, env->imbalance);
	return env->imbalance ? sds.busiest : NULL;

out_balanced:
	env->imbalance = 0;
	return NULL;
}

/*
 * find_busiest_queue - find the busiest runqueue among the CPUs in the group.
 */
static struct rq *find_busiest_queue(struct lb_env *env,
				     struct sched_group *group)
{
	struct rq *busiest = NULL, *rq;
	unsigned long busiest_load = 0, busiest_capacity = 1;
	int i;

	for_each_cpu_and(i, sched_group_span(group), env->cpus) {
		unsigned long capacity, load;
		enum fbq_type rt;

		rq = cpu_rq(i);
		rt = fbq_classify_rq(rq);

		/*
		 * We classify groups/runqueues into three groups:
		 *  - regular: there are !numa tasks
		 *  - remote:  there are numa tasks that run on the 'wrong' node
		 *  - all:     there is no distinction
		 *
		 * In order to avoid migrating ideally placed numa tasks,
		 * ignore those when there's better options.
		 *
		 * If we ignore the actual busiest queue to migrate another
		 * task, the next balance pass can still reduce the busiest
		 * queue by moving tasks around inside the node.
		 *
		 * If we cannot move enough load due to this classification
		 * the next pass will adjust the group classification and
		 * allow migration of more tasks.
		 *
		 * Both cases only affect the total convergence complexity.
		 */
		if (rt > env->fbq_type)
			continue;

		/*
		 * For ASYM_CPUCAPACITY domains with misfit tasks we simply
		 * seek the "biggest" misfit task.
		 */
		if (env->src_grp_type == group_misfit_task) {
			if (rq->misfit_task_load > busiest_load) {
				busiest_load = rq->misfit_task_load;
				busiest = rq;
			}

			continue;
		}

		/*
		 * Ignore cpu, which is undergoing active_balance and doesn't
		 * have more than 2 tasks.
		 */
		if (rq->active_balance && rq->nr_running <= 2)
			continue;

		capacity = capacity_of(i);

		/*
		 * For ASYM_CPUCAPACITY domains, don't pick a CPU that could
		 * eventually lead to active_balancing high->low capacity.
		 * Higher per-CPU capacity is considered better than balancing
		 * average load.
		 */
		if (env->sd->flags & SD_ASYM_CPUCAPACITY &&
		    capacity_of(env->dst_cpu) < capacity &&
		    (rq->nr_running == 1 ||
				(rq->nr_running == 2 && task_util(rq->curr) <
				sched_small_task_threshold)))
			continue;

		load = cpu_runnable_load(rq);

		/*
		 * When comparing with imbalance, use cpu_runnable_load()
		 * which is not scaled with the CPU capacity.
		 */

		if (rq->nr_running == 1 && load > env->imbalance &&
		    !check_cpu_capacity(rq, env->sd))
			continue;

		/*
		 * For the load comparisons with the other CPU's, consider
		 * the cpu_runnable_load() scaled with the CPU capacity, so
		 * that the load can be moved away from the CPU that is
		 * potentially running at a lower capacity.
		 *
		 * Thus we're looking for max(load_i / capacity_i), crosswise
		 * multiplication to rid ourselves of the division works out
		 * to: load_i * capacity_j > load_j * capacity_i;  where j is
		 * our previous maximum.
		 */
		if (load * busiest_capacity > busiest_load * capacity) {
			busiest_load = load;
			busiest_capacity = capacity;
			busiest = rq;
		}
	}

	return busiest;
}

/*
 * Max backoff if we encounter pinned tasks. Pretty arbitrary value, but
 * so long as it is large enough.
 */
#define MAX_PINNED_INTERVAL	512
#define NEED_ACTIVE_BALANCE_THRESHOLD 10

static inline bool
asym_active_balance(struct lb_env *env)
{
	/*
	 * ASYM_PACKING needs to force migrate tasks from busy but
	 * lower priority CPUs in order to pack all tasks in the
	 * highest priority CPUs.
	 */
	return env->idle != CPU_NOT_IDLE && (env->sd->flags & SD_ASYM_PACKING) &&
	       sched_asym_prefer(env->dst_cpu, env->src_cpu);
}

static inline bool
voluntary_active_balance(struct lb_env *env)
{
	struct sched_domain *sd = env->sd;

	if (asym_active_balance(env))
		return 1;

	/*
	 * The dst_cpu is idle and the src_cpu CPU has only 1 CFS task.
	 * It's worth migrating the task if the src_cpu's capacity is reduced
	 * because of other sched_class or IRQs if more capacity stays
	 * available on dst_cpu.
	 */
	if ((env->idle != CPU_NOT_IDLE) &&
	    (env->src_rq->cfs.h_nr_running == 1)) {
		if ((check_cpu_capacity(env->src_rq, sd)) &&
		    (capacity_of(env->src_cpu)*sd->imbalance_pct < capacity_of(env->dst_cpu)*100))
			return 1;
	}

	if (env->idle != CPU_NOT_IDLE &&
			env->src_grp_type == group_misfit_task)
		return 1;

	return 0;
}

static int need_active_balance(struct lb_env *env)
{
	struct sched_domain *sd = env->sd;

	if (voluntary_active_balance(env))
		return 1;

	if ((env->idle != CPU_NOT_IDLE) &&
		(capacity_of(env->src_cpu) < capacity_of(env->dst_cpu)) &&
		((capacity_orig_of(env->src_cpu) <
				capacity_orig_of(env->dst_cpu))) &&
				env->src_rq->cfs.h_nr_running == 1 &&
				cpu_overutilized(env->src_cpu) &&
				!cpu_overutilized(env->dst_cpu)) {
		return 1;
	}

	if (env->src_grp_type == group_overloaded && env->src_rq->misfit_task_load)
		return 1;

	return unlikely(sd->nr_balance_failed > sd->cache_nice_tries+2);
}

static int should_we_balance(struct lb_env *env)
{
	struct sched_group *sg = env->sd->groups;
	int cpu, balance_cpu = -1;

	/*
	 * Ensure the balancing environment is consistent; can happen
	 * when the softirq triggers 'during' hotplug.
	 */
	if (!cpumask_test_cpu(env->dst_cpu, env->cpus))
		return 0;

	/*
	 * In the newly idle case, we will allow all the CPUs
	 * to do the newly idle load balance.
	 */
	if (env->idle == CPU_NEWLY_IDLE)
		return 1;

	/* Try to find first idle CPU */
	for_each_cpu_and(cpu, group_balance_mask(sg), env->cpus) {
		if (!idle_cpu(cpu) || cpu_isolated(cpu))
			continue;

		balance_cpu = cpu;
		break;
	}

	if (balance_cpu == -1)
		balance_cpu = group_balance_cpu_not_isolated(sg);

	/*
	 * First idle CPU or the first CPU(busiest) in this sched group
	 * is eligible for doing load balancing at this and above domains.
	 */
	return balance_cpu == env->dst_cpu;
}

/*
 * Check this_cpu to ensure it is balanced within domain. Attempt to move
 * tasks if there is an imbalance.
 */
static int load_balance(int this_cpu, struct rq *this_rq,
			struct sched_domain *sd, enum cpu_idle_type idle,
			int *continue_balancing)
{
	int ld_moved = 0, cur_ld_moved, active_balance = 0;
	struct sched_domain *sd_parent = sd->parent;
	struct sched_group *group = NULL;
	struct rq *busiest = NULL;
	struct rq_flags rf;
	struct cpumask *cpus = this_cpu_cpumask_var_ptr(load_balance_mask);

	struct lb_env env = {
		.sd		= sd,
		.dst_cpu	= this_cpu,
		.dst_rq		= this_rq,
		.dst_grpmask    = sched_group_span(sd->groups),
		.idle		= idle,
		.loop_break	= sched_nr_migrate_break,
		.cpus		= cpus,
		.fbq_type	= all,
		.tasks		= LIST_HEAD_INIT(env.tasks),
		.imbalance	= 0,
		.flags		= 0,
		.loop		= 0,
	};

#ifdef CONFIG_SCHED_WALT
	env.prefer_spread = (prefer_spread_on_idle(this_cpu) &&
				!((sd->flags & SD_ASYM_CPUCAPACITY) &&
				 !cpumask_test_cpu(this_cpu,
						 &asym_cap_sibling_cpus)));
#else
	env.prefer_spread = false;
#endif

	cpumask_and(cpus, sched_domain_span(sd), cpu_active_mask);

	schedstat_inc(sd->lb_count[idle]);

redo:
	if (!should_we_balance(&env)) {
		*continue_balancing = 0;
		goto out_balanced;
	}

	group = find_busiest_group(&env);
	if (!group) {
		schedstat_inc(sd->lb_nobusyg[idle]);
		goto out_balanced;
	}

	busiest = find_busiest_queue(&env, group);
	if (!busiest) {
		schedstat_inc(sd->lb_nobusyq[idle]);
		goto out_balanced;
	}

	BUG_ON(busiest == env.dst_rq);

	schedstat_add(sd->lb_imbalance[idle], env.imbalance);

	env.src_cpu = busiest->cpu;
	env.src_rq = busiest;

	ld_moved = 0;
	if (busiest->nr_running > 1) {
		/*
		 * Attempt to move tasks. If find_busiest_group has found
		 * an imbalance but busiest->nr_running <= 1, the group is
		 * still unbalanced. ld_moved simply stays zero, so it is
		 * correctly treated as an imbalance.
		 */
		env.flags |= LBF_ALL_PINNED;
		env.loop_max  = min(sysctl_sched_nr_migrate, busiest->nr_running);

more_balance:
		rq_lock_irqsave(busiest, &rf);

		/*
		 * The world might have changed. Validate assumptions.
		 * And also, if the busiest cpu is undergoing active_balance,
		 * it doesn't need help if it has less than 2 tasks on it.
		 */
		if (busiest->nr_running <= 1 ||
		    (busiest->active_balance && busiest->nr_running <= 2)) {
			rq_unlock_irqrestore(busiest, &rf);
			env.flags &= ~LBF_ALL_PINNED;
			goto no_move;
		}

		update_rq_clock(busiest);

		/*
		 * cur_ld_moved - load moved in current iteration
		 * ld_moved     - cumulative load moved across iterations
		 */
		cur_ld_moved = detach_tasks(&env);

		/*
		 * We've detached some tasks from busiest_rq. Every
		 * task is masked "TASK_ON_RQ_MIGRATING", so we can safely
		 * unlock busiest->lock, and we are able to be sure
		 * that nobody can manipulate the tasks in parallel.
		 * See task_rq_lock() family for the details.
		 */

		rq_unlock(busiest, &rf);

		if (cur_ld_moved) {
			attach_tasks(&env);
			ld_moved += cur_ld_moved;
		}

		local_irq_restore(rf.flags);

		if (env.flags & LBF_NEED_BREAK) {
			env.flags &= ~LBF_NEED_BREAK;
			goto more_balance;
		}

		/*
		 * Revisit (affine) tasks on src_cpu that couldn't be moved to
		 * us and move them to an alternate dst_cpu in our sched_group
		 * where they can run. The upper limit on how many times we
		 * iterate on same src_cpu is dependent on number of CPUs in our
		 * sched_group.
		 *
		 * This changes load balance semantics a bit on who can move
		 * load to a given_cpu. In addition to the given_cpu itself
		 * (or a ilb_cpu acting on its behalf where given_cpu is
		 * nohz-idle), we now have balance_cpu in a position to move
		 * load to given_cpu. In rare situations, this may cause
		 * conflicts (balance_cpu and given_cpu/ilb_cpu deciding
		 * _independently_ and at _same_ time to move some load to
		 * given_cpu) causing exceess load to be moved to given_cpu.
		 * This however should not happen so much in practice and
		 * moreover subsequent load balance cycles should correct the
		 * excess load moved.
		 */
		if ((env.flags & LBF_DST_PINNED) && env.imbalance > 0) {

			/* Prevent to re-select dst_cpu via env's CPUs */
			__cpumask_clear_cpu(env.dst_cpu, env.cpus);

			env.dst_rq	 = cpu_rq(env.new_dst_cpu);
			env.dst_cpu	 = env.new_dst_cpu;
			env.flags	&= ~LBF_DST_PINNED;
			env.loop	 = 0;
			env.loop_break	 = sched_nr_migrate_break;

			/*
			 * Go back to "more_balance" rather than "redo" since we
			 * need to continue with same src_cpu.
			 */
			goto more_balance;
		}

		/*
		 * We failed to reach balance because of affinity.
		 */
		if (sd_parent) {
			int *group_imbalance = &sd_parent->groups->sgc->imbalance;

			if ((env.flags & LBF_SOME_PINNED) && env.imbalance > 0)
				*group_imbalance = 1;
		}

		/* All tasks on this runqueue were pinned by CPU affinity */
		if (unlikely(env.flags & LBF_ALL_PINNED)) {
			__cpumask_clear_cpu(cpu_of(busiest), cpus);
			/*
			 * Attempting to continue load balancing at the current
			 * sched_domain level only makes sense if there are
			 * active CPUs remaining as possible busiest CPUs to
			 * pull load from which are not contained within the
			 * destination group that is receiving any migrated
			 * load.
			 */
			if (!cpumask_subset(cpus, env.dst_grpmask)) {
				env.loop = 0;
				env.loop_break = sched_nr_migrate_break;
				goto redo;
			}
			goto out_all_pinned;
		}
	}

no_move:
	if (!ld_moved) {
		/*
		 * Increment the failure counter only on periodic balance.
		 * We do not want newidle balance, which can be very
		 * frequent, pollute the failure counter causing
		 * excessive cache_hot migrations and active balances.
		 */
		if (idle != CPU_NEWLY_IDLE) {
			if (env.src_grp_nr_running > 1)
				sd->nr_balance_failed++;
		}

		if (need_active_balance(&env)) {
			unsigned long flags;

			raw_spin_lock_irqsave(&busiest->lock, flags);

			/*
			 * The CPUs are marked as reserved if tasks
			 * are pushed/pulled from other CPUs. In that case,
			 * bail out from the load balancer.
			 */
			if (is_reserved(this_cpu) ||
					is_reserved(cpu_of(busiest))) {
				raw_spin_unlock_irqrestore(&busiest->lock,
								flags);
				*continue_balancing = 0;
				goto out;
			}

			/*
			 * Don't kick the active_load_balance_cpu_stop,
			 * if the curr task on busiest CPU can't be
			 * moved to this_cpu:
			 */
			if (!cpumask_test_cpu(this_cpu,
						busiest->curr->cpus_ptr) ||
				!can_migrate_boosted_task(busiest->curr,
						cpu_of(busiest), this_cpu)) {
				raw_spin_unlock_irqrestore(&busiest->lock,
							    flags);
				env.flags |= LBF_ALL_PINNED;
				goto out_one_pinned;
			}

			/*
			 * ->active_balance synchronizes accesses to
			 * ->active_balance_work.  Once set, it's cleared
			 * only after active load balance is finished.
			 */
			if (!busiest->active_balance &&
			    !cpu_isolated(cpu_of(busiest))) {
				busiest->active_balance = 1;
				busiest->push_cpu = this_cpu;
				active_balance = 1;
				mark_reserved(this_cpu);
			}
			raw_spin_unlock_irqrestore(&busiest->lock, flags);

			if (active_balance) {
				stop_one_cpu_nowait(cpu_of(busiest),
					active_load_balance_cpu_stop, busiest,
					&busiest->active_balance_work);
				*continue_balancing = 0;
			}

			/* We've kicked active balancing, force task migration. */
			sd->nr_balance_failed = sd->cache_nice_tries +
					NEED_ACTIVE_BALANCE_THRESHOLD - 1;
		}
	} else
		sd->nr_balance_failed = 0;

	if (likely(!active_balance) || voluntary_active_balance(&env)) {
		/* We were unbalanced, so reset the balancing interval */
		sd->balance_interval = sd->min_interval;
	} else {
		/*
		 * If we've begun active balancing, start to back off. This
		 * case may not be covered by the all_pinned logic if there
		 * is only 1 task on the busy runqueue (because we don't call
		 * detach_tasks).
		 */
		if (sd->balance_interval < sd->max_interval)
			sd->balance_interval *= 2;
	}

	goto out;

out_balanced:
	/*
	 * We reach balance although we may have faced some affinity
	 * constraints. Clear the imbalance flag only if other tasks got
	 * a chance to move and fix the imbalance.
	 */
	if (sd_parent && !(env.flags & LBF_ALL_PINNED)) {
		int *group_imbalance = &sd_parent->groups->sgc->imbalance;

		if (*group_imbalance)
			*group_imbalance = 0;
	}

out_all_pinned:
	/*
	 * We reach balance because all tasks are pinned at this level so
	 * we can't migrate them. Let the imbalance flag set so parent level
	 * can try to migrate them.
	 */
	schedstat_inc(sd->lb_balanced[idle]);

	sd->nr_balance_failed = 0;

out_one_pinned:
	ld_moved = 0;

	/*
	 * newidle_balance() disregards balance intervals, so we could
	 * repeatedly reach this code, which would lead to balance_interval
	 * skyrocketting in a short amount of time. Skip the balance_interval
	 * increase logic to avoid that.
	 */
	if (env.idle == CPU_NEWLY_IDLE)
		goto out;

	/* tune up the balancing interval */
	if ((env.flags & LBF_ALL_PINNED &&
	     sd->balance_interval < MAX_PINNED_INTERVAL) ||
	    sd->balance_interval < sd->max_interval)
		sd->balance_interval *= 2;
out:
	trace_sched_load_balance(this_cpu, idle, *continue_balancing,
				 group ? group->cpumask[0] : 0,
				 busiest ? busiest->nr_running : 0,
				 env.imbalance, env.flags, ld_moved,
				 sd->balance_interval, active_balance,
#ifdef CONFIG_SCHED_WALT
				 sd_overutilized(sd),
#else
				 READ_ONCE(this_rq->rd->overutilized),
#endif
				 env.prefer_spread);
	return ld_moved;
}

static inline unsigned long
get_sd_balance_interval(struct sched_domain *sd, int cpu_busy)
{
	unsigned long interval = sd->balance_interval;
#ifdef CONFIG_SCHED_WALT
	unsigned int cpu;
#endif

	if (cpu_busy)
		interval *= sd->busy_factor;

	/* scale ms to jiffies */
	interval = msecs_to_jiffies(interval);
	interval = clamp(interval, 1UL, max_load_balance_interval);

	/*
	 * check if sched domain is marked as overutilized
	 * we ought to only do this on systems which have SD_ASYMCAPACITY
	 * but we want to do it for all sched domains in those systems
	 * So for now, just check if overutilized as a proxy.
	 */
	/*
	 * If we are overutilized and we have a misfit task, then
	 * we want to balance as soon as practically possible, so
	 * we return an interval of zero, except for busy balance.
	 */
#ifdef CONFIG_SCHED_WALT
	if (sd_overutilized(sd) && !cpu_busy) {
		/* we know the root is overutilized, let's check for a misfit task */
		for_each_cpu(cpu, sched_domain_span(sd)) {
			if (cpu_rq(cpu)->misfit_task_load)
				return 1;
		}
	}
#endif
	return interval;
}

static inline void
update_next_balance(struct sched_domain *sd, unsigned long *next_balance)
{
	unsigned long interval, next;

	/* used by idle balance, so cpu_busy = 0 */
	interval = get_sd_balance_interval(sd, 0);
	next = sd->last_balance + interval;

	if (time_after(*next_balance, next))
		*next_balance = next;
}

/*
 * active_load_balance_cpu_stop is run by the CPU stopper. It pushes
 * running tasks off the busiest CPU onto idle CPUs. It requires at
 * least 1 task to be running on each physical CPU where possible, and
 * avoids physical / logical imbalances.
 */
int active_load_balance_cpu_stop(void *data)
{
	struct rq *busiest_rq = data;
	int busiest_cpu = cpu_of(busiest_rq);
	int target_cpu = busiest_rq->push_cpu;
	struct rq *target_rq = cpu_rq(target_cpu);
	struct sched_domain *sd = NULL;
	struct task_struct *p = NULL;
	struct rq_flags rf;
#ifdef CONFIG_SCHED_WALT
	struct task_struct *push_task;
	int push_task_detached = 0;
	struct lb_env env = {
		.sd                     = sd,
		.dst_cpu                = target_cpu,
		.dst_rq                 = target_rq,
		.src_cpu                = busiest_rq->cpu,
		.src_rq                 = busiest_rq,
		.idle                   = CPU_IDLE,
		.flags                  = 0,
		.loop                   = 0,
	};
#endif

	rq_lock_irq(busiest_rq, &rf);
	/*
	 * Between queueing the stop-work and running it is a hole in which
	 * CPUs can become inactive. We should not move tasks from or to
	 * inactive CPUs.
	 */
	if (!cpu_active(busiest_cpu) || !cpu_active(target_cpu))
		goto out_unlock;

	/* Make sure the requested CPU hasn't gone down in the meantime: */
	if (unlikely(busiest_cpu != smp_processor_id() ||
		     !busiest_rq->active_balance))
		goto out_unlock;

	/* Is there any task to move? */
	if (busiest_rq->nr_running <= 1)
		goto out_unlock;

	/*
	 * This condition is "impossible", if it occurs
	 * we need to fix it. Originally reported by
	 * Bjorn Helgaas on a 128-CPU setup.
	 */
	BUG_ON(busiest_rq == target_rq);

#ifdef CONFIG_SCHED_WALT
	push_task = busiest_rq->wrq.push_task;
	target_cpu = busiest_rq->push_cpu;
	if (push_task) {
		if (task_on_rq_queued(push_task) &&
			push_task->state == TASK_RUNNING &&
			task_cpu(push_task) == busiest_cpu &&
					cpu_online(target_cpu)) {
			update_rq_clock(busiest_rq);
			detach_task(push_task, &env);
			push_task_detached = 1;
		}
		goto out_unlock;
	}
#endif

	/* Search for an sd spanning us and the target CPU. */
	rcu_read_lock();
	for_each_domain(target_cpu, sd) {
		if ((sd->flags & SD_LOAD_BALANCE) &&
		    cpumask_test_cpu(busiest_cpu, sched_domain_span(sd)))
				break;
	}

	if (likely(sd)) {
		struct lb_env env = {
			.sd		= sd,
			.dst_cpu	= target_cpu,
			.dst_rq		= target_rq,
			.src_cpu	= busiest_rq->cpu,
			.src_rq		= busiest_rq,
			.idle		= CPU_IDLE,
			/*
			 * can_migrate_task() doesn't need to compute new_dst_cpu
			 * for active balancing. Since we have CPU_IDLE, but no
			 * @dst_grpmask we need to make that test go away with lying
			 * about DST_PINNED.
			 */
			.flags		= LBF_DST_PINNED,
		};

		schedstat_inc(sd->alb_count);
		update_rq_clock(busiest_rq);

		p = detach_one_task(&env);
		if (p) {
			schedstat_inc(sd->alb_pushed);
			/* Active balancing done, reset the failure counter. */
			sd->nr_balance_failed = 0;
		} else {
			schedstat_inc(sd->alb_failed);
		}
	}
	rcu_read_unlock();
out_unlock:
	busiest_rq->active_balance = 0;
#ifdef CONFIG_SCHED_WALT
	push_task = busiest_rq->wrq.push_task;
#endif
	target_cpu = busiest_rq->push_cpu;
	clear_reserved(target_cpu);

#ifdef CONFIG_SCHED_WALT
	if (push_task)
		busiest_rq->wrq.push_task = NULL;
#endif

	rq_unlock(busiest_rq, &rf);

#ifdef CONFIG_SCHED_WALT
	if (push_task) {
		if (push_task_detached)
			attach_one_task(target_rq, push_task);
		put_task_struct(push_task);
	}
#endif

	if (p)
		attach_one_task(target_rq, p);

	local_irq_enable();

	return 0;
}

static DEFINE_SPINLOCK(balancing);

/*
 * Scale the max load_balance interval with the number of CPUs in the system.
 * This trades load-balance latency on larger machines for less cross talk.
 */
void update_max_interval(void)
{
	unsigned int available_cpus;
#ifdef CONFIG_SCHED_WALT
	cpumask_t avail_mask;

	cpumask_andnot(&avail_mask, cpu_online_mask, cpu_isolated_mask);
	available_cpus = cpumask_weight(&avail_mask);
#else
	available_cpus = num_online_cpus();
#endif

	max_load_balance_interval = HZ*available_cpus/10;
}

/*
 * It checks each scheduling domain to see if it is due to be balanced,
 * and initiates a balancing operation if so.
 *
 * Balancing parameters are set up in init_sched_domains.
 */
static void rebalance_domains(struct rq *rq, enum cpu_idle_type idle)
{
	int continue_balancing = 1;
	int cpu = rq->cpu;
	unsigned long interval;
	struct sched_domain *sd;
	/* Earliest time when we have to do rebalance again */
	unsigned long next_balance = jiffies + 60*HZ;
	int update_next_balance = 0;
	int need_serialize, need_decay = 0;
	u64 max_cost = 0;

	rcu_read_lock();
	for_each_domain(cpu, sd) {
		/*
		 * Decay the newidle max times here because this is a regular
		 * visit to all the domains. Decay ~1% per second.
		 */
		if (time_after(jiffies, sd->next_decay_max_lb_cost)) {
			sd->max_newidle_lb_cost =
				(sd->max_newidle_lb_cost * 253) / 256;
			sd->next_decay_max_lb_cost = jiffies + HZ;
			need_decay = 1;
		}
		max_cost += sd->max_newidle_lb_cost;

#ifdef CONFIG_SCHED_WALT
		if (!sd_overutilized(sd) && !prefer_spread_on_idle(cpu))
			continue;
#endif

		if (!(sd->flags & SD_LOAD_BALANCE))
			continue;

		/*
		 * Stop the load balance at this level. There is another
		 * CPU in our sched group which is doing load balancing more
		 * actively.
		 */
		if (!continue_balancing) {
			if (need_decay)
				continue;
			break;
		}

		interval = get_sd_balance_interval(sd, idle != CPU_IDLE);

		need_serialize = sd->flags & SD_SERIALIZE;
		if (need_serialize) {
			if (!spin_trylock(&balancing))
				goto out;
		}

		if (time_after_eq(jiffies, sd->last_balance + interval)) {
			if (load_balance(cpu, rq, sd, idle, &continue_balancing)) {
				/*
				 * The LBF_DST_PINNED logic could have changed
				 * env->dst_cpu, so we can't know our idle
				 * state even if we migrated tasks. Update it.
				 */
				idle = idle_cpu(cpu) ? CPU_IDLE : CPU_NOT_IDLE;
			}
			sd->last_balance = jiffies;
			interval = get_sd_balance_interval(sd, idle != CPU_IDLE);
		}
		if (need_serialize)
			spin_unlock(&balancing);
out:
		if (time_after(next_balance, sd->last_balance + interval)) {
			next_balance = sd->last_balance + interval;
			update_next_balance = 1;
		}
	}
	if (need_decay) {
		/*
		 * Ensure the rq-wide value also decays but keep it at a
		 * reasonable floor to avoid funnies with rq->avg_idle.
		 */
		rq->max_idle_balance_cost =
			max((u64)sysctl_sched_migration_cost, max_cost);
	}
	rcu_read_unlock();

	/*
	 * next_balance will be updated only when there is a need.
	 * When the cpu is attached to null domain for ex, it will not be
	 * updated.
	 */
	if (likely(update_next_balance)) {
		rq->next_balance = next_balance;

#ifdef CONFIG_NO_HZ_COMMON
		/*
		 * If this CPU has been elected to perform the nohz idle
		 * balance. Other idle CPUs have already rebalanced with
		 * nohz_idle_balance() and nohz.next_balance has been
		 * updated accordingly. This CPU is now running the idle load
		 * balance for itself and we need to update the
		 * nohz.next_balance accordingly.
		 */
		if ((idle == CPU_IDLE) && time_after(nohz.next_balance, rq->next_balance))
			nohz.next_balance = rq->next_balance;
#endif
	}
}

static inline int on_null_domain(struct rq *rq)
{
	return unlikely(!rcu_dereference_sched(rq->sd));
}

#ifdef CONFIG_NO_HZ_COMMON
static inline int find_energy_aware_new_ilb(void)
{
	int ilb = nr_cpu_ids;
	struct sched_domain *sd;
	int cpu = raw_smp_processor_id();
	cpumask_t idle_cpus, tmp_cpus;
	struct sched_group *sg;
	unsigned long ref_cap = capacity_orig_of(cpu);
	unsigned long best_cap = 0, best_cap_cpu = -1;

	rcu_read_lock();
	sd = rcu_dereference(per_cpu(sd_asym_cpucapacity, cpu));
	if (!sd)
		goto out;

	cpumask_and(&idle_cpus, nohz.idle_cpus_mask,
			housekeeping_cpumask(HK_FLAG_MISC));
#ifdef CONFIG_SCHED_WALT
	cpumask_andnot(&idle_cpus, &idle_cpus, cpu_isolated_mask);
#endif

	sg = sd->groups;
	do {
		int i;
		unsigned long cap;

		cpumask_and(&tmp_cpus, &idle_cpus, sched_group_span(sg));
		i = cpumask_first(&tmp_cpus);

		/* This sg did not have any idle CPUs */
		if (i >= nr_cpu_ids)
			continue;

		cap = capacity_orig_of(i);

		/* The first preference is for the same capacity CPU */
		if (cap == ref_cap) {
			ilb = i;
			break;
		}

		/*
		 * When there are no idle CPUs in the same capacity group,
		 * we find the next best capacity CPU.
		 */
		if (best_cap > ref_cap) {
			if (cap > ref_cap && cap < best_cap) {
				best_cap = cap;
				best_cap_cpu = i;
			}
			continue;
		}

		if (cap > best_cap) {
			best_cap = cap;
			best_cap_cpu = i;
		}

	} while (sg = sg->next, sg != sd->groups);

	if (best_cap_cpu != -1)
		ilb = best_cap_cpu;
out:
	rcu_read_unlock();
	return ilb;
}

/*
 * idle load balancing details
 * - When one of the busy CPUs notice that there may be an idle rebalancing
 *   needed, they will kick the idle load balancer, which then does idle
 *   load balancing for all the idle CPUs.
 * - HK_FLAG_MISC CPUs are used for this task, because HK_FLAG_SCHED not set
 *   anywhere yet.
 */

static inline int find_new_ilb(void)
{
	int ilb;

	if (static_branch_likely(&sched_asym_cpucapacity))
		return find_energy_aware_new_ilb();

	for_each_cpu_and(ilb, nohz.idle_cpus_mask,
			      housekeeping_cpumask(HK_FLAG_MISC)) {
#ifdef CONFIG_SCHED_WALT
		if (cpu_isolated(ilb))
			continue;
#endif
		if (idle_cpu(ilb))
			return ilb;
	}

	return nr_cpu_ids;
}

/*
 * Kick a CPU to do the nohz balancing, if it is time for it. We pick any
 * idle CPU in the HK_FLAG_MISC housekeeping set (if there is one).
 */
static void kick_ilb(unsigned int flags)
{
	int ilb_cpu;

	nohz.next_balance++;

	ilb_cpu = find_new_ilb();

	if (ilb_cpu >= nr_cpu_ids)
		return;

	flags = atomic_fetch_or(flags, nohz_flags(ilb_cpu));
	if (flags & NOHZ_KICK_MASK)
		return;

	/*
	 * Use smp_send_reschedule() instead of resched_cpu().
	 * This way we generate a sched IPI on the target CPU which
	 * is idle. And the softirq performing nohz idle load balance
	 * will be run before returning from the IPI.
	 */
	trace_sched_load_balance_nohz_kick(smp_processor_id(), ilb_cpu);
	smp_send_reschedule(ilb_cpu);
}

/*
 * Current decision point for kicking the idle load balancer in the presence
 * of idle CPUs in the system.
 */
static void nohz_balancer_kick(struct rq *rq)
{
	unsigned long now = jiffies;
	struct sched_domain_shared *sds;
	struct sched_domain *sd;
	int nr_busy, i, cpu = rq->cpu;
	unsigned int flags = 0;
	cpumask_t cpumask;

	if (unlikely(rq->idle_balance))
		return;

	/*
	 * We may be recently in ticked or tickless idle mode. At the first
	 * busy tick after returning from idle, we will update the busy stats.
	 */
	nohz_balance_exit_idle(rq);

	/*
	 * None are in tickless mode and hence no need for NOHZ idle load
	 * balancing.
	 */
#ifdef CONFIG_SCHED_WALT
	cpumask_andnot(&cpumask, nohz.idle_cpus_mask, cpu_isolated_mask);
	if (cpumask_empty(&cpumask))
		return;
#else
	cpumask_copy(&cpumask, nohz.idle_cpus_mask);
	if (likely(!atomic_read(&nohz.nr_cpus)))
		return;
#endif

	if (READ_ONCE(nohz.has_blocked) &&
	    time_after(now, READ_ONCE(nohz.next_blocked)))
		flags = NOHZ_STATS_KICK;

	if (time_before(now, nohz.next_balance))
		goto out;

	/*
	 * With EAS, no-hz idle balance is allowed only when the CPU
	 * is overutilized and has 2 tasks. The misfit task migration
	 * happens from the tickpath.
	 */
	if (sched_energy_enabled()) {
		if (rq->nr_running >= 2 && (cpu_overutilized(cpu) ||
					prefer_spread_on_idle(cpu)))
			flags = NOHZ_KICK_MASK;
		goto out;
	}

	if (rq->nr_running >= 2) {
		flags = NOHZ_KICK_MASK;
		goto out;
	}

	rcu_read_lock();

	sd = rcu_dereference(rq->sd);
	if (sd) {
		/*
		 * If there's a CFS task and the current CPU has reduced
		 * capacity; kick the ILB to see if there's a better CPU to run
		 * on.
		 */
		if (rq->cfs.h_nr_running >= 1 && check_cpu_capacity(rq, sd)) {
			flags = NOHZ_KICK_MASK;
			goto unlock;
		}
	}

	sd = rcu_dereference(per_cpu(sd_asym_packing, cpu));
	if (sd) {
		/*
		 * When ASYM_PACKING; see if there's a more preferred CPU
		 * currently idle; in which case, kick the ILB to move tasks
		 * around.
		 */
		for_each_cpu_and(i, sched_domain_span(sd), &cpumask) {
			if (sched_asym_prefer(i, cpu)) {
				flags = NOHZ_KICK_MASK;
				goto unlock;
			}
		}
	}

	sd = rcu_dereference(per_cpu(sd_asym_cpucapacity, cpu));
	if (sd) {
		/*
		 * When ASYM_CPUCAPACITY; see if there's a higher capacity CPU
		 * to run the misfit task on.
		 */
		if (check_misfit_status(rq, sd)) {
			flags = NOHZ_KICK_MASK;
			goto unlock;
		}

		/*
		 * For asymmetric systems, we do not want to nicely balance
		 * cache use, instead we want to embrace asymmetry and only
		 * ensure tasks have enough CPU capacity.
		 *
		 * Skip the LLC logic because it's not relevant in that case.
		 */
		goto unlock;
	}

	sds = rcu_dereference(per_cpu(sd_llc_shared, cpu));
	if (sds) {
		/*
		 * If there is an imbalance between LLC domains (IOW we could
		 * increase the overall cache use), we need some less-loaded LLC
		 * domain to pull some load. Likewise, we may need to spread
		 * load within the current LLC domain (e.g. packed SMT cores but
		 * other CPUs are idle). We can't really know from here how busy
		 * the others are - so just get a nohz balance going if it looks
		 * like this LLC domain has tasks we could move.
		 */
		nr_busy = atomic_read(&sds->nr_busy_cpus);
		if (nr_busy > 1) {
			flags = NOHZ_KICK_MASK;
			goto unlock;
		}
	}
unlock:
	rcu_read_unlock();
out:
	if (flags)
		kick_ilb(flags);
}

static void set_cpu_sd_state_busy(int cpu)
{
	struct sched_domain *sd;

	rcu_read_lock();
	sd = rcu_dereference(per_cpu(sd_llc, cpu));

	if (!sd || !sd->nohz_idle)
		goto unlock;
	sd->nohz_idle = 0;

	atomic_inc(&sd->shared->nr_busy_cpus);
unlock:
	rcu_read_unlock();
}

void nohz_balance_exit_idle(struct rq *rq)
{
	SCHED_WARN_ON(rq != this_rq());

	if (likely(!rq->nohz_tick_stopped))
		return;

	rq->nohz_tick_stopped = 0;
	cpumask_clear_cpu(rq->cpu, nohz.idle_cpus_mask);
	atomic_dec(&nohz.nr_cpus);

	set_cpu_sd_state_busy(rq->cpu);
}

static void set_cpu_sd_state_idle(int cpu)
{
	struct sched_domain *sd;

	rcu_read_lock();
	sd = rcu_dereference(per_cpu(sd_llc, cpu));

	if (!sd || sd->nohz_idle)
		goto unlock;
	sd->nohz_idle = 1;

	atomic_dec(&sd->shared->nr_busy_cpus);
unlock:
	rcu_read_unlock();
}

/*
 * This routine will record that the CPU is going idle with tick stopped.
 * This info will be used in performing idle load balancing in the future.
 */
void nohz_balance_enter_idle(int cpu)
{
	struct rq *rq = cpu_rq(cpu);

	SCHED_WARN_ON(cpu != smp_processor_id());

	/* If this CPU is going down, then nothing needs to be done: */
	if (!cpu_active(cpu))
		return;

	/* Spare idle load balancing on CPUs that don't want to be disturbed: */
	if (!housekeeping_cpu(cpu, HK_FLAG_SCHED))
		return;

	/*
	 * Can be set safely without rq->lock held
	 * If a clear happens, it will have evaluated last additions because
	 * rq->lock is held during the check and the clear
	 */
	rq->has_blocked_load = 1;

	/*
	 * The tick is still stopped but load could have been added in the
	 * meantime. We set the nohz.has_blocked flag to trig a check of the
	 * *_avg. The CPU is already part of nohz.idle_cpus_mask so the clear
	 * of nohz.has_blocked can only happen after checking the new load
	 */
	if (rq->nohz_tick_stopped)
		goto out;

	/* If we're a completely isolated CPU, we don't play: */
	if (on_null_domain(rq))
		return;

	rq->nohz_tick_stopped = 1;

	cpumask_set_cpu(cpu, nohz.idle_cpus_mask);
	atomic_inc(&nohz.nr_cpus);

	/*
	 * Ensures that if nohz_idle_balance() fails to observe our
	 * @idle_cpus_mask store, it must observe the @has_blocked
	 * store.
	 */
	smp_mb__after_atomic();

	set_cpu_sd_state_idle(cpu);

out:
	/*
	 * Each time a cpu enter idle, we assume that it has blocked load and
	 * enable the periodic update of the load of idle cpus
	 */
	WRITE_ONCE(nohz.has_blocked, 1);
}

/*
 * Internal function that runs load balance for all idle cpus. The load balance
 * can be a simple update of blocked load or a complete load balance with
 * tasks movement depending of flags.
 * The function returns false if the loop has stopped before running
 * through all idle CPUs.
 */
static bool _nohz_idle_balance(struct rq *this_rq, unsigned int flags,
			       enum cpu_idle_type idle)
{
	/* Earliest time when we have to do rebalance again */
	unsigned long now = jiffies;
	unsigned long next_balance = now + 60*HZ;
	bool has_blocked_load = false;
	int update_next_balance = 0;
	int this_cpu = this_rq->cpu;
	int balance_cpu;
	int ret = false;
	struct rq *rq;
	cpumask_t cpus;

	SCHED_WARN_ON((flags & NOHZ_KICK_MASK) == NOHZ_BALANCE_KICK);

	/*
	 * We assume there will be no idle load after this update and clear
	 * the has_blocked flag. If a cpu enters idle in the mean time, it will
	 * set the has_blocked flag and trig another update of idle load.
	 * Because a cpu that becomes idle, is added to idle_cpus_mask before
	 * setting the flag, we are sure to not clear the state and not
	 * check the load of an idle cpu.
	 */
	WRITE_ONCE(nohz.has_blocked, 0);

	/*
	 * Ensures that if we miss the CPU, we must see the has_blocked
	 * store from nohz_balance_enter_idle().
	 */
	smp_mb();

#ifdef CONFIG_SCHED_WALT
	cpumask_andnot(&cpus, nohz.idle_cpus_mask, cpu_isolated_mask);
#else
	cpumask_copy(&cpus, nohz.idle_cpus_mask);
#endif

	for_each_cpu(balance_cpu, &cpus) {
		if (balance_cpu == this_cpu || !idle_cpu(balance_cpu))
			continue;

		/*
		 * If this CPU gets work to do, stop the load balancing
		 * work being done for other CPUs. Next load
		 * balancing owner will pick it up.
		 */
		if (need_resched()) {
			has_blocked_load = true;
			goto abort;
		}

		rq = cpu_rq(balance_cpu);

		has_blocked_load |= update_nohz_stats(rq, true);

		/*
		 * If time for next balance is due,
		 * do the balance.
		 */
		if (time_after_eq(jiffies, rq->next_balance)) {
			struct rq_flags rf;

			rq_lock_irqsave(rq, &rf);
			update_rq_clock(rq);
			rq_unlock_irqrestore(rq, &rf);

			if (flags & NOHZ_BALANCE_KICK)
				rebalance_domains(rq, CPU_IDLE);
		}

		if (time_after(next_balance, rq->next_balance)) {
			next_balance = rq->next_balance;
			update_next_balance = 1;
		}
	}

	/* Newly idle CPU doesn't need an update */
	if (idle != CPU_NEWLY_IDLE) {
		update_blocked_averages(this_cpu);
		has_blocked_load |= this_rq->has_blocked_load;
	}

	if (flags & NOHZ_BALANCE_KICK)
		rebalance_domains(this_rq, CPU_IDLE);

	WRITE_ONCE(nohz.next_blocked,
		now + msecs_to_jiffies(LOAD_AVG_PERIOD));

	/* The full idle balance loop has been done */
	ret = true;

abort:
	/* There is still blocked load, enable periodic update */
	if (has_blocked_load)
		WRITE_ONCE(nohz.has_blocked, 1);

	/*
	 * next_balance will be updated only when there is a need.
	 * When the CPU is attached to null domain for ex, it will not be
	 * updated.
	 */
	if (likely(update_next_balance))
		nohz.next_balance = next_balance;

	return ret;
}

/*
 * In CONFIG_NO_HZ_COMMON case, the idle balance kickee will do the
 * rebalancing for all the cpus for whom scheduler ticks are stopped.
 */
static bool nohz_idle_balance(struct rq *this_rq, enum cpu_idle_type idle)
{
	int this_cpu = this_rq->cpu;
	unsigned int flags;

	if (!(atomic_read(nohz_flags(this_cpu)) & NOHZ_KICK_MASK))
		return false;

	if (idle != CPU_IDLE) {
		atomic_andnot(NOHZ_KICK_MASK, nohz_flags(this_cpu));
		return false;
	}

	/* could be _relaxed() */
	flags = atomic_fetch_andnot(NOHZ_KICK_MASK, nohz_flags(this_cpu));
	if (!(flags & NOHZ_KICK_MASK))
		return false;

	_nohz_idle_balance(this_rq, flags, idle);

	return true;
}

static void nohz_newidle_balance(struct rq *this_rq)
{
	int this_cpu = this_rq->cpu;

	/*
	 * This CPU doesn't want to be disturbed by scheduler
	 * housekeeping
	 */
	if (!housekeeping_cpu(this_cpu, HK_FLAG_SCHED))
		return;

	/* Will wake up very soon. No time for doing anything else*/
	if (this_rq->avg_idle < sysctl_sched_migration_cost)
		return;

	/* Don't need to update blocked load of idle CPUs*/
	if (!READ_ONCE(nohz.has_blocked) ||
	    time_before(jiffies, READ_ONCE(nohz.next_blocked)))
		return;

	raw_spin_unlock(&this_rq->lock);
	/*
	 * This CPU is going to be idle and blocked load of idle CPUs
	 * need to be updated. Run the ilb locally as it is a good
	 * candidate for ilb instead of waking up another idle CPU.
	 * Kick an normal ilb if we failed to do the update.
	 */
	if (!_nohz_idle_balance(this_rq, NOHZ_STATS_KICK, CPU_NEWLY_IDLE))
		kick_ilb(NOHZ_STATS_KICK);
	raw_spin_lock(&this_rq->lock);
}

#else /* !CONFIG_NO_HZ_COMMON */
static inline void nohz_balancer_kick(struct rq *rq) { }

static inline bool nohz_idle_balance(struct rq *this_rq, enum cpu_idle_type idle)
{
	return false;
}

static inline void nohz_newidle_balance(struct rq *this_rq) { }
#endif /* CONFIG_NO_HZ_COMMON */

#ifdef CONFIG_SCHED_WALT
static bool silver_has_big_tasks(void)
{
	int cpu;

	for_each_possible_cpu(cpu) {
		if (!is_min_capacity_cpu(cpu))
			break;
		if (cpu_rq(cpu)->wrq.walt_stats.nr_big_tasks)
			return true;
	}

	return false;
}
#else
static inline bool silver_has_big_tasks(void)
{
	return false;
}
#endif

/*
 * idle_balance is called by schedule() if this_cpu is about to become
 * idle. Attempts to pull tasks from other CPUs.
 */
int newidle_balance(struct rq *this_rq, struct rq_flags *rf)
{
	unsigned long next_balance = jiffies + HZ;
	int this_cpu = this_rq->cpu;
	struct sched_domain *sd;
	int pulled_task = 0;
	u64 curr_cost = 0;
	u64 avg_idle = this_rq->avg_idle;
	bool prefer_spread = prefer_spread_on_idle(this_cpu);
	bool force_lb = (!is_min_capacity_cpu(this_cpu) &&
				silver_has_big_tasks() &&
				(atomic_read(&this_rq->nr_iowait) == 0));


	if (cpu_isolated(this_cpu))
		return 0;

	update_misfit_status(NULL, this_rq);
	/*
	 * We must set idle_stamp _before_ calling idle_balance(), such that we
	 * measure the duration of idle_balance() as idle time.
	 */
	this_rq->idle_stamp = rq_clock(this_rq);

	/*
	 * Do not pull tasks towards !active CPUs...
	 */
	if (!cpu_active(this_cpu))
		return 0;

	if (force_lb || prefer_spread)
		avg_idle = ULLONG_MAX;
	/*
	 * This is OK, because current is on_cpu, which avoids it being picked
	 * for load-balance and preemption/IRQs are still disabled avoiding
	 * further scheduler activity on it and we're being very careful to
	 * re-start the picking loop.
	 */
	rq_unpin_lock(this_rq, rf);

	if (avg_idle < sysctl_sched_migration_cost ||
	    !READ_ONCE(this_rq->rd->overload)) {

		rcu_read_lock();
		sd = rcu_dereference_check_sched_domain(this_rq->sd);
		if (sd)
			update_next_balance(sd, &next_balance);
		rcu_read_unlock();

		nohz_newidle_balance(this_rq);

		goto out;
	}

	raw_spin_unlock(&this_rq->lock);

	update_blocked_averages(this_cpu);
	rcu_read_lock();
	for_each_domain(this_cpu, sd) {
		int continue_balancing = 1;
		u64 t0, domain_cost;

		if (!(sd->flags & SD_LOAD_BALANCE))
			continue;

#ifdef CONFIG_SCHED_WALT
		if (prefer_spread && !force_lb &&
			(sd->flags & SD_ASYM_CPUCAPACITY) &&
			!(cpumask_test_cpu(this_cpu, &asym_cap_sibling_cpus)))
			avg_idle = this_rq->avg_idle;
#endif

		if (avg_idle < curr_cost + sd->max_newidle_lb_cost) {
			update_next_balance(sd, &next_balance);
			break;
		}

		if (sd->flags & SD_BALANCE_NEWIDLE) {
			t0 = sched_clock_cpu(this_cpu);

			pulled_task = load_balance(this_cpu, this_rq,
						   sd, CPU_NEWLY_IDLE,
						   &continue_balancing);

			domain_cost = sched_clock_cpu(this_cpu) - t0;
			if (domain_cost > sd->max_newidle_lb_cost)
				sd->max_newidle_lb_cost = domain_cost;

			curr_cost += domain_cost;
		}

		update_next_balance(sd, &next_balance);

		/*
		 * Stop searching for tasks to pull if there are now runnable
		 * tasks on this rq or if active migration kicked in.
		 */
		if (pulled_task || this_rq->nr_running > 0 ||
						!continue_balancing)
			break;
	}
	rcu_read_unlock();

	raw_spin_lock(&this_rq->lock);

	if (curr_cost > this_rq->max_idle_balance_cost)
		this_rq->max_idle_balance_cost = curr_cost;

out:
	/*
	 * While browsing the domains, we released the rq lock, a task could
	 * have been enqueued in the meantime. Since we're not going idle,
	 * pretend we pulled a task.
	 */
	if (this_rq->cfs.h_nr_running && !pulled_task)
		pulled_task = 1;

	/* Move the next balance forward */
	if (time_after(this_rq->next_balance, next_balance))
		this_rq->next_balance = next_balance;

	/* Is there a task of a high priority class? */
	if (this_rq->nr_running != this_rq->cfs.h_nr_running)
		pulled_task = -1;

	if (pulled_task)
		this_rq->idle_stamp = 0;

	rq_repin_lock(this_rq, rf);

	return pulled_task;
}

/*
 * run_rebalance_domains is triggered when needed from the scheduler tick.
 * Also triggered for nohz idle balancing (with nohz_balancing_kick set).
 */
static __latent_entropy void run_rebalance_domains(struct softirq_action *h)
{
	struct rq *this_rq = this_rq();
	enum cpu_idle_type idle = this_rq->idle_balance ?
						CPU_IDLE : CPU_NOT_IDLE;

	/*
	 * Since core isolation doesn't update nohz.idle_cpus_mask, there
	 * is a possibility this nohz kicked cpu could be isolated. Hence
	 * return if the cpu is isolated.
	 */
	if (cpu_isolated(this_rq->cpu))
		return;

	/*
	 * If this CPU has a pending nohz_balance_kick, then do the
	 * balancing on behalf of the other idle CPUs whose ticks are
	 * stopped. Do nohz_idle_balance *before* rebalance_domains to
	 * give the idle CPUs a chance to load balance. Else we may
	 * load balance only within the local sched_domain hierarchy
	 * and abort nohz_idle_balance altogether if we pull some load.
	 */
	if (nohz_idle_balance(this_rq, idle))
		return;

	/* normal load balance */
	update_blocked_averages(this_rq->cpu);
	rebalance_domains(this_rq, idle);
}

/*
 * Trigger the SCHED_SOFTIRQ if it is time to do periodic load balancing.
 */
void trigger_load_balance(struct rq *rq)
{
	/* Don't need to rebalance while attached to NULL domain or
	 * cpu is isolated.
	 */
	if (unlikely(on_null_domain(rq)) || cpu_isolated(cpu_of(rq)))
		return;

	if (time_after_eq(jiffies, rq->next_balance))
		raise_softirq(SCHED_SOFTIRQ);

	nohz_balancer_kick(rq);
}

static void rq_online_fair(struct rq *rq)
{
	update_sysctl();

	update_runtime_enabled(rq);
}

static void rq_offline_fair(struct rq *rq)
{
	update_sysctl();

	/* Ensure any throttled groups are reachable by pick_next_task */
	unthrottle_offline_cfs_rqs(rq);
}

#endif /* CONFIG_SMP */

/*
 * scheduler tick hitting a task of our scheduling class.
 *
 * NOTE: This function can be called remotely by the tick offload that
 * goes along full dynticks. Therefore no local assumption can be made
 * and everything must be accessed through the @rq and @curr passed in
 * parameters.
 */
static void task_tick_fair(struct rq *rq, struct task_struct *curr, int queued)
{
	struct cfs_rq *cfs_rq;
	struct sched_entity *se = &curr->se;
#ifdef CONFIG_SCHED_WALT
	bool old_misfit = curr->wts.misfit;
	bool misfit;
#endif

	for_each_sched_entity(se) {
		cfs_rq = cfs_rq_of(se);
		entity_tick(cfs_rq, se, queued);
	}

	if (static_branch_unlikely(&sched_numa_balancing))
		task_tick_numa(rq, curr);

	update_misfit_status(curr, rq);

#ifdef CONFIG_SCHED_WALT
	misfit = rq->misfit_task_load;

	if (old_misfit != misfit) {
		walt_adjust_nr_big_tasks(rq, 1, misfit);
		curr->wts.misfit = misfit;
	}
#endif

	update_overutilized_status(task_rq(curr));
}

/*
 * called on fork with the child task as argument from the parent's context
 *  - child not yet on the tasklist
 *  - preemption disabled
 */
static void task_fork_fair(struct task_struct *p)
{
	struct cfs_rq *cfs_rq;
	struct sched_entity *se = &p->se, *curr;
	struct rq *rq = this_rq();
	struct rq_flags rf;

	rq_lock(rq, &rf);
	update_rq_clock(rq);

	cfs_rq = task_cfs_rq(current);
	curr = cfs_rq->curr;
	if (curr) {
		update_curr(cfs_rq);
		se->vruntime = curr->vruntime;
	}
	place_entity(cfs_rq, se, 1);

	if (sysctl_sched_child_runs_first && curr && entity_before(curr, se)) {
		/*
		 * Upon rescheduling, sched_class::put_prev_task() will place
		 * 'current' within the tree based on its new key value.
		 */
		swap(curr->vruntime, se->vruntime);
		resched_curr(rq);
	}

	se->vruntime -= cfs_rq->min_vruntime;
	rq_unlock(rq, &rf);
}

/*
 * Priority of the task has changed. Check to see if we preempt
 * the current task.
 */
static void
prio_changed_fair(struct rq *rq, struct task_struct *p, int oldprio)
{
	if (!task_on_rq_queued(p))
		return;

	/*
	 * Reschedule if we are currently running on this runqueue and
	 * our priority decreased, or if we are not currently running on
	 * this runqueue and our priority is higher than the current's
	 */
	if (rq->curr == p) {
		if (p->prio > oldprio)
			resched_curr(rq);
	} else
		check_preempt_curr(rq, p, 0);
}

static inline bool vruntime_normalized(struct task_struct *p)
{
	struct sched_entity *se = &p->se;

	/*
	 * In both the TASK_ON_RQ_QUEUED and TASK_ON_RQ_MIGRATING cases,
	 * the dequeue_entity(.flags=0) will already have normalized the
	 * vruntime.
	 */
	if (p->on_rq)
		return true;

	/*
	 * When !on_rq, vruntime of the task has usually NOT been normalized.
	 * But there are some cases where it has already been normalized:
	 *
	 * - A forked child which is waiting for being woken up by
	 *   wake_up_new_task().
	 * - A task which has been woken up by try_to_wake_up() and
	 *   waiting for actually being woken up by sched_ttwu_pending().
	 */
	if (!se->sum_exec_runtime ||
	    (p->state == TASK_WAKING && p->sched_remote_wakeup))
		return true;

	return false;
}

#ifdef CONFIG_FAIR_GROUP_SCHED
/*
 * Propagate the changes of the sched_entity across the tg tree to make it
 * visible to the root
 */
static void propagate_entity_cfs_rq(struct sched_entity *se)
{
	struct cfs_rq *cfs_rq;

	/* Start to propagate at parent */
	se = se->parent;

	for_each_sched_entity(se) {
		cfs_rq = cfs_rq_of(se);

		if (cfs_rq_throttled(cfs_rq))
			break;

		update_load_avg(cfs_rq, se, UPDATE_TG);
	}
}
#else
static void propagate_entity_cfs_rq(struct sched_entity *se) { }
#endif

static void detach_entity_cfs_rq(struct sched_entity *se)
{
	struct cfs_rq *cfs_rq = cfs_rq_of(se);

	/* Catch up with the cfs_rq and remove our load when we leave */
	update_load_avg(cfs_rq, se, 0);
	detach_entity_load_avg(cfs_rq, se);
	update_tg_load_avg(cfs_rq, false);
	propagate_entity_cfs_rq(se);
}

static void attach_entity_cfs_rq(struct sched_entity *se)
{
	struct cfs_rq *cfs_rq = cfs_rq_of(se);

#ifdef CONFIG_FAIR_GROUP_SCHED
	/*
	 * Since the real-depth could have been changed (only FAIR
	 * class maintain depth value), reset depth properly.
	 */
	se->depth = se->parent ? se->parent->depth + 1 : 0;
#endif

	/* Synchronize entity with its cfs_rq */
	update_load_avg(cfs_rq, se, sched_feat(ATTACH_AGE_LOAD) ? 0 : SKIP_AGE_LOAD);
	attach_entity_load_avg(cfs_rq, se, 0);
	update_tg_load_avg(cfs_rq, false);
	propagate_entity_cfs_rq(se);
}

static void detach_task_cfs_rq(struct task_struct *p)
{
	struct sched_entity *se = &p->se;
	struct cfs_rq *cfs_rq = cfs_rq_of(se);

	if (!vruntime_normalized(p)) {
		/*
		 * Fix up our vruntime so that the current sleep doesn't
		 * cause 'unlimited' sleep bonus.
		 */
		place_entity(cfs_rq, se, 0);
		se->vruntime -= cfs_rq->min_vruntime;
	}

	detach_entity_cfs_rq(se);
}

static void attach_task_cfs_rq(struct task_struct *p)
{
	struct sched_entity *se = &p->se;
	struct cfs_rq *cfs_rq = cfs_rq_of(se);

	attach_entity_cfs_rq(se);

	if (!vruntime_normalized(p))
		se->vruntime += cfs_rq->min_vruntime;
}

static void switched_from_fair(struct rq *rq, struct task_struct *p)
{
	detach_task_cfs_rq(p);
}

static void switched_to_fair(struct rq *rq, struct task_struct *p)
{
	attach_task_cfs_rq(p);

	if (task_on_rq_queued(p)) {
		/*
		 * We were most likely switched from sched_rt, so
		 * kick off the schedule if running, otherwise just see
		 * if we can still preempt the current task.
		 */
		if (rq->curr == p)
			resched_curr(rq);
		else
			check_preempt_curr(rq, p, 0);
	}
}

/* Account for a task changing its policy or group.
 *
 * This routine is mostly called to set cfs_rq->curr field when a task
 * migrates between groups/classes.
 */
static void set_next_task_fair(struct rq *rq, struct task_struct *p, bool first)
{
	struct sched_entity *se = &p->se;

#ifdef CONFIG_SMP
	if (task_on_rq_queued(p)) {
		/*
		 * Move the next running task to the front of the list, so our
		 * cfs_tasks list becomes MRU one.
		 */
		list_move(&se->group_node, &rq->cfs_tasks);
	}
#endif

	for_each_sched_entity(se) {
		struct cfs_rq *cfs_rq = cfs_rq_of(se);

		set_next_entity(cfs_rq, se);
		/* ensure bandwidth has been allocated on our new cfs_rq */
		account_cfs_rq_runtime(cfs_rq, 0);
	}
}

void init_cfs_rq(struct cfs_rq *cfs_rq)
{
	cfs_rq->tasks_timeline = RB_ROOT_CACHED;
	cfs_rq->min_vruntime = (u64)(-(1LL << 20));
#ifndef CONFIG_64BIT
	cfs_rq->min_vruntime_copy = cfs_rq->min_vruntime;
#endif
#ifdef CONFIG_SMP
	raw_spin_lock_init(&cfs_rq->removed.lock);
#endif
}

#ifdef CONFIG_FAIR_GROUP_SCHED
static void task_set_group_fair(struct task_struct *p)
{
	struct sched_entity *se = &p->se;

	set_task_rq(p, task_cpu(p));
	se->depth = se->parent ? se->parent->depth + 1 : 0;
}

static void task_move_group_fair(struct task_struct *p)
{
	detach_task_cfs_rq(p);
	set_task_rq(p, task_cpu(p));

#ifdef CONFIG_SMP
	/* Tell se's cfs_rq has been changed -- migrated */
	p->se.avg.last_update_time = 0;
#endif
	attach_task_cfs_rq(p);
}

static void task_change_group_fair(struct task_struct *p, int type)
{
	switch (type) {
	case TASK_SET_GROUP:
		task_set_group_fair(p);
		break;

	case TASK_MOVE_GROUP:
		task_move_group_fair(p);
		break;
	}
}

void free_fair_sched_group(struct task_group *tg)
{
	int i;

	destroy_cfs_bandwidth(tg_cfs_bandwidth(tg));

	for_each_possible_cpu(i) {
		if (tg->cfs_rq)
			kfree(tg->cfs_rq[i]);
		if (tg->se)
			kfree(tg->se[i]);
	}

	kfree(tg->cfs_rq);
	kfree(tg->se);
}

int alloc_fair_sched_group(struct task_group *tg, struct task_group *parent)
{
	struct sched_entity *se;
	struct cfs_rq *cfs_rq;
	int i;

	tg->cfs_rq = kcalloc(nr_cpu_ids, sizeof(cfs_rq), GFP_KERNEL);
	if (!tg->cfs_rq)
		goto err;
	tg->se = kcalloc(nr_cpu_ids, sizeof(se), GFP_KERNEL);
	if (!tg->se)
		goto err;

	tg->shares = NICE_0_LOAD;

	init_cfs_bandwidth(tg_cfs_bandwidth(tg));

	for_each_possible_cpu(i) {
		cfs_rq = kzalloc_node(sizeof(struct cfs_rq),
				      GFP_KERNEL, cpu_to_node(i));
		if (!cfs_rq)
			goto err;

		se = kzalloc_node(sizeof(struct sched_entity),
				  GFP_KERNEL, cpu_to_node(i));
		if (!se)
			goto err_free_rq;

		init_cfs_rq(cfs_rq);
		init_tg_cfs_entry(tg, cfs_rq, se, i, parent->se[i]);
		init_entity_runnable_average(se);
	}

	return 1;

err_free_rq:
	kfree(cfs_rq);
err:
	return 0;
}

void online_fair_sched_group(struct task_group *tg)
{
	struct sched_entity *se;
	struct rq_flags rf;
	struct rq *rq;
	int i;

	for_each_possible_cpu(i) {
		rq = cpu_rq(i);
		se = tg->se[i];
		rq_lock_irq(rq, &rf);
		update_rq_clock(rq);
		attach_entity_cfs_rq(se);
		sync_throttle(tg, i);
		rq_unlock_irq(rq, &rf);
	}
}

void unregister_fair_sched_group(struct task_group *tg)
{
	unsigned long flags;
	struct rq *rq;
	int cpu;

	for_each_possible_cpu(cpu) {
		if (tg->se[cpu])
			remove_entity_load_avg(tg->se[cpu]);

		/*
		 * Only empty task groups can be destroyed; so we can speculatively
		 * check on_list without danger of it being re-added.
		 */
		if (!tg->cfs_rq[cpu]->on_list)
			continue;

		rq = cpu_rq(cpu);

		raw_spin_lock_irqsave(&rq->lock, flags);
		list_del_leaf_cfs_rq(tg->cfs_rq[cpu]);
		raw_spin_unlock_irqrestore(&rq->lock, flags);
	}
}

void init_tg_cfs_entry(struct task_group *tg, struct cfs_rq *cfs_rq,
			struct sched_entity *se, int cpu,
			struct sched_entity *parent)
{
	struct rq *rq = cpu_rq(cpu);

	cfs_rq->tg = tg;
	cfs_rq->rq = rq;
	init_cfs_rq_runtime(cfs_rq);

	tg->cfs_rq[cpu] = cfs_rq;
	tg->se[cpu] = se;

	/* se could be NULL for root_task_group */
	if (!se)
		return;

	if (!parent) {
		se->cfs_rq = &rq->cfs;
		se->depth = 0;
	} else {
		se->cfs_rq = parent->my_q;
		se->depth = parent->depth + 1;
	}

	se->my_q = cfs_rq;
	/* guarantee group entities always have weight */
	update_load_set(&se->load, NICE_0_LOAD);
	se->parent = parent;
}

static DEFINE_MUTEX(shares_mutex);

int sched_group_set_shares(struct task_group *tg, unsigned long shares)
{
	int i;

	/*
	 * We can't change the weight of the root cgroup.
	 */
	if (!tg->se[0])
		return -EINVAL;

	shares = clamp(shares, scale_load(MIN_SHARES), scale_load(MAX_SHARES));

	mutex_lock(&shares_mutex);
	if (tg->shares == shares)
		goto done;

	tg->shares = shares;
	for_each_possible_cpu(i) {
		struct rq *rq = cpu_rq(i);
		struct sched_entity *se = tg->se[i];
		struct rq_flags rf;

		/* Propagate contribution to hierarchy */
		rq_lock_irqsave(rq, &rf);
		update_rq_clock(rq);
		for_each_sched_entity(se) {
			update_load_avg(cfs_rq_of(se), se, UPDATE_TG);
			update_cfs_group(se);
		}
		rq_unlock_irqrestore(rq, &rf);
	}

done:
	mutex_unlock(&shares_mutex);
	return 0;
}
#else /* CONFIG_FAIR_GROUP_SCHED */

void free_fair_sched_group(struct task_group *tg) { }

int alloc_fair_sched_group(struct task_group *tg, struct task_group *parent)
{
	return 1;
}

void online_fair_sched_group(struct task_group *tg) { }

void unregister_fair_sched_group(struct task_group *tg) { }

#endif /* CONFIG_FAIR_GROUP_SCHED */


static unsigned int get_rr_interval_fair(struct rq *rq, struct task_struct *task)
{
	struct sched_entity *se = &task->se;
	unsigned int rr_interval = 0;

	/*
	 * Time slice is 0 for SCHED_OTHER tasks that are on an otherwise
	 * idle runqueue:
	 */
	if (rq->cfs.load.weight)
		rr_interval = NS_TO_JIFFIES(sched_slice(cfs_rq_of(se), se));

	return rr_interval;
}

/*
 * All the scheduling class methods:
 */
const struct sched_class fair_sched_class = {
	.next			= &idle_sched_class,
	.enqueue_task		= enqueue_task_fair,
	.dequeue_task		= dequeue_task_fair,
	.yield_task		= yield_task_fair,
	.yield_to_task		= yield_to_task_fair,

	.check_preempt_curr	= check_preempt_wakeup,

	.pick_next_task		= pick_next_task_fair,
	.put_prev_task		= put_prev_task_fair,
	.set_next_task          = set_next_task_fair,

#ifdef CONFIG_SMP
	.balance		= balance_fair,
	.select_task_rq		= select_task_rq_fair,
	.migrate_task_rq	= migrate_task_rq_fair,

	.rq_online		= rq_online_fair,
	.rq_offline		= rq_offline_fair,

	.task_dead		= task_dead_fair,
	.set_cpus_allowed	= set_cpus_allowed_common,
#endif

	.task_tick		= task_tick_fair,
	.task_fork		= task_fork_fair,

	.prio_changed		= prio_changed_fair,
	.switched_from		= switched_from_fair,
	.switched_to		= switched_to_fair,

	.get_rr_interval	= get_rr_interval_fair,

	.update_curr		= update_curr_fair,

#ifdef CONFIG_FAIR_GROUP_SCHED
	.task_change_group	= task_change_group_fair,
#endif

#ifdef CONFIG_UCLAMP_TASK
	.uclamp_enabled		= 1,
#endif
};

#ifdef CONFIG_SCHED_DEBUG
void print_cfs_stats(struct seq_file *m, int cpu)
{
	struct cfs_rq *cfs_rq, *pos;

	rcu_read_lock();
	for_each_leaf_cfs_rq_safe(cpu_rq(cpu), cfs_rq, pos)
		print_cfs_rq(m, cpu, cfs_rq);
	rcu_read_unlock();
}

#ifdef CONFIG_NUMA_BALANCING
void show_numa_stats(struct task_struct *p, struct seq_file *m)
{
	int node;
	unsigned long tsf = 0, tpf = 0, gsf = 0, gpf = 0;
	struct numa_group *ng;

	rcu_read_lock();
	ng = rcu_dereference(p->numa_group);
	for_each_online_node(node) {
		if (p->numa_faults) {
			tsf = p->numa_faults[task_faults_idx(NUMA_MEM, node, 0)];
			tpf = p->numa_faults[task_faults_idx(NUMA_MEM, node, 1)];
		}
		if (ng) {
			gsf = ng->faults[task_faults_idx(NUMA_MEM, node, 0)],
			gpf = ng->faults[task_faults_idx(NUMA_MEM, node, 1)];
		}
		print_numa_stats(m, node, tsf, tpf, gsf, gpf);
	}
	rcu_read_unlock();
}
#endif /* CONFIG_NUMA_BALANCING */
#endif /* CONFIG_SCHED_DEBUG */

__init void init_sched_fair_class(void)
{
#ifdef CONFIG_SMP
	open_softirq(SCHED_SOFTIRQ, run_rebalance_domains);

#ifdef CONFIG_NO_HZ_COMMON
	nohz.next_balance = jiffies;
	nohz.next_blocked = jiffies;
	zalloc_cpumask_var(&nohz.idle_cpus_mask, GFP_NOWAIT);
#endif
#endif /* SMP */

}

/*
 * Helper functions to facilitate extracting info from tracepoints.
 */

const struct sched_avg *sched_trace_cfs_rq_avg(struct cfs_rq *cfs_rq)
{
#ifdef CONFIG_SMP
	return cfs_rq ? &cfs_rq->avg : NULL;
#else
	return NULL;
#endif
}
EXPORT_SYMBOL_GPL(sched_trace_cfs_rq_avg);

char *sched_trace_cfs_rq_path(struct cfs_rq *cfs_rq, char *str, int len)
{
	if (!cfs_rq) {
		if (str)
			strlcpy(str, "(null)", len);
		else
			return NULL;
	}

	cfs_rq_tg_path(cfs_rq, str, len);
	return str;
}
EXPORT_SYMBOL_GPL(sched_trace_cfs_rq_path);

int sched_trace_cfs_rq_cpu(struct cfs_rq *cfs_rq)
{
	return cfs_rq ? cpu_of(rq_of(cfs_rq)) : -1;
}
EXPORT_SYMBOL_GPL(sched_trace_cfs_rq_cpu);

const struct sched_avg *sched_trace_rq_avg_rt(struct rq *rq)
{
#ifdef CONFIG_SMP
	return rq ? &rq->avg_rt : NULL;
#else
	return NULL;
#endif
}
EXPORT_SYMBOL_GPL(sched_trace_rq_avg_rt);

const struct sched_avg *sched_trace_rq_avg_dl(struct rq *rq)
{
#ifdef CONFIG_SMP
	return rq ? &rq->avg_dl : NULL;
#else
	return NULL;
#endif
}
EXPORT_SYMBOL_GPL(sched_trace_rq_avg_dl);

const struct sched_avg *sched_trace_rq_avg_irq(struct rq *rq)
{
#if defined(CONFIG_SMP) && defined(CONFIG_HAVE_SCHED_AVG_IRQ)
	return rq ? &rq->avg_irq : NULL;
#else
	return NULL;
#endif
}
EXPORT_SYMBOL_GPL(sched_trace_rq_avg_irq);

int sched_trace_rq_cpu(struct rq *rq)
{
	return rq ? cpu_of(rq) : -1;
}
EXPORT_SYMBOL_GPL(sched_trace_rq_cpu);

const struct cpumask *sched_trace_rd_span(struct root_domain *rd)
{
#ifdef CONFIG_SMP
	return rd ? rd->span : NULL;
#else
	return NULL;
#endif
}
EXPORT_SYMBOL_GPL(sched_trace_rd_span);<|MERGE_RESOLUTION|>--- conflicted
+++ resolved
@@ -5568,12 +5568,8 @@
 
 	}
 
-<<<<<<< HEAD
+dequeue_throttle:
 	if (!se) {
-=======
-dequeue_throttle:
-	if (!se)
->>>>>>> a9a13eee
 		sub_nr_running(rq, 1);
 		dec_rq_walt_stats(rq, p);
 	}
