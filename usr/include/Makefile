# SPDX-License-Identifier: GPL-2.0-only

# Unlike the kernel space, exported headers are written in standard C.
#  - Forbid C++ style comments
#  - Use '__inline__', '__asm__' instead of 'inline', 'asm'
#
# -std=c90 (equivalent to -ansi) catches the violation of those.
# We cannot go as far as adding -Wpedantic since it emits too many warnings.
UAPI_CFLAGS := -std=c90 -Wall -Werror=implicit-function-declaration

override c_flags = $(UAPI_CFLAGS) -Wp,-MD,$(depfile) -I$(objtree)/usr/include

# The following are excluded for now because they fail to build.
#
# Do not add a new header to the blacklist without legitimate reason.
# Please consider to fix the header first.
#
# Sorted alphabetically.
header-test- += asm/ipcbuf.h
header-test- += asm/msgbuf.h
header-test- += asm/sembuf.h
header-test- += asm/shmbuf.h
header-test- += asm/signal.h
header-test- += asm/ucontext.h
header-test- += drm/vmwgfx_drm.h
header-test- += linux/am437x-vpfe.h
header-test- += linux/android/binder.h
header-test- += linux/android/binderfs.h
header-test-$(CONFIG_CPU_BIG_ENDIAN) += linux/byteorder/big_endian.h
header-test-$(CONFIG_CPU_LITTLE_ENDIAN) += linux/byteorder/little_endian.h
header-test- += linux/coda.h
header-test- += linux/coda_psdev.h
header-test- += linux/elfcore.h
header-test- += linux/errqueue.h
header-test- += linux/fsmap.h
header-test- += linux/hdlc/ioctl.h
header-test- += linux/ivtv.h
header-test- += linux/jffs2.h
header-test- += linux/kexec.h
header-test- += linux/matroxfb.h
header-test- += linux/netfilter_bridge/ebtables.h
header-test- += linux/netfilter_ipv4/ipt_LOG.h
header-test- += linux/netfilter_ipv6/ip6t_LOG.h
header-test- += linux/nfc.h
header-test- += linux/omap3isp.h
header-test- += linux/omapfb.h
header-test- += linux/patchkey.h
header-test- += linux/phonet.h
header-test- += linux/reiserfs_xattr.h
header-test- += linux/scc.h
header-test- += linux/sctp.h
header-test- += linux/signal.h
header-test- += linux/sysctl.h
header-test- += linux/usb/audio.h
header-test- += linux/v4l2-mediabus.h
header-test- += linux/v4l2-subdev.h
header-test- += linux/videodev2.h
header-test- += linux/vm_sockets.h
header-test- += scsi/scsi_bsg_fc.h
header-test- += scsi/scsi_netlink.h
header-test- += scsi/scsi_netlink_fc.h
header-test- += sound/asequencer.h
header-test- += sound/asoc.h
header-test- += sound/asound.h
header-test- += sound/compress_offload.h
header-test- += sound/emu10k1.h
header-test- += sound/sfnt_info.h
header-test- += sound/sof/eq.h
header-test- += sound/sof/fw.h
header-test- += sound/sof/header.h
header-test- += sound/sof/manifest.h
header-test- += sound/sof/trace.h
header-test- += xen/evtchn.h
header-test- += xen/gntdev.h
header-test- += xen/privcmd.h

# More headers are broken in some architectures

ifeq ($(SRCARCH),arc)
header-test- += linux/bpf_perf_event.h
endif

ifeq ($(SRCARCH),ia64)
header-test- += asm/setup.h
header-test- += asm/sigcontext.h
header-test- += asm/perfmon.h
header-test- += asm/perfmon_default_smpl.h
header-test- += linux/if_bonding.h
endif

ifeq ($(SRCARCH),mips)
header-test- += asm/stat.h
endif

ifeq ($(SRCARCH),powerpc)
header-test- += asm/stat.h
header-test- += linux/bpf_perf_event.h
endif

ifeq ($(SRCARCH),riscv)
header-test- += linux/bpf_perf_event.h
endif

<<<<<<< HEAD
ifeq ($(SRCARCH),s390)
header-test- += asm/zcrypt.h
endif

=======
>>>>>>> ff42df49
ifeq ($(SRCARCH),sparc)
header-test- += asm/stat.h
header-test- += asm/uctx.h
header-test- += asm/fbio.h
endif

# asm-generic/*.h is used by asm/*.h, and should not be included directly
header-test- += asm-generic/%

# The rest are compile-tested
header-test-y += $(filter-out $(header-test-), \
			$(patsubst $(obj)/%,%, $(wildcard \
			$(addprefix $(obj)/, *.h */*.h */*/*.h */*/*/*.h))))

# For GNU Make <= 4.2.1, $(wildcard $(obj)/*/) matches to not only directories
# but also regular files. Use $(filter %/, ...) just in case.
clean-dirs += $(patsubst $(obj)/%/,%,$(filter %/, $(wildcard $(obj)/*/)))<|MERGE_RESOLUTION|>--- conflicted
+++ resolved
@@ -101,13 +101,6 @@
 header-test- += linux/bpf_perf_event.h
 endif
 
-<<<<<<< HEAD
-ifeq ($(SRCARCH),s390)
-header-test- += asm/zcrypt.h
-endif
-
-=======
->>>>>>> ff42df49
 ifeq ($(SRCARCH),sparc)
 header-test- += asm/stat.h
 header-test- += asm/uctx.h
