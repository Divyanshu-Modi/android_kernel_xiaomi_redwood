--- conflicted
+++ resolved
@@ -246,11 +246,7 @@
 		if (common_modes[i].w < 320 || common_modes[i].h < 200)
 			continue;
 
-<<<<<<< HEAD
-		mode = drm_cvt_mode(dev, common_modes[i].w, common_modes[i].h, 60, false, false);
-=======
 		mode = drm_cvt_mode(dev, common_modes[i].w, common_modes[i].h, 60, false, false, false);
->>>>>>> ad1cd745
 		drm_mode_probed_add(connector, mode);
 	}
 }
@@ -564,11 +560,7 @@
 		radeon_add_common_modes(encoder, connector);
 	else {
 		/* only 800x600 is supported right now on pre-avivo chips */
-<<<<<<< HEAD
-		tv_mode = drm_cvt_mode(dev, 800, 600, 60, false, false);
-=======
 		tv_mode = drm_cvt_mode(dev, 800, 600, 60, false, false, false);
->>>>>>> ad1cd745
 		tv_mode->type = DRM_MODE_TYPE_DRIVER | DRM_MODE_TYPE_PREFERRED;
 		drm_mode_probed_add(connector, tv_mode);
 	}
@@ -824,10 +816,7 @@
 			if (!radeon_connector->ddc_bus)
 				goto failed;
 		}
-<<<<<<< HEAD
-=======
 		radeon_connector->dac_load_detect = true;
->>>>>>> ad1cd745
 		drm_connector_attach_property(&radeon_connector->base,
 					      rdev->mode_info.load_detect_property,
 					      1);
@@ -842,10 +831,7 @@
 			if (!radeon_connector->ddc_bus)
 				goto failed;
 		}
-<<<<<<< HEAD
-=======
 		radeon_connector->dac_load_detect = true;
->>>>>>> ad1cd745
 		drm_connector_attach_property(&radeon_connector->base,
 					      rdev->mode_info.load_detect_property,
 					      1);
@@ -871,10 +857,7 @@
 		drm_connector_attach_property(&radeon_connector->base,
 					      rdev->mode_info.coherent_mode_property,
 					      1);
-<<<<<<< HEAD
-=======
 		radeon_connector->dac_load_detect = true;
->>>>>>> ad1cd745
 		drm_connector_attach_property(&radeon_connector->base,
 					      rdev->mode_info.load_detect_property,
 					      1);
@@ -924,13 +907,6 @@
 	case DRM_MODE_CONNECTOR_9PinDIN:
 		if (radeon_tv == 1) {
 			drm_connector_init(dev, &radeon_connector->base, &radeon_tv_connector_funcs, connector_type);
-<<<<<<< HEAD
-			drm_connector_helper_add(&radeon_connector->base, &radeon_tv_connector_helper_funcs);
-		}
-		drm_connector_attach_property(&radeon_connector->base,
-					      rdev->mode_info.load_detect_property,
-					      1);
-=======
 			ret = drm_connector_helper_add(&radeon_connector->base, &radeon_tv_connector_helper_funcs);
 			if (ret)
 				goto failed;
@@ -939,7 +915,6 @@
 						      rdev->mode_info.load_detect_property,
 						      1);
 		}
->>>>>>> ad1cd745
 		break;
 	case DRM_MODE_CONNECTOR_LVDS:
 		radeon_dig_connector = kzalloc(sizeof(struct radeon_connector_atom_dig), GFP_KERNEL);
@@ -1021,10 +996,7 @@
 			if (!radeon_connector->ddc_bus)
 				goto failed;
 		}
-<<<<<<< HEAD
-=======
 		radeon_connector->dac_load_detect = true;
->>>>>>> ad1cd745
 		drm_connector_attach_property(&radeon_connector->base,
 					      rdev->mode_info.load_detect_property,
 					      1);
@@ -1039,10 +1011,7 @@
 			if (!radeon_connector->ddc_bus)
 				goto failed;
 		}
-<<<<<<< HEAD
-=======
 		radeon_connector->dac_load_detect = true;
->>>>>>> ad1cd745
 		drm_connector_attach_property(&radeon_connector->base,
 					      rdev->mode_info.load_detect_property,
 					      1);
@@ -1057,10 +1026,7 @@
 			radeon_connector->ddc_bus = radeon_i2c_create(dev, i2c_bus, "DVI");
 			if (!radeon_connector->ddc_bus)
 				goto failed;
-<<<<<<< HEAD
-=======
 			radeon_connector->dac_load_detect = true;
->>>>>>> ad1cd745
 			drm_connector_attach_property(&radeon_connector->base,
 						      rdev->mode_info.load_detect_property,
 						      1);
@@ -1072,14 +1038,10 @@
 	case DRM_MODE_CONNECTOR_9PinDIN:
 		if (radeon_tv == 1) {
 			drm_connector_init(dev, &radeon_connector->base, &radeon_tv_connector_funcs, connector_type);
-<<<<<<< HEAD
-			drm_connector_helper_add(&radeon_connector->base, &radeon_tv_connector_helper_funcs);
-=======
 			ret = drm_connector_helper_add(&radeon_connector->base, &radeon_tv_connector_helper_funcs);
 			if (ret)
 				goto failed;
 			radeon_connector->dac_load_detect = true;
->>>>>>> ad1cd745
 			drm_connector_attach_property(&radeon_connector->base,
 						      rdev->mode_info.load_detect_property,
 						      1);
