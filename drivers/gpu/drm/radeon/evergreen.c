/*
 * Copyright 2010 Advanced Micro Devices, Inc.
 *
 * Permission is hereby granted, free of charge, to any person obtaining a
 * copy of this software and associated documentation files (the "Software"),
 * to deal in the Software without restriction, including without limitation
 * the rights to use, copy, modify, merge, publish, distribute, sublicense,
 * and/or sell copies of the Software, and to permit persons to whom the
 * Software is furnished to do so, subject to the following conditions:
 *
 * The above copyright notice and this permission notice shall be included in
 * all copies or substantial portions of the Software.
 *
 * THE SOFTWARE IS PROVIDED "AS IS", WITHOUT WARRANTY OF ANY KIND, EXPRESS OR
 * IMPLIED, INCLUDING BUT NOT LIMITED TO THE WARRANTIES OF MERCHANTABILITY,
 * FITNESS FOR A PARTICULAR PURPOSE AND NONINFRINGEMENT.  IN NO EVENT SHALL
 * THE COPYRIGHT HOLDER(S) OR AUTHOR(S) BE LIABLE FOR ANY CLAIM, DAMAGES OR
 * OTHER LIABILITY, WHETHER IN AN ACTION OF CONTRACT, TORT OR OTHERWISE,
 * ARISING FROM, OUT OF OR IN CONNECTION WITH THE SOFTWARE OR THE USE OR
 * OTHER DEALINGS IN THE SOFTWARE.
 *
 * Authors: Alex Deucher
 */
#include <linux/firmware.h>
#include <linux/platform_device.h>
#include <linux/slab.h>
#include <drm/drmP.h>
#include "radeon.h"
#include "radeon_asic.h"
#include <drm/radeon_drm.h>
#include "evergreend.h"
#include "atom.h"
#include "avivod.h"
#include "evergreen_reg.h"
#include "evergreen_blit_shaders.h"

#define EVERGREEN_PFP_UCODE_SIZE 1120
#define EVERGREEN_PM4_UCODE_SIZE 1376

static const u32 crtc_offsets[6] =
{
	EVERGREEN_CRTC0_REGISTER_OFFSET,
	EVERGREEN_CRTC1_REGISTER_OFFSET,
	EVERGREEN_CRTC2_REGISTER_OFFSET,
	EVERGREEN_CRTC3_REGISTER_OFFSET,
	EVERGREEN_CRTC4_REGISTER_OFFSET,
	EVERGREEN_CRTC5_REGISTER_OFFSET
};

static void evergreen_gpu_init(struct radeon_device *rdev);
void evergreen_fini(struct radeon_device *rdev);
void evergreen_pcie_gen2_enable(struct radeon_device *rdev);
extern void cayman_cp_int_cntl_setup(struct radeon_device *rdev,
				     int ring, u32 cp_int_cntl);

void evergreen_tiling_fields(unsigned tiling_flags, unsigned *bankw,
			     unsigned *bankh, unsigned *mtaspect,
			     unsigned *tile_split)
{
	*bankw = (tiling_flags >> RADEON_TILING_EG_BANKW_SHIFT) & RADEON_TILING_EG_BANKW_MASK;
	*bankh = (tiling_flags >> RADEON_TILING_EG_BANKH_SHIFT) & RADEON_TILING_EG_BANKH_MASK;
	*mtaspect = (tiling_flags >> RADEON_TILING_EG_MACRO_TILE_ASPECT_SHIFT) & RADEON_TILING_EG_MACRO_TILE_ASPECT_MASK;
	*tile_split = (tiling_flags >> RADEON_TILING_EG_TILE_SPLIT_SHIFT) & RADEON_TILING_EG_TILE_SPLIT_MASK;
	switch (*bankw) {
	default:
	case 1: *bankw = EVERGREEN_ADDR_SURF_BANK_WIDTH_1; break;
	case 2: *bankw = EVERGREEN_ADDR_SURF_BANK_WIDTH_2; break;
	case 4: *bankw = EVERGREEN_ADDR_SURF_BANK_WIDTH_4; break;
	case 8: *bankw = EVERGREEN_ADDR_SURF_BANK_WIDTH_8; break;
	}
	switch (*bankh) {
	default:
	case 1: *bankh = EVERGREEN_ADDR_SURF_BANK_HEIGHT_1; break;
	case 2: *bankh = EVERGREEN_ADDR_SURF_BANK_HEIGHT_2; break;
	case 4: *bankh = EVERGREEN_ADDR_SURF_BANK_HEIGHT_4; break;
	case 8: *bankh = EVERGREEN_ADDR_SURF_BANK_HEIGHT_8; break;
	}
	switch (*mtaspect) {
	default:
	case 1: *mtaspect = EVERGREEN_ADDR_SURF_MACRO_TILE_ASPECT_1; break;
	case 2: *mtaspect = EVERGREEN_ADDR_SURF_MACRO_TILE_ASPECT_2; break;
	case 4: *mtaspect = EVERGREEN_ADDR_SURF_MACRO_TILE_ASPECT_4; break;
	case 8: *mtaspect = EVERGREEN_ADDR_SURF_MACRO_TILE_ASPECT_8; break;
	}
}

void evergreen_fix_pci_max_read_req_size(struct radeon_device *rdev)
{
	u16 ctl, v;
	int err;

	err = pcie_capability_read_word(rdev->pdev, PCI_EXP_DEVCTL, &ctl);
	if (err)
		return;

	v = (ctl & PCI_EXP_DEVCTL_READRQ) >> 12;

	/* if bios or OS sets MAX_READ_REQUEST_SIZE to an invalid value, fix it
	 * to avoid hangs or perfomance issues
	 */
	if ((v == 0) || (v == 6) || (v == 7)) {
		ctl &= ~PCI_EXP_DEVCTL_READRQ;
		ctl |= (2 << 12);
		pcie_capability_write_word(rdev->pdev, PCI_EXP_DEVCTL, ctl);
	}
}

/**
 * dce4_wait_for_vblank - vblank wait asic callback.
 *
 * @rdev: radeon_device pointer
 * @crtc: crtc to wait for vblank on
 *
 * Wait for vblank on the requested crtc (evergreen+).
 */
void dce4_wait_for_vblank(struct radeon_device *rdev, int crtc)
{
	int i;

	if (crtc >= rdev->num_crtc)
		return;

	if (RREG32(EVERGREEN_CRTC_CONTROL + crtc_offsets[crtc]) & EVERGREEN_CRTC_MASTER_EN) {
		for (i = 0; i < rdev->usec_timeout; i++) {
			if (!(RREG32(EVERGREEN_CRTC_STATUS + crtc_offsets[crtc]) & EVERGREEN_CRTC_V_BLANK))
				break;
			udelay(1);
		}
		for (i = 0; i < rdev->usec_timeout; i++) {
			if (RREG32(EVERGREEN_CRTC_STATUS + crtc_offsets[crtc]) & EVERGREEN_CRTC_V_BLANK)
				break;
			udelay(1);
		}
	}
}

/**
 * radeon_irq_kms_pflip_irq_get - pre-pageflip callback.
 *
 * @rdev: radeon_device pointer
 * @crtc: crtc to prepare for pageflip on
 *
 * Pre-pageflip callback (evergreen+).
 * Enables the pageflip irq (vblank irq).
 */
void evergreen_pre_page_flip(struct radeon_device *rdev, int crtc)
{
	/* enable the pflip int */
	radeon_irq_kms_pflip_irq_get(rdev, crtc);
}

/**
 * evergreen_post_page_flip - pos-pageflip callback.
 *
 * @rdev: radeon_device pointer
 * @crtc: crtc to cleanup pageflip on
 *
 * Post-pageflip callback (evergreen+).
 * Disables the pageflip irq (vblank irq).
 */
void evergreen_post_page_flip(struct radeon_device *rdev, int crtc)
{
	/* disable the pflip int */
	radeon_irq_kms_pflip_irq_put(rdev, crtc);
}

/**
 * evergreen_page_flip - pageflip callback.
 *
 * @rdev: radeon_device pointer
 * @crtc_id: crtc to cleanup pageflip on
 * @crtc_base: new address of the crtc (GPU MC address)
 *
 * Does the actual pageflip (evergreen+).
 * During vblank we take the crtc lock and wait for the update_pending
 * bit to go high, when it does, we release the lock, and allow the
 * double buffered update to take place.
 * Returns the current update pending status.
 */
u32 evergreen_page_flip(struct radeon_device *rdev, int crtc_id, u64 crtc_base)
{
	struct radeon_crtc *radeon_crtc = rdev->mode_info.crtcs[crtc_id];
	u32 tmp = RREG32(EVERGREEN_GRPH_UPDATE + radeon_crtc->crtc_offset);
	int i;

	/* Lock the graphics update lock */
	tmp |= EVERGREEN_GRPH_UPDATE_LOCK;
	WREG32(EVERGREEN_GRPH_UPDATE + radeon_crtc->crtc_offset, tmp);

	/* update the scanout addresses */
	WREG32(EVERGREEN_GRPH_SECONDARY_SURFACE_ADDRESS_HIGH + radeon_crtc->crtc_offset,
	       upper_32_bits(crtc_base));
	WREG32(EVERGREEN_GRPH_SECONDARY_SURFACE_ADDRESS + radeon_crtc->crtc_offset,
	       (u32)crtc_base);

	WREG32(EVERGREEN_GRPH_PRIMARY_SURFACE_ADDRESS_HIGH + radeon_crtc->crtc_offset,
	       upper_32_bits(crtc_base));
	WREG32(EVERGREEN_GRPH_PRIMARY_SURFACE_ADDRESS + radeon_crtc->crtc_offset,
	       (u32)crtc_base);

	/* Wait for update_pending to go high. */
	for (i = 0; i < rdev->usec_timeout; i++) {
		if (RREG32(EVERGREEN_GRPH_UPDATE + radeon_crtc->crtc_offset) & EVERGREEN_GRPH_SURFACE_UPDATE_PENDING)
			break;
		udelay(1);
	}
	DRM_DEBUG("Update pending now high. Unlocking vupdate_lock.\n");

	/* Unlock the lock, so double-buffering can take place inside vblank */
	tmp &= ~EVERGREEN_GRPH_UPDATE_LOCK;
	WREG32(EVERGREEN_GRPH_UPDATE + radeon_crtc->crtc_offset, tmp);

	/* Return current update_pending status: */
	return RREG32(EVERGREEN_GRPH_UPDATE + radeon_crtc->crtc_offset) & EVERGREEN_GRPH_SURFACE_UPDATE_PENDING;
}

/* get temperature in millidegrees */
int evergreen_get_temp(struct radeon_device *rdev)
{
	u32 temp, toffset;
	int actual_temp = 0;

	if (rdev->family == CHIP_JUNIPER) {
		toffset = (RREG32(CG_THERMAL_CTRL) & TOFFSET_MASK) >>
			TOFFSET_SHIFT;
		temp = (RREG32(CG_TS0_STATUS) & TS0_ADC_DOUT_MASK) >>
			TS0_ADC_DOUT_SHIFT;

		if (toffset & 0x100)
			actual_temp = temp / 2 - (0x200 - toffset);
		else
			actual_temp = temp / 2 + toffset;

		actual_temp = actual_temp * 1000;

	} else {
		temp = (RREG32(CG_MULT_THERMAL_STATUS) & ASIC_T_MASK) >>
			ASIC_T_SHIFT;

		if (temp & 0x400)
			actual_temp = -256;
		else if (temp & 0x200)
			actual_temp = 255;
		else if (temp & 0x100) {
			actual_temp = temp & 0x1ff;
			actual_temp |= ~0x1ff;
		} else
			actual_temp = temp & 0xff;

		actual_temp = (actual_temp * 1000) / 2;
	}

	return actual_temp;
}

int sumo_get_temp(struct radeon_device *rdev)
{
	u32 temp = RREG32(CG_THERMAL_STATUS) & 0xff;
	int actual_temp = temp - 49;

	return actual_temp * 1000;
}

/**
 * sumo_pm_init_profile - Initialize power profiles callback.
 *
 * @rdev: radeon_device pointer
 *
 * Initialize the power states used in profile mode
 * (sumo, trinity, SI).
 * Used for profile mode only.
 */
void sumo_pm_init_profile(struct radeon_device *rdev)
{
	int idx;

	/* default */
	rdev->pm.profiles[PM_PROFILE_DEFAULT_IDX].dpms_off_ps_idx = rdev->pm.default_power_state_index;
	rdev->pm.profiles[PM_PROFILE_DEFAULT_IDX].dpms_on_ps_idx = rdev->pm.default_power_state_index;
	rdev->pm.profiles[PM_PROFILE_DEFAULT_IDX].dpms_off_cm_idx = 0;
	rdev->pm.profiles[PM_PROFILE_DEFAULT_IDX].dpms_on_cm_idx = 0;

	/* low,mid sh/mh */
	if (rdev->flags & RADEON_IS_MOBILITY)
		idx = radeon_pm_get_type_index(rdev, POWER_STATE_TYPE_BATTERY, 0);
	else
		idx = radeon_pm_get_type_index(rdev, POWER_STATE_TYPE_PERFORMANCE, 0);

	rdev->pm.profiles[PM_PROFILE_LOW_SH_IDX].dpms_off_ps_idx = idx;
	rdev->pm.profiles[PM_PROFILE_LOW_SH_IDX].dpms_on_ps_idx = idx;
	rdev->pm.profiles[PM_PROFILE_LOW_SH_IDX].dpms_off_cm_idx = 0;
	rdev->pm.profiles[PM_PROFILE_LOW_SH_IDX].dpms_on_cm_idx = 0;

	rdev->pm.profiles[PM_PROFILE_LOW_MH_IDX].dpms_off_ps_idx = idx;
	rdev->pm.profiles[PM_PROFILE_LOW_MH_IDX].dpms_on_ps_idx = idx;
	rdev->pm.profiles[PM_PROFILE_LOW_MH_IDX].dpms_off_cm_idx = 0;
	rdev->pm.profiles[PM_PROFILE_LOW_MH_IDX].dpms_on_cm_idx = 0;

	rdev->pm.profiles[PM_PROFILE_MID_SH_IDX].dpms_off_ps_idx = idx;
	rdev->pm.profiles[PM_PROFILE_MID_SH_IDX].dpms_on_ps_idx = idx;
	rdev->pm.profiles[PM_PROFILE_MID_SH_IDX].dpms_off_cm_idx = 0;
	rdev->pm.profiles[PM_PROFILE_MID_SH_IDX].dpms_on_cm_idx = 0;

	rdev->pm.profiles[PM_PROFILE_MID_MH_IDX].dpms_off_ps_idx = idx;
	rdev->pm.profiles[PM_PROFILE_MID_MH_IDX].dpms_on_ps_idx = idx;
	rdev->pm.profiles[PM_PROFILE_MID_MH_IDX].dpms_off_cm_idx = 0;
	rdev->pm.profiles[PM_PROFILE_MID_MH_IDX].dpms_on_cm_idx = 0;

	/* high sh/mh */
	idx = radeon_pm_get_type_index(rdev, POWER_STATE_TYPE_PERFORMANCE, 0);
	rdev->pm.profiles[PM_PROFILE_HIGH_SH_IDX].dpms_off_ps_idx = idx;
	rdev->pm.profiles[PM_PROFILE_HIGH_SH_IDX].dpms_on_ps_idx = idx;
	rdev->pm.profiles[PM_PROFILE_HIGH_SH_IDX].dpms_off_cm_idx = 0;
	rdev->pm.profiles[PM_PROFILE_HIGH_SH_IDX].dpms_on_cm_idx =
		rdev->pm.power_state[idx].num_clock_modes - 1;

	rdev->pm.profiles[PM_PROFILE_HIGH_MH_IDX].dpms_off_ps_idx = idx;
	rdev->pm.profiles[PM_PROFILE_HIGH_MH_IDX].dpms_on_ps_idx = idx;
	rdev->pm.profiles[PM_PROFILE_HIGH_MH_IDX].dpms_off_cm_idx = 0;
	rdev->pm.profiles[PM_PROFILE_HIGH_MH_IDX].dpms_on_cm_idx =
		rdev->pm.power_state[idx].num_clock_modes - 1;
}

/**
 * btc_pm_init_profile - Initialize power profiles callback.
 *
 * @rdev: radeon_device pointer
 *
 * Initialize the power states used in profile mode
 * (BTC, cayman).
 * Used for profile mode only.
 */
void btc_pm_init_profile(struct radeon_device *rdev)
{
	int idx;

	/* default */
	rdev->pm.profiles[PM_PROFILE_DEFAULT_IDX].dpms_off_ps_idx = rdev->pm.default_power_state_index;
	rdev->pm.profiles[PM_PROFILE_DEFAULT_IDX].dpms_on_ps_idx = rdev->pm.default_power_state_index;
	rdev->pm.profiles[PM_PROFILE_DEFAULT_IDX].dpms_off_cm_idx = 0;
	rdev->pm.profiles[PM_PROFILE_DEFAULT_IDX].dpms_on_cm_idx = 2;
	/* starting with BTC, there is one state that is used for both
	 * MH and SH.  Difference is that we always use the high clock index for
	 * mclk.
	 */
	if (rdev->flags & RADEON_IS_MOBILITY)
		idx = radeon_pm_get_type_index(rdev, POWER_STATE_TYPE_BATTERY, 0);
	else
		idx = radeon_pm_get_type_index(rdev, POWER_STATE_TYPE_PERFORMANCE, 0);
	/* low sh */
	rdev->pm.profiles[PM_PROFILE_LOW_SH_IDX].dpms_off_ps_idx = idx;
	rdev->pm.profiles[PM_PROFILE_LOW_SH_IDX].dpms_on_ps_idx = idx;
	rdev->pm.profiles[PM_PROFILE_LOW_SH_IDX].dpms_off_cm_idx = 0;
	rdev->pm.profiles[PM_PROFILE_LOW_SH_IDX].dpms_on_cm_idx = 0;
	/* mid sh */
	rdev->pm.profiles[PM_PROFILE_MID_SH_IDX].dpms_off_ps_idx = idx;
	rdev->pm.profiles[PM_PROFILE_MID_SH_IDX].dpms_on_ps_idx = idx;
	rdev->pm.profiles[PM_PROFILE_MID_SH_IDX].dpms_off_cm_idx = 0;
	rdev->pm.profiles[PM_PROFILE_MID_SH_IDX].dpms_on_cm_idx = 1;
	/* high sh */
	rdev->pm.profiles[PM_PROFILE_HIGH_SH_IDX].dpms_off_ps_idx = idx;
	rdev->pm.profiles[PM_PROFILE_HIGH_SH_IDX].dpms_on_ps_idx = idx;
	rdev->pm.profiles[PM_PROFILE_HIGH_SH_IDX].dpms_off_cm_idx = 0;
	rdev->pm.profiles[PM_PROFILE_HIGH_SH_IDX].dpms_on_cm_idx = 2;
	/* low mh */
	rdev->pm.profiles[PM_PROFILE_LOW_MH_IDX].dpms_off_ps_idx = idx;
	rdev->pm.profiles[PM_PROFILE_LOW_MH_IDX].dpms_on_ps_idx = idx;
	rdev->pm.profiles[PM_PROFILE_LOW_MH_IDX].dpms_off_cm_idx = 0;
	rdev->pm.profiles[PM_PROFILE_LOW_MH_IDX].dpms_on_cm_idx = 0;
	/* mid mh */
	rdev->pm.profiles[PM_PROFILE_MID_MH_IDX].dpms_off_ps_idx = idx;
	rdev->pm.profiles[PM_PROFILE_MID_MH_IDX].dpms_on_ps_idx = idx;
	rdev->pm.profiles[PM_PROFILE_MID_MH_IDX].dpms_off_cm_idx = 0;
	rdev->pm.profiles[PM_PROFILE_MID_MH_IDX].dpms_on_cm_idx = 1;
	/* high mh */
	rdev->pm.profiles[PM_PROFILE_HIGH_MH_IDX].dpms_off_ps_idx = idx;
	rdev->pm.profiles[PM_PROFILE_HIGH_MH_IDX].dpms_on_ps_idx = idx;
	rdev->pm.profiles[PM_PROFILE_HIGH_MH_IDX].dpms_off_cm_idx = 0;
	rdev->pm.profiles[PM_PROFILE_HIGH_MH_IDX].dpms_on_cm_idx = 2;
}

/**
 * evergreen_pm_misc - set additional pm hw parameters callback.
 *
 * @rdev: radeon_device pointer
 *
 * Set non-clock parameters associated with a power state
 * (voltage, etc.) (evergreen+).
 */
void evergreen_pm_misc(struct radeon_device *rdev)
{
	int req_ps_idx = rdev->pm.requested_power_state_index;
	int req_cm_idx = rdev->pm.requested_clock_mode_index;
	struct radeon_power_state *ps = &rdev->pm.power_state[req_ps_idx];
	struct radeon_voltage *voltage = &ps->clock_info[req_cm_idx].voltage;

	if (voltage->type == VOLTAGE_SW) {
		/* 0xff01 is a flag rather then an actual voltage */
		if (voltage->voltage == 0xff01)
			return;
		if (voltage->voltage && (voltage->voltage != rdev->pm.current_vddc)) {
			radeon_atom_set_voltage(rdev, voltage->voltage, SET_VOLTAGE_TYPE_ASIC_VDDC);
			rdev->pm.current_vddc = voltage->voltage;
			DRM_DEBUG("Setting: vddc: %d\n", voltage->voltage);
		}
		/* 0xff01 is a flag rather then an actual voltage */
		if (voltage->vddci == 0xff01)
			return;
		if (voltage->vddci && (voltage->vddci != rdev->pm.current_vddci)) {
			radeon_atom_set_voltage(rdev, voltage->vddci, SET_VOLTAGE_TYPE_ASIC_VDDCI);
			rdev->pm.current_vddci = voltage->vddci;
			DRM_DEBUG("Setting: vddci: %d\n", voltage->vddci);
		}
	}
}

/**
 * evergreen_pm_prepare - pre-power state change callback.
 *
 * @rdev: radeon_device pointer
 *
 * Prepare for a power state change (evergreen+).
 */
void evergreen_pm_prepare(struct radeon_device *rdev)
{
	struct drm_device *ddev = rdev->ddev;
	struct drm_crtc *crtc;
	struct radeon_crtc *radeon_crtc;
	u32 tmp;

	/* disable any active CRTCs */
	list_for_each_entry(crtc, &ddev->mode_config.crtc_list, head) {
		radeon_crtc = to_radeon_crtc(crtc);
		if (radeon_crtc->enabled) {
			tmp = RREG32(EVERGREEN_CRTC_CONTROL + radeon_crtc->crtc_offset);
			tmp |= EVERGREEN_CRTC_DISP_READ_REQUEST_DISABLE;
			WREG32(EVERGREEN_CRTC_CONTROL + radeon_crtc->crtc_offset, tmp);
		}
	}
}

/**
 * evergreen_pm_finish - post-power state change callback.
 *
 * @rdev: radeon_device pointer
 *
 * Clean up after a power state change (evergreen+).
 */
void evergreen_pm_finish(struct radeon_device *rdev)
{
	struct drm_device *ddev = rdev->ddev;
	struct drm_crtc *crtc;
	struct radeon_crtc *radeon_crtc;
	u32 tmp;

	/* enable any active CRTCs */
	list_for_each_entry(crtc, &ddev->mode_config.crtc_list, head) {
		radeon_crtc = to_radeon_crtc(crtc);
		if (radeon_crtc->enabled) {
			tmp = RREG32(EVERGREEN_CRTC_CONTROL + radeon_crtc->crtc_offset);
			tmp &= ~EVERGREEN_CRTC_DISP_READ_REQUEST_DISABLE;
			WREG32(EVERGREEN_CRTC_CONTROL + radeon_crtc->crtc_offset, tmp);
		}
	}
}

/**
 * evergreen_hpd_sense - hpd sense callback.
 *
 * @rdev: radeon_device pointer
 * @hpd: hpd (hotplug detect) pin
 *
 * Checks if a digital monitor is connected (evergreen+).
 * Returns true if connected, false if not connected.
 */
bool evergreen_hpd_sense(struct radeon_device *rdev, enum radeon_hpd_id hpd)
{
	bool connected = false;

	switch (hpd) {
	case RADEON_HPD_1:
		if (RREG32(DC_HPD1_INT_STATUS) & DC_HPDx_SENSE)
			connected = true;
		break;
	case RADEON_HPD_2:
		if (RREG32(DC_HPD2_INT_STATUS) & DC_HPDx_SENSE)
			connected = true;
		break;
	case RADEON_HPD_3:
		if (RREG32(DC_HPD3_INT_STATUS) & DC_HPDx_SENSE)
			connected = true;
		break;
	case RADEON_HPD_4:
		if (RREG32(DC_HPD4_INT_STATUS) & DC_HPDx_SENSE)
			connected = true;
		break;
	case RADEON_HPD_5:
		if (RREG32(DC_HPD5_INT_STATUS) & DC_HPDx_SENSE)
			connected = true;
		break;
	case RADEON_HPD_6:
		if (RREG32(DC_HPD6_INT_STATUS) & DC_HPDx_SENSE)
			connected = true;
			break;
	default:
		break;
	}

	return connected;
}

/**
 * evergreen_hpd_set_polarity - hpd set polarity callback.
 *
 * @rdev: radeon_device pointer
 * @hpd: hpd (hotplug detect) pin
 *
 * Set the polarity of the hpd pin (evergreen+).
 */
void evergreen_hpd_set_polarity(struct radeon_device *rdev,
				enum radeon_hpd_id hpd)
{
	u32 tmp;
	bool connected = evergreen_hpd_sense(rdev, hpd);

	switch (hpd) {
	case RADEON_HPD_1:
		tmp = RREG32(DC_HPD1_INT_CONTROL);
		if (connected)
			tmp &= ~DC_HPDx_INT_POLARITY;
		else
			tmp |= DC_HPDx_INT_POLARITY;
		WREG32(DC_HPD1_INT_CONTROL, tmp);
		break;
	case RADEON_HPD_2:
		tmp = RREG32(DC_HPD2_INT_CONTROL);
		if (connected)
			tmp &= ~DC_HPDx_INT_POLARITY;
		else
			tmp |= DC_HPDx_INT_POLARITY;
		WREG32(DC_HPD2_INT_CONTROL, tmp);
		break;
	case RADEON_HPD_3:
		tmp = RREG32(DC_HPD3_INT_CONTROL);
		if (connected)
			tmp &= ~DC_HPDx_INT_POLARITY;
		else
			tmp |= DC_HPDx_INT_POLARITY;
		WREG32(DC_HPD3_INT_CONTROL, tmp);
		break;
	case RADEON_HPD_4:
		tmp = RREG32(DC_HPD4_INT_CONTROL);
		if (connected)
			tmp &= ~DC_HPDx_INT_POLARITY;
		else
			tmp |= DC_HPDx_INT_POLARITY;
		WREG32(DC_HPD4_INT_CONTROL, tmp);
		break;
	case RADEON_HPD_5:
		tmp = RREG32(DC_HPD5_INT_CONTROL);
		if (connected)
			tmp &= ~DC_HPDx_INT_POLARITY;
		else
			tmp |= DC_HPDx_INT_POLARITY;
		WREG32(DC_HPD5_INT_CONTROL, tmp);
			break;
	case RADEON_HPD_6:
		tmp = RREG32(DC_HPD6_INT_CONTROL);
		if (connected)
			tmp &= ~DC_HPDx_INT_POLARITY;
		else
			tmp |= DC_HPDx_INT_POLARITY;
		WREG32(DC_HPD6_INT_CONTROL, tmp);
		break;
	default:
		break;
	}
}

/**
 * evergreen_hpd_init - hpd setup callback.
 *
 * @rdev: radeon_device pointer
 *
 * Setup the hpd pins used by the card (evergreen+).
 * Enable the pin, set the polarity, and enable the hpd interrupts.
 */
void evergreen_hpd_init(struct radeon_device *rdev)
{
	struct drm_device *dev = rdev->ddev;
	struct drm_connector *connector;
	unsigned enabled = 0;
	u32 tmp = DC_HPDx_CONNECTION_TIMER(0x9c4) |
		DC_HPDx_RX_INT_TIMER(0xfa) | DC_HPDx_EN;

	list_for_each_entry(connector, &dev->mode_config.connector_list, head) {
		struct radeon_connector *radeon_connector = to_radeon_connector(connector);
		switch (radeon_connector->hpd.hpd) {
		case RADEON_HPD_1:
			WREG32(DC_HPD1_CONTROL, tmp);
			break;
		case RADEON_HPD_2:
			WREG32(DC_HPD2_CONTROL, tmp);
			break;
		case RADEON_HPD_3:
			WREG32(DC_HPD3_CONTROL, tmp);
			break;
		case RADEON_HPD_4:
			WREG32(DC_HPD4_CONTROL, tmp);
			break;
		case RADEON_HPD_5:
			WREG32(DC_HPD5_CONTROL, tmp);
			break;
		case RADEON_HPD_6:
			WREG32(DC_HPD6_CONTROL, tmp);
			break;
		default:
			break;
		}
		radeon_hpd_set_polarity(rdev, radeon_connector->hpd.hpd);
		enabled |= 1 << radeon_connector->hpd.hpd;
	}
	radeon_irq_kms_enable_hpd(rdev, enabled);
}

/**
 * evergreen_hpd_fini - hpd tear down callback.
 *
 * @rdev: radeon_device pointer
 *
 * Tear down the hpd pins used by the card (evergreen+).
 * Disable the hpd interrupts.
 */
void evergreen_hpd_fini(struct radeon_device *rdev)
{
	struct drm_device *dev = rdev->ddev;
	struct drm_connector *connector;
	unsigned disabled = 0;

	list_for_each_entry(connector, &dev->mode_config.connector_list, head) {
		struct radeon_connector *radeon_connector = to_radeon_connector(connector);
		switch (radeon_connector->hpd.hpd) {
		case RADEON_HPD_1:
			WREG32(DC_HPD1_CONTROL, 0);
			break;
		case RADEON_HPD_2:
			WREG32(DC_HPD2_CONTROL, 0);
			break;
		case RADEON_HPD_3:
			WREG32(DC_HPD3_CONTROL, 0);
			break;
		case RADEON_HPD_4:
			WREG32(DC_HPD4_CONTROL, 0);
			break;
		case RADEON_HPD_5:
			WREG32(DC_HPD5_CONTROL, 0);
			break;
		case RADEON_HPD_6:
			WREG32(DC_HPD6_CONTROL, 0);
			break;
		default:
			break;
		}
		disabled |= 1 << radeon_connector->hpd.hpd;
	}
	radeon_irq_kms_disable_hpd(rdev, disabled);
}

/* watermark setup */

static u32 evergreen_line_buffer_adjust(struct radeon_device *rdev,
					struct radeon_crtc *radeon_crtc,
					struct drm_display_mode *mode,
					struct drm_display_mode *other_mode)
{
	u32 tmp;
	/*
	 * Line Buffer Setup
	 * There are 3 line buffers, each one shared by 2 display controllers.
	 * DC_LB_MEMORY_SPLIT controls how that line buffer is shared between
	 * the display controllers.  The paritioning is done via one of four
	 * preset allocations specified in bits 2:0:
	 * first display controller
	 *  0 - first half of lb (3840 * 2)
	 *  1 - first 3/4 of lb (5760 * 2)
	 *  2 - whole lb (7680 * 2), other crtc must be disabled
	 *  3 - first 1/4 of lb (1920 * 2)
	 * second display controller
	 *  4 - second half of lb (3840 * 2)
	 *  5 - second 3/4 of lb (5760 * 2)
	 *  6 - whole lb (7680 * 2), other crtc must be disabled
	 *  7 - last 1/4 of lb (1920 * 2)
	 */
	/* this can get tricky if we have two large displays on a paired group
	 * of crtcs.  Ideally for multiple large displays we'd assign them to
	 * non-linked crtcs for maximum line buffer allocation.
	 */
	if (radeon_crtc->base.enabled && mode) {
		if (other_mode)
			tmp = 0; /* 1/2 */
		else
			tmp = 2; /* whole */
	} else
		tmp = 0;

	/* second controller of the pair uses second half of the lb */
	if (radeon_crtc->crtc_id % 2)
		tmp += 4;
	WREG32(DC_LB_MEMORY_SPLIT + radeon_crtc->crtc_offset, tmp);

	if (radeon_crtc->base.enabled && mode) {
		switch (tmp) {
		case 0:
		case 4:
		default:
			if (ASIC_IS_DCE5(rdev))
				return 4096 * 2;
			else
				return 3840 * 2;
		case 1:
		case 5:
			if (ASIC_IS_DCE5(rdev))
				return 6144 * 2;
			else
				return 5760 * 2;
		case 2:
		case 6:
			if (ASIC_IS_DCE5(rdev))
				return 8192 * 2;
			else
				return 7680 * 2;
		case 3:
		case 7:
			if (ASIC_IS_DCE5(rdev))
				return 2048 * 2;
			else
				return 1920 * 2;
		}
	}

	/* controller not enabled, so no lb used */
	return 0;
}

u32 evergreen_get_number_of_dram_channels(struct radeon_device *rdev)
{
	u32 tmp = RREG32(MC_SHARED_CHMAP);

	switch ((tmp & NOOFCHAN_MASK) >> NOOFCHAN_SHIFT) {
	case 0:
	default:
		return 1;
	case 1:
		return 2;
	case 2:
		return 4;
	case 3:
		return 8;
	}
}

struct evergreen_wm_params {
	u32 dram_channels; /* number of dram channels */
	u32 yclk;          /* bandwidth per dram data pin in kHz */
	u32 sclk;          /* engine clock in kHz */
	u32 disp_clk;      /* display clock in kHz */
	u32 src_width;     /* viewport width */
	u32 active_time;   /* active display time in ns */
	u32 blank_time;    /* blank time in ns */
	bool interlaced;    /* mode is interlaced */
	fixed20_12 vsc;    /* vertical scale ratio */
	u32 num_heads;     /* number of active crtcs */
	u32 bytes_per_pixel; /* bytes per pixel display + overlay */
	u32 lb_size;       /* line buffer allocated to pipe */
	u32 vtaps;         /* vertical scaler taps */
};

static u32 evergreen_dram_bandwidth(struct evergreen_wm_params *wm)
{
	/* Calculate DRAM Bandwidth and the part allocated to display. */
	fixed20_12 dram_efficiency; /* 0.7 */
	fixed20_12 yclk, dram_channels, bandwidth;
	fixed20_12 a;

	a.full = dfixed_const(1000);
	yclk.full = dfixed_const(wm->yclk);
	yclk.full = dfixed_div(yclk, a);
	dram_channels.full = dfixed_const(wm->dram_channels * 4);
	a.full = dfixed_const(10);
	dram_efficiency.full = dfixed_const(7);
	dram_efficiency.full = dfixed_div(dram_efficiency, a);
	bandwidth.full = dfixed_mul(dram_channels, yclk);
	bandwidth.full = dfixed_mul(bandwidth, dram_efficiency);

	return dfixed_trunc(bandwidth);
}

static u32 evergreen_dram_bandwidth_for_display(struct evergreen_wm_params *wm)
{
	/* Calculate DRAM Bandwidth and the part allocated to display. */
	fixed20_12 disp_dram_allocation; /* 0.3 to 0.7 */
	fixed20_12 yclk, dram_channels, bandwidth;
	fixed20_12 a;

	a.full = dfixed_const(1000);
	yclk.full = dfixed_const(wm->yclk);
	yclk.full = dfixed_div(yclk, a);
	dram_channels.full = dfixed_const(wm->dram_channels * 4);
	a.full = dfixed_const(10);
	disp_dram_allocation.full = dfixed_const(3); /* XXX worse case value 0.3 */
	disp_dram_allocation.full = dfixed_div(disp_dram_allocation, a);
	bandwidth.full = dfixed_mul(dram_channels, yclk);
	bandwidth.full = dfixed_mul(bandwidth, disp_dram_allocation);

	return dfixed_trunc(bandwidth);
}

static u32 evergreen_data_return_bandwidth(struct evergreen_wm_params *wm)
{
	/* Calculate the display Data return Bandwidth */
	fixed20_12 return_efficiency; /* 0.8 */
	fixed20_12 sclk, bandwidth;
	fixed20_12 a;

	a.full = dfixed_const(1000);
	sclk.full = dfixed_const(wm->sclk);
	sclk.full = dfixed_div(sclk, a);
	a.full = dfixed_const(10);
	return_efficiency.full = dfixed_const(8);
	return_efficiency.full = dfixed_div(return_efficiency, a);
	a.full = dfixed_const(32);
	bandwidth.full = dfixed_mul(a, sclk);
	bandwidth.full = dfixed_mul(bandwidth, return_efficiency);

	return dfixed_trunc(bandwidth);
}

static u32 evergreen_dmif_request_bandwidth(struct evergreen_wm_params *wm)
{
	/* Calculate the DMIF Request Bandwidth */
	fixed20_12 disp_clk_request_efficiency; /* 0.8 */
	fixed20_12 disp_clk, bandwidth;
	fixed20_12 a;

	a.full = dfixed_const(1000);
	disp_clk.full = dfixed_const(wm->disp_clk);
	disp_clk.full = dfixed_div(disp_clk, a);
	a.full = dfixed_const(10);
	disp_clk_request_efficiency.full = dfixed_const(8);
	disp_clk_request_efficiency.full = dfixed_div(disp_clk_request_efficiency, a);
	a.full = dfixed_const(32);
	bandwidth.full = dfixed_mul(a, disp_clk);
	bandwidth.full = dfixed_mul(bandwidth, disp_clk_request_efficiency);

	return dfixed_trunc(bandwidth);
}

static u32 evergreen_available_bandwidth(struct evergreen_wm_params *wm)
{
	/* Calculate the Available bandwidth. Display can use this temporarily but not in average. */
	u32 dram_bandwidth = evergreen_dram_bandwidth(wm);
	u32 data_return_bandwidth = evergreen_data_return_bandwidth(wm);
	u32 dmif_req_bandwidth = evergreen_dmif_request_bandwidth(wm);

	return min(dram_bandwidth, min(data_return_bandwidth, dmif_req_bandwidth));
}

static u32 evergreen_average_bandwidth(struct evergreen_wm_params *wm)
{
	/* Calculate the display mode Average Bandwidth
	 * DisplayMode should contain the source and destination dimensions,
	 * timing, etc.
	 */
	fixed20_12 bpp;
	fixed20_12 line_time;
	fixed20_12 src_width;
	fixed20_12 bandwidth;
	fixed20_12 a;

	a.full = dfixed_const(1000);
	line_time.full = dfixed_const(wm->active_time + wm->blank_time);
	line_time.full = dfixed_div(line_time, a);
	bpp.full = dfixed_const(wm->bytes_per_pixel);
	src_width.full = dfixed_const(wm->src_width);
	bandwidth.full = dfixed_mul(src_width, bpp);
	bandwidth.full = dfixed_mul(bandwidth, wm->vsc);
	bandwidth.full = dfixed_div(bandwidth, line_time);

	return dfixed_trunc(bandwidth);
}

static u32 evergreen_latency_watermark(struct evergreen_wm_params *wm)
{
	/* First calcualte the latency in ns */
	u32 mc_latency = 2000; /* 2000 ns. */
	u32 available_bandwidth = evergreen_available_bandwidth(wm);
	u32 worst_chunk_return_time = (512 * 8 * 1000) / available_bandwidth;
	u32 cursor_line_pair_return_time = (128 * 4 * 1000) / available_bandwidth;
	u32 dc_latency = 40000000 / wm->disp_clk; /* dc pipe latency */
	u32 other_heads_data_return_time = ((wm->num_heads + 1) * worst_chunk_return_time) +
		(wm->num_heads * cursor_line_pair_return_time);
	u32 latency = mc_latency + other_heads_data_return_time + dc_latency;
	u32 max_src_lines_per_dst_line, lb_fill_bw, line_fill_time;
	fixed20_12 a, b, c;

	if (wm->num_heads == 0)
		return 0;

	a.full = dfixed_const(2);
	b.full = dfixed_const(1);
	if ((wm->vsc.full > a.full) ||
	    ((wm->vsc.full > b.full) && (wm->vtaps >= 3)) ||
	    (wm->vtaps >= 5) ||
	    ((wm->vsc.full >= a.full) && wm->interlaced))
		max_src_lines_per_dst_line = 4;
	else
		max_src_lines_per_dst_line = 2;

	a.full = dfixed_const(available_bandwidth);
	b.full = dfixed_const(wm->num_heads);
	a.full = dfixed_div(a, b);

	b.full = dfixed_const(1000);
	c.full = dfixed_const(wm->disp_clk);
	b.full = dfixed_div(c, b);
	c.full = dfixed_const(wm->bytes_per_pixel);
	b.full = dfixed_mul(b, c);

	lb_fill_bw = min(dfixed_trunc(a), dfixed_trunc(b));

	a.full = dfixed_const(max_src_lines_per_dst_line * wm->src_width * wm->bytes_per_pixel);
	b.full = dfixed_const(1000);
	c.full = dfixed_const(lb_fill_bw);
	b.full = dfixed_div(c, b);
	a.full = dfixed_div(a, b);
	line_fill_time = dfixed_trunc(a);

	if (line_fill_time < wm->active_time)
		return latency;
	else
		return latency + (line_fill_time - wm->active_time);

}

static bool evergreen_average_bandwidth_vs_dram_bandwidth_for_display(struct evergreen_wm_params *wm)
{
	if (evergreen_average_bandwidth(wm) <=
	    (evergreen_dram_bandwidth_for_display(wm) / wm->num_heads))
		return true;
	else
		return false;
};

static bool evergreen_average_bandwidth_vs_available_bandwidth(struct evergreen_wm_params *wm)
{
	if (evergreen_average_bandwidth(wm) <=
	    (evergreen_available_bandwidth(wm) / wm->num_heads))
		return true;
	else
		return false;
};

static bool evergreen_check_latency_hiding(struct evergreen_wm_params *wm)
{
	u32 lb_partitions = wm->lb_size / wm->src_width;
	u32 line_time = wm->active_time + wm->blank_time;
	u32 latency_tolerant_lines;
	u32 latency_hiding;
	fixed20_12 a;

	a.full = dfixed_const(1);
	if (wm->vsc.full > a.full)
		latency_tolerant_lines = 1;
	else {
		if (lb_partitions <= (wm->vtaps + 1))
			latency_tolerant_lines = 1;
		else
			latency_tolerant_lines = 2;
	}

	latency_hiding = (latency_tolerant_lines * line_time + wm->blank_time);

	if (evergreen_latency_watermark(wm) <= latency_hiding)
		return true;
	else
		return false;
}

static void evergreen_program_watermarks(struct radeon_device *rdev,
					 struct radeon_crtc *radeon_crtc,
					 u32 lb_size, u32 num_heads)
{
	struct drm_display_mode *mode = &radeon_crtc->base.mode;
	struct evergreen_wm_params wm;
	u32 pixel_period;
	u32 line_time = 0;
	u32 latency_watermark_a = 0, latency_watermark_b = 0;
	u32 priority_a_mark = 0, priority_b_mark = 0;
	u32 priority_a_cnt = PRIORITY_OFF;
	u32 priority_b_cnt = PRIORITY_OFF;
	u32 pipe_offset = radeon_crtc->crtc_id * 16;
	u32 tmp, arb_control3;
	fixed20_12 a, b, c;

	if (radeon_crtc->base.enabled && num_heads && mode) {
		pixel_period = 1000000 / (u32)mode->clock;
		line_time = min((u32)mode->crtc_htotal * pixel_period, (u32)65535);
		priority_a_cnt = 0;
		priority_b_cnt = 0;

		wm.yclk = rdev->pm.current_mclk * 10;
		wm.sclk = rdev->pm.current_sclk * 10;
		wm.disp_clk = mode->clock;
		wm.src_width = mode->crtc_hdisplay;
		wm.active_time = mode->crtc_hdisplay * pixel_period;
		wm.blank_time = line_time - wm.active_time;
		wm.interlaced = false;
		if (mode->flags & DRM_MODE_FLAG_INTERLACE)
			wm.interlaced = true;
		wm.vsc = radeon_crtc->vsc;
		wm.vtaps = 1;
		if (radeon_crtc->rmx_type != RMX_OFF)
			wm.vtaps = 2;
		wm.bytes_per_pixel = 4; /* XXX: get this from fb config */
		wm.lb_size = lb_size;
		wm.dram_channels = evergreen_get_number_of_dram_channels(rdev);
		wm.num_heads = num_heads;

		/* set for high clocks */
		latency_watermark_a = min(evergreen_latency_watermark(&wm), (u32)65535);
		/* set for low clocks */
		/* wm.yclk = low clk; wm.sclk = low clk */
		latency_watermark_b = min(evergreen_latency_watermark(&wm), (u32)65535);

		/* possibly force display priority to high */
		/* should really do this at mode validation time... */
		if (!evergreen_average_bandwidth_vs_dram_bandwidth_for_display(&wm) ||
		    !evergreen_average_bandwidth_vs_available_bandwidth(&wm) ||
		    !evergreen_check_latency_hiding(&wm) ||
		    (rdev->disp_priority == 2)) {
			DRM_DEBUG_KMS("force priority to high\n");
			priority_a_cnt |= PRIORITY_ALWAYS_ON;
			priority_b_cnt |= PRIORITY_ALWAYS_ON;
		}

		a.full = dfixed_const(1000);
		b.full = dfixed_const(mode->clock);
		b.full = dfixed_div(b, a);
		c.full = dfixed_const(latency_watermark_a);
		c.full = dfixed_mul(c, b);
		c.full = dfixed_mul(c, radeon_crtc->hsc);
		c.full = dfixed_div(c, a);
		a.full = dfixed_const(16);
		c.full = dfixed_div(c, a);
		priority_a_mark = dfixed_trunc(c);
		priority_a_cnt |= priority_a_mark & PRIORITY_MARK_MASK;

		a.full = dfixed_const(1000);
		b.full = dfixed_const(mode->clock);
		b.full = dfixed_div(b, a);
		c.full = dfixed_const(latency_watermark_b);
		c.full = dfixed_mul(c, b);
		c.full = dfixed_mul(c, radeon_crtc->hsc);
		c.full = dfixed_div(c, a);
		a.full = dfixed_const(16);
		c.full = dfixed_div(c, a);
		priority_b_mark = dfixed_trunc(c);
		priority_b_cnt |= priority_b_mark & PRIORITY_MARK_MASK;
	}

	/* select wm A */
	arb_control3 = RREG32(PIPE0_ARBITRATION_CONTROL3 + pipe_offset);
	tmp = arb_control3;
	tmp &= ~LATENCY_WATERMARK_MASK(3);
	tmp |= LATENCY_WATERMARK_MASK(1);
	WREG32(PIPE0_ARBITRATION_CONTROL3 + pipe_offset, tmp);
	WREG32(PIPE0_LATENCY_CONTROL + pipe_offset,
	       (LATENCY_LOW_WATERMARK(latency_watermark_a) |
		LATENCY_HIGH_WATERMARK(line_time)));
	/* select wm B */
	tmp = RREG32(PIPE0_ARBITRATION_CONTROL3 + pipe_offset);
	tmp &= ~LATENCY_WATERMARK_MASK(3);
	tmp |= LATENCY_WATERMARK_MASK(2);
	WREG32(PIPE0_ARBITRATION_CONTROL3 + pipe_offset, tmp);
	WREG32(PIPE0_LATENCY_CONTROL + pipe_offset,
	       (LATENCY_LOW_WATERMARK(latency_watermark_b) |
		LATENCY_HIGH_WATERMARK(line_time)));
	/* restore original selection */
	WREG32(PIPE0_ARBITRATION_CONTROL3 + pipe_offset, arb_control3);

	/* write the priority marks */
	WREG32(PRIORITY_A_CNT + radeon_crtc->crtc_offset, priority_a_cnt);
	WREG32(PRIORITY_B_CNT + radeon_crtc->crtc_offset, priority_b_cnt);

}

/**
 * evergreen_bandwidth_update - update display watermarks callback.
 *
 * @rdev: radeon_device pointer
 *
 * Update the display watermarks based on the requested mode(s)
 * (evergreen+).
 */
void evergreen_bandwidth_update(struct radeon_device *rdev)
{
	struct drm_display_mode *mode0 = NULL;
	struct drm_display_mode *mode1 = NULL;
	u32 num_heads = 0, lb_size;
	int i;

	radeon_update_display_priority(rdev);

	for (i = 0; i < rdev->num_crtc; i++) {
		if (rdev->mode_info.crtcs[i]->base.enabled)
			num_heads++;
	}
	for (i = 0; i < rdev->num_crtc; i += 2) {
		mode0 = &rdev->mode_info.crtcs[i]->base.mode;
		mode1 = &rdev->mode_info.crtcs[i+1]->base.mode;
		lb_size = evergreen_line_buffer_adjust(rdev, rdev->mode_info.crtcs[i], mode0, mode1);
		evergreen_program_watermarks(rdev, rdev->mode_info.crtcs[i], lb_size, num_heads);
		lb_size = evergreen_line_buffer_adjust(rdev, rdev->mode_info.crtcs[i+1], mode1, mode0);
		evergreen_program_watermarks(rdev, rdev->mode_info.crtcs[i+1], lb_size, num_heads);
	}
}

/**
 * evergreen_mc_wait_for_idle - wait for MC idle callback.
 *
 * @rdev: radeon_device pointer
 *
 * Wait for the MC (memory controller) to be idle.
 * (evergreen+).
 * Returns 0 if the MC is idle, -1 if not.
 */
int evergreen_mc_wait_for_idle(struct radeon_device *rdev)
{
	unsigned i;
	u32 tmp;

	for (i = 0; i < rdev->usec_timeout; i++) {
		/* read MC_STATUS */
		tmp = RREG32(SRBM_STATUS) & 0x1F00;
		if (!tmp)
			return 0;
		udelay(1);
	}
	return -1;
}

/*
 * GART
 */
void evergreen_pcie_gart_tlb_flush(struct radeon_device *rdev)
{
	unsigned i;
	u32 tmp;

	WREG32(HDP_MEM_COHERENCY_FLUSH_CNTL, 0x1);

	WREG32(VM_CONTEXT0_REQUEST_RESPONSE, REQUEST_TYPE(1));
	for (i = 0; i < rdev->usec_timeout; i++) {
		/* read MC_STATUS */
		tmp = RREG32(VM_CONTEXT0_REQUEST_RESPONSE);
		tmp = (tmp & RESPONSE_TYPE_MASK) >> RESPONSE_TYPE_SHIFT;
		if (tmp == 2) {
			printk(KERN_WARNING "[drm] r600 flush TLB failed\n");
			return;
		}
		if (tmp) {
			return;
		}
		udelay(1);
	}
}

static int evergreen_pcie_gart_enable(struct radeon_device *rdev)
{
	u32 tmp;
	int r;

	if (rdev->gart.robj == NULL) {
		dev_err(rdev->dev, "No VRAM object for PCIE GART.\n");
		return -EINVAL;
	}
	r = radeon_gart_table_vram_pin(rdev);
	if (r)
		return r;
	radeon_gart_restore(rdev);
	/* Setup L2 cache */
	WREG32(VM_L2_CNTL, ENABLE_L2_CACHE | ENABLE_L2_FRAGMENT_PROCESSING |
				ENABLE_L2_PTE_CACHE_LRU_UPDATE_BY_WRITE |
				EFFECTIVE_L2_QUEUE_SIZE(7));
	WREG32(VM_L2_CNTL2, 0);
	WREG32(VM_L2_CNTL3, BANK_SELECT(0) | CACHE_UPDATE_MODE(2));
	/* Setup TLB control */
	tmp = ENABLE_L1_TLB | ENABLE_L1_FRAGMENT_PROCESSING |
		SYSTEM_ACCESS_MODE_NOT_IN_SYS |
		SYSTEM_APERTURE_UNMAPPED_ACCESS_PASS_THRU |
		EFFECTIVE_L1_TLB_SIZE(5) | EFFECTIVE_L1_QUEUE_SIZE(5);
	if (rdev->flags & RADEON_IS_IGP) {
		WREG32(FUS_MC_VM_MD_L1_TLB0_CNTL, tmp);
		WREG32(FUS_MC_VM_MD_L1_TLB1_CNTL, tmp);
		WREG32(FUS_MC_VM_MD_L1_TLB2_CNTL, tmp);
	} else {
		WREG32(MC_VM_MD_L1_TLB0_CNTL, tmp);
		WREG32(MC_VM_MD_L1_TLB1_CNTL, tmp);
		WREG32(MC_VM_MD_L1_TLB2_CNTL, tmp);
		if ((rdev->family == CHIP_JUNIPER) ||
		    (rdev->family == CHIP_CYPRESS) ||
		    (rdev->family == CHIP_HEMLOCK) ||
		    (rdev->family == CHIP_BARTS))
			WREG32(MC_VM_MD_L1_TLB3_CNTL, tmp);
	}
	WREG32(MC_VM_MB_L1_TLB0_CNTL, tmp);
	WREG32(MC_VM_MB_L1_TLB1_CNTL, tmp);
	WREG32(MC_VM_MB_L1_TLB2_CNTL, tmp);
	WREG32(MC_VM_MB_L1_TLB3_CNTL, tmp);
	WREG32(VM_CONTEXT0_PAGE_TABLE_START_ADDR, rdev->mc.gtt_start >> 12);
	WREG32(VM_CONTEXT0_PAGE_TABLE_END_ADDR, rdev->mc.gtt_end >> 12);
	WREG32(VM_CONTEXT0_PAGE_TABLE_BASE_ADDR, rdev->gart.table_addr >> 12);
	WREG32(VM_CONTEXT0_CNTL, ENABLE_CONTEXT | PAGE_TABLE_DEPTH(0) |
				RANGE_PROTECTION_FAULT_ENABLE_DEFAULT);
	WREG32(VM_CONTEXT0_PROTECTION_FAULT_DEFAULT_ADDR,
			(u32)(rdev->dummy_page.addr >> 12));
	WREG32(VM_CONTEXT1_CNTL, 0);

	evergreen_pcie_gart_tlb_flush(rdev);
	DRM_INFO("PCIE GART of %uM enabled (table at 0x%016llX).\n",
		 (unsigned)(rdev->mc.gtt_size >> 20),
		 (unsigned long long)rdev->gart.table_addr);
	rdev->gart.ready = true;
	return 0;
}

static void evergreen_pcie_gart_disable(struct radeon_device *rdev)
{
	u32 tmp;

	/* Disable all tables */
	WREG32(VM_CONTEXT0_CNTL, 0);
	WREG32(VM_CONTEXT1_CNTL, 0);

	/* Setup L2 cache */
	WREG32(VM_L2_CNTL, ENABLE_L2_FRAGMENT_PROCESSING |
				EFFECTIVE_L2_QUEUE_SIZE(7));
	WREG32(VM_L2_CNTL2, 0);
	WREG32(VM_L2_CNTL3, BANK_SELECT(0) | CACHE_UPDATE_MODE(2));
	/* Setup TLB control */
	tmp = EFFECTIVE_L1_TLB_SIZE(5) | EFFECTIVE_L1_QUEUE_SIZE(5);
	WREG32(MC_VM_MD_L1_TLB0_CNTL, tmp);
	WREG32(MC_VM_MD_L1_TLB1_CNTL, tmp);
	WREG32(MC_VM_MD_L1_TLB2_CNTL, tmp);
	WREG32(MC_VM_MB_L1_TLB0_CNTL, tmp);
	WREG32(MC_VM_MB_L1_TLB1_CNTL, tmp);
	WREG32(MC_VM_MB_L1_TLB2_CNTL, tmp);
	WREG32(MC_VM_MB_L1_TLB3_CNTL, tmp);
	radeon_gart_table_vram_unpin(rdev);
}

static void evergreen_pcie_gart_fini(struct radeon_device *rdev)
{
	evergreen_pcie_gart_disable(rdev);
	radeon_gart_table_vram_free(rdev);
	radeon_gart_fini(rdev);
}


static void evergreen_agp_enable(struct radeon_device *rdev)
{
	u32 tmp;

	/* Setup L2 cache */
	WREG32(VM_L2_CNTL, ENABLE_L2_CACHE | ENABLE_L2_FRAGMENT_PROCESSING |
				ENABLE_L2_PTE_CACHE_LRU_UPDATE_BY_WRITE |
				EFFECTIVE_L2_QUEUE_SIZE(7));
	WREG32(VM_L2_CNTL2, 0);
	WREG32(VM_L2_CNTL3, BANK_SELECT(0) | CACHE_UPDATE_MODE(2));
	/* Setup TLB control */
	tmp = ENABLE_L1_TLB | ENABLE_L1_FRAGMENT_PROCESSING |
		SYSTEM_ACCESS_MODE_NOT_IN_SYS |
		SYSTEM_APERTURE_UNMAPPED_ACCESS_PASS_THRU |
		EFFECTIVE_L1_TLB_SIZE(5) | EFFECTIVE_L1_QUEUE_SIZE(5);
	WREG32(MC_VM_MD_L1_TLB0_CNTL, tmp);
	WREG32(MC_VM_MD_L1_TLB1_CNTL, tmp);
	WREG32(MC_VM_MD_L1_TLB2_CNTL, tmp);
	WREG32(MC_VM_MB_L1_TLB0_CNTL, tmp);
	WREG32(MC_VM_MB_L1_TLB1_CNTL, tmp);
	WREG32(MC_VM_MB_L1_TLB2_CNTL, tmp);
	WREG32(MC_VM_MB_L1_TLB3_CNTL, tmp);
	WREG32(VM_CONTEXT0_CNTL, 0);
	WREG32(VM_CONTEXT1_CNTL, 0);
}

void evergreen_mc_stop(struct radeon_device *rdev, struct evergreen_mc_save *save)
{
<<<<<<< HEAD
=======
	u32 crtc_enabled, tmp, frame_count, blackout;
	int i, j;

>>>>>>> 4a8e43fe
	save->vga_render_control = RREG32(VGA_RENDER_CONTROL);
	save->vga_hdp_control = RREG32(VGA_HDP_CONTROL);

	/* disable VGA render */
	WREG32(VGA_RENDER_CONTROL, 0);
	/* blank the display controllers */
	for (i = 0; i < rdev->num_crtc; i++) {
		crtc_enabled = RREG32(EVERGREEN_CRTC_CONTROL + crtc_offsets[i]) & EVERGREEN_CRTC_MASTER_EN;
		if (crtc_enabled) {
			save->crtc_enabled[i] = true;
			if (ASIC_IS_DCE6(rdev)) {
				tmp = RREG32(EVERGREEN_CRTC_BLANK_CONTROL + crtc_offsets[i]);
				if (!(tmp & EVERGREEN_CRTC_BLANK_DATA_EN)) {
					radeon_wait_for_vblank(rdev, i);
					tmp |= EVERGREEN_CRTC_BLANK_DATA_EN;
					WREG32(EVERGREEN_CRTC_BLANK_CONTROL + crtc_offsets[i], tmp);
				}
			} else {
				tmp = RREG32(EVERGREEN_CRTC_CONTROL + crtc_offsets[i]);
				if (!(tmp & EVERGREEN_CRTC_DISP_READ_REQUEST_DISABLE)) {
					radeon_wait_for_vblank(rdev, i);
					tmp |= EVERGREEN_CRTC_DISP_READ_REQUEST_DISABLE;
					WREG32(EVERGREEN_CRTC_CONTROL + crtc_offsets[i], tmp);
				}
			}
			/* wait for the next frame */
			frame_count = radeon_get_vblank_counter(rdev, i);
			for (j = 0; j < rdev->usec_timeout; j++) {
				if (radeon_get_vblank_counter(rdev, i) != frame_count)
					break;
				udelay(1);
			}
		}
	}

	radeon_mc_wait_for_idle(rdev);

	blackout = RREG32(MC_SHARED_BLACKOUT_CNTL);
	if ((blackout & BLACKOUT_MODE_MASK) != 1) {
		/* Block CPU access */
		WREG32(BIF_FB_EN, 0);
		/* blackout the MC */
		blackout &= ~BLACKOUT_MODE_MASK;
		WREG32(MC_SHARED_BLACKOUT_CNTL, blackout | 1);
	}
}

void evergreen_mc_resume(struct radeon_device *rdev, struct evergreen_mc_save *save)
{
	u32 tmp, frame_count;
	int i, j;

	/* update crtc base addresses */
	for (i = 0; i < rdev->num_crtc; i++) {
		WREG32(EVERGREEN_GRPH_PRIMARY_SURFACE_ADDRESS_HIGH + crtc_offsets[i],
		       upper_32_bits(rdev->mc.vram_start));
		WREG32(EVERGREEN_GRPH_SECONDARY_SURFACE_ADDRESS_HIGH + crtc_offsets[i],
		       upper_32_bits(rdev->mc.vram_start));
		WREG32(EVERGREEN_GRPH_PRIMARY_SURFACE_ADDRESS + crtc_offsets[i],
		       (u32)rdev->mc.vram_start);
		WREG32(EVERGREEN_GRPH_SECONDARY_SURFACE_ADDRESS + crtc_offsets[i],
		       (u32)rdev->mc.vram_start);
	}
	WREG32(EVERGREEN_VGA_MEMORY_BASE_ADDRESS_HIGH, upper_32_bits(rdev->mc.vram_start));
	WREG32(EVERGREEN_VGA_MEMORY_BASE_ADDRESS, (u32)rdev->mc.vram_start);

	/* unblackout the MC */
	tmp = RREG32(MC_SHARED_BLACKOUT_CNTL);
	tmp &= ~BLACKOUT_MODE_MASK;
	WREG32(MC_SHARED_BLACKOUT_CNTL, tmp);
	/* allow CPU access */
	WREG32(BIF_FB_EN, FB_READ_EN | FB_WRITE_EN);

	for (i = 0; i < rdev->num_crtc; i++) {
		if (save->crtc_enabled) {
			if (ASIC_IS_DCE6(rdev)) {
				tmp = RREG32(EVERGREEN_CRTC_BLANK_CONTROL + crtc_offsets[i]);
				tmp |= EVERGREEN_CRTC_BLANK_DATA_EN;
				WREG32(EVERGREEN_CRTC_BLANK_CONTROL + crtc_offsets[i], tmp);
			} else {
				tmp = RREG32(EVERGREEN_CRTC_CONTROL + crtc_offsets[i]);
				tmp &= ~EVERGREEN_CRTC_DISP_READ_REQUEST_DISABLE;
				WREG32(EVERGREEN_CRTC_CONTROL + crtc_offsets[i], tmp);
			}
			/* wait for the next frame */
			frame_count = radeon_get_vblank_counter(rdev, i);
			for (j = 0; j < rdev->usec_timeout; j++) {
				if (radeon_get_vblank_counter(rdev, i) != frame_count)
					break;
				udelay(1);
			}
		}
	}
	/* Unlock vga access */
	WREG32(VGA_HDP_CONTROL, save->vga_hdp_control);
	mdelay(1);
	WREG32(VGA_RENDER_CONTROL, save->vga_render_control);
}

void evergreen_mc_program(struct radeon_device *rdev)
{
	struct evergreen_mc_save save;
	u32 tmp;
	int i, j;

	/* Initialize HDP */
	for (i = 0, j = 0; i < 32; i++, j += 0x18) {
		WREG32((0x2c14 + j), 0x00000000);
		WREG32((0x2c18 + j), 0x00000000);
		WREG32((0x2c1c + j), 0x00000000);
		WREG32((0x2c20 + j), 0x00000000);
		WREG32((0x2c24 + j), 0x00000000);
	}
	WREG32(HDP_REG_COHERENCY_FLUSH_CNTL, 0);

	evergreen_mc_stop(rdev, &save);
	if (evergreen_mc_wait_for_idle(rdev)) {
		dev_warn(rdev->dev, "Wait for MC idle timedout !\n");
	}
	/* Lockout access through VGA aperture*/
	WREG32(VGA_HDP_CONTROL, VGA_MEMORY_DISABLE);
	/* Update configuration */
	if (rdev->flags & RADEON_IS_AGP) {
		if (rdev->mc.vram_start < rdev->mc.gtt_start) {
			/* VRAM before AGP */
			WREG32(MC_VM_SYSTEM_APERTURE_LOW_ADDR,
				rdev->mc.vram_start >> 12);
			WREG32(MC_VM_SYSTEM_APERTURE_HIGH_ADDR,
				rdev->mc.gtt_end >> 12);
		} else {
			/* VRAM after AGP */
			WREG32(MC_VM_SYSTEM_APERTURE_LOW_ADDR,
				rdev->mc.gtt_start >> 12);
			WREG32(MC_VM_SYSTEM_APERTURE_HIGH_ADDR,
				rdev->mc.vram_end >> 12);
		}
	} else {
		WREG32(MC_VM_SYSTEM_APERTURE_LOW_ADDR,
			rdev->mc.vram_start >> 12);
		WREG32(MC_VM_SYSTEM_APERTURE_HIGH_ADDR,
			rdev->mc.vram_end >> 12);
	}
	WREG32(MC_VM_SYSTEM_APERTURE_DEFAULT_ADDR, rdev->vram_scratch.gpu_addr >> 12);
	/* llano/ontario only */
	if ((rdev->family == CHIP_PALM) ||
	    (rdev->family == CHIP_SUMO) ||
	    (rdev->family == CHIP_SUMO2)) {
		tmp = RREG32(MC_FUS_VM_FB_OFFSET) & 0x000FFFFF;
		tmp |= ((rdev->mc.vram_end >> 20) & 0xF) << 24;
		tmp |= ((rdev->mc.vram_start >> 20) & 0xF) << 20;
		WREG32(MC_FUS_VM_FB_OFFSET, tmp);
	}
	tmp = ((rdev->mc.vram_end >> 24) & 0xFFFF) << 16;
	tmp |= ((rdev->mc.vram_start >> 24) & 0xFFFF);
	WREG32(MC_VM_FB_LOCATION, tmp);
	WREG32(HDP_NONSURFACE_BASE, (rdev->mc.vram_start >> 8));
	WREG32(HDP_NONSURFACE_INFO, (2 << 7) | (1 << 30));
	WREG32(HDP_NONSURFACE_SIZE, 0x3FFFFFFF);
	if (rdev->flags & RADEON_IS_AGP) {
		WREG32(MC_VM_AGP_TOP, rdev->mc.gtt_end >> 16);
		WREG32(MC_VM_AGP_BOT, rdev->mc.gtt_start >> 16);
		WREG32(MC_VM_AGP_BASE, rdev->mc.agp_base >> 22);
	} else {
		WREG32(MC_VM_AGP_BASE, 0);
		WREG32(MC_VM_AGP_TOP, 0x0FFFFFFF);
		WREG32(MC_VM_AGP_BOT, 0x0FFFFFFF);
	}
	if (evergreen_mc_wait_for_idle(rdev)) {
		dev_warn(rdev->dev, "Wait for MC idle timedout !\n");
	}
	evergreen_mc_resume(rdev, &save);
	/* we need to own VRAM, so turn off the VGA renderer here
	 * to stop it overwriting our objects */
	rv515_vga_render_disable(rdev);
}

/*
 * CP.
 */
void evergreen_ring_ib_execute(struct radeon_device *rdev, struct radeon_ib *ib)
{
	struct radeon_ring *ring = &rdev->ring[ib->ring];
	u32 next_rptr;

	/* set to DX10/11 mode */
	radeon_ring_write(ring, PACKET3(PACKET3_MODE_CONTROL, 0));
	radeon_ring_write(ring, 1);

	if (ring->rptr_save_reg) {
		next_rptr = ring->wptr + 3 + 4;
		radeon_ring_write(ring, PACKET3(PACKET3_SET_CONFIG_REG, 1));
		radeon_ring_write(ring, ((ring->rptr_save_reg - 
					  PACKET3_SET_CONFIG_REG_START) >> 2));
		radeon_ring_write(ring, next_rptr);
	} else if (rdev->wb.enabled) {
		next_rptr = ring->wptr + 5 + 4;
		radeon_ring_write(ring, PACKET3(PACKET3_MEM_WRITE, 3));
		radeon_ring_write(ring, ring->next_rptr_gpu_addr & 0xfffffffc);
		radeon_ring_write(ring, (upper_32_bits(ring->next_rptr_gpu_addr) & 0xff) | (1 << 18));
		radeon_ring_write(ring, next_rptr);
		radeon_ring_write(ring, 0);
	}

	radeon_ring_write(ring, PACKET3(PACKET3_INDIRECT_BUFFER, 2));
	radeon_ring_write(ring,
#ifdef __BIG_ENDIAN
			  (2 << 0) |
#endif
			  (ib->gpu_addr & 0xFFFFFFFC));
	radeon_ring_write(ring, upper_32_bits(ib->gpu_addr) & 0xFF);
	radeon_ring_write(ring, ib->length_dw);
}


static int evergreen_cp_load_microcode(struct radeon_device *rdev)
{
	const __be32 *fw_data;
	int i;

	if (!rdev->me_fw || !rdev->pfp_fw)
		return -EINVAL;

	r700_cp_stop(rdev);
	WREG32(CP_RB_CNTL,
#ifdef __BIG_ENDIAN
	       BUF_SWAP_32BIT |
#endif
	       RB_NO_UPDATE | RB_BLKSZ(15) | RB_BUFSZ(3));

	fw_data = (const __be32 *)rdev->pfp_fw->data;
	WREG32(CP_PFP_UCODE_ADDR, 0);
	for (i = 0; i < EVERGREEN_PFP_UCODE_SIZE; i++)
		WREG32(CP_PFP_UCODE_DATA, be32_to_cpup(fw_data++));
	WREG32(CP_PFP_UCODE_ADDR, 0);

	fw_data = (const __be32 *)rdev->me_fw->data;
	WREG32(CP_ME_RAM_WADDR, 0);
	for (i = 0; i < EVERGREEN_PM4_UCODE_SIZE; i++)
		WREG32(CP_ME_RAM_DATA, be32_to_cpup(fw_data++));

	WREG32(CP_PFP_UCODE_ADDR, 0);
	WREG32(CP_ME_RAM_WADDR, 0);
	WREG32(CP_ME_RAM_RADDR, 0);
	return 0;
}

static int evergreen_cp_start(struct radeon_device *rdev)
{
	struct radeon_ring *ring = &rdev->ring[RADEON_RING_TYPE_GFX_INDEX];
	int r, i;
	uint32_t cp_me;

	r = radeon_ring_lock(rdev, ring, 7);
	if (r) {
		DRM_ERROR("radeon: cp failed to lock ring (%d).\n", r);
		return r;
	}
	radeon_ring_write(ring, PACKET3(PACKET3_ME_INITIALIZE, 5));
	radeon_ring_write(ring, 0x1);
	radeon_ring_write(ring, 0x0);
	radeon_ring_write(ring, rdev->config.evergreen.max_hw_contexts - 1);
	radeon_ring_write(ring, PACKET3_ME_INITIALIZE_DEVICE_ID(1));
	radeon_ring_write(ring, 0);
	radeon_ring_write(ring, 0);
	radeon_ring_unlock_commit(rdev, ring);

	cp_me = 0xff;
	WREG32(CP_ME_CNTL, cp_me);

	r = radeon_ring_lock(rdev, ring, evergreen_default_size + 19);
	if (r) {
		DRM_ERROR("radeon: cp failed to lock ring (%d).\n", r);
		return r;
	}

	/* setup clear context state */
	radeon_ring_write(ring, PACKET3(PACKET3_PREAMBLE_CNTL, 0));
	radeon_ring_write(ring, PACKET3_PREAMBLE_BEGIN_CLEAR_STATE);

	for (i = 0; i < evergreen_default_size; i++)
		radeon_ring_write(ring, evergreen_default_state[i]);

	radeon_ring_write(ring, PACKET3(PACKET3_PREAMBLE_CNTL, 0));
	radeon_ring_write(ring, PACKET3_PREAMBLE_END_CLEAR_STATE);

	/* set clear context state */
	radeon_ring_write(ring, PACKET3(PACKET3_CLEAR_STATE, 0));
	radeon_ring_write(ring, 0);

	/* SQ_VTX_BASE_VTX_LOC */
	radeon_ring_write(ring, 0xc0026f00);
	radeon_ring_write(ring, 0x00000000);
	radeon_ring_write(ring, 0x00000000);
	radeon_ring_write(ring, 0x00000000);

	/* Clear consts */
	radeon_ring_write(ring, 0xc0036f00);
	radeon_ring_write(ring, 0x00000bc4);
	radeon_ring_write(ring, 0xffffffff);
	radeon_ring_write(ring, 0xffffffff);
	radeon_ring_write(ring, 0xffffffff);

	radeon_ring_write(ring, 0xc0026900);
	radeon_ring_write(ring, 0x00000316);
	radeon_ring_write(ring, 0x0000000e); /* VGT_VERTEX_REUSE_BLOCK_CNTL */
	radeon_ring_write(ring, 0x00000010); /*  */

	radeon_ring_unlock_commit(rdev, ring);

	return 0;
}

static int evergreen_cp_resume(struct radeon_device *rdev)
{
	struct radeon_ring *ring = &rdev->ring[RADEON_RING_TYPE_GFX_INDEX];
	u32 tmp;
	u32 rb_bufsz;
	int r;

	/* Reset cp; if cp is reset, then PA, SH, VGT also need to be reset */
	WREG32(GRBM_SOFT_RESET, (SOFT_RESET_CP |
				 SOFT_RESET_PA |
				 SOFT_RESET_SH |
				 SOFT_RESET_VGT |
				 SOFT_RESET_SPI |
				 SOFT_RESET_SX));
	RREG32(GRBM_SOFT_RESET);
	mdelay(15);
	WREG32(GRBM_SOFT_RESET, 0);
	RREG32(GRBM_SOFT_RESET);

	/* Set ring buffer size */
	rb_bufsz = drm_order(ring->ring_size / 8);
	tmp = (drm_order(RADEON_GPU_PAGE_SIZE/8) << 8) | rb_bufsz;
#ifdef __BIG_ENDIAN
	tmp |= BUF_SWAP_32BIT;
#endif
	WREG32(CP_RB_CNTL, tmp);
	WREG32(CP_SEM_WAIT_TIMER, 0x0);
	WREG32(CP_SEM_INCOMPLETE_TIMER_CNTL, 0x0);

	/* Set the write pointer delay */
	WREG32(CP_RB_WPTR_DELAY, 0);

	/* Initialize the ring buffer's read and write pointers */
	WREG32(CP_RB_CNTL, tmp | RB_RPTR_WR_ENA);
	WREG32(CP_RB_RPTR_WR, 0);
	ring->wptr = 0;
	WREG32(CP_RB_WPTR, ring->wptr);

	/* set the wb address wether it's enabled or not */
	WREG32(CP_RB_RPTR_ADDR,
	       ((rdev->wb.gpu_addr + RADEON_WB_CP_RPTR_OFFSET) & 0xFFFFFFFC));
	WREG32(CP_RB_RPTR_ADDR_HI, upper_32_bits(rdev->wb.gpu_addr + RADEON_WB_CP_RPTR_OFFSET) & 0xFF);
	WREG32(SCRATCH_ADDR, ((rdev->wb.gpu_addr + RADEON_WB_SCRATCH_OFFSET) >> 8) & 0xFFFFFFFF);

	if (rdev->wb.enabled)
		WREG32(SCRATCH_UMSK, 0xff);
	else {
		tmp |= RB_NO_UPDATE;
		WREG32(SCRATCH_UMSK, 0);
	}

	mdelay(1);
	WREG32(CP_RB_CNTL, tmp);

	WREG32(CP_RB_BASE, ring->gpu_addr >> 8);
	WREG32(CP_DEBUG, (1 << 27) | (1 << 28));

	ring->rptr = RREG32(CP_RB_RPTR);

	evergreen_cp_start(rdev);
	ring->ready = true;
	r = radeon_ring_test(rdev, RADEON_RING_TYPE_GFX_INDEX, ring);
	if (r) {
		ring->ready = false;
		return r;
	}
	return 0;
}

/*
 * Core functions
 */
static void evergreen_gpu_init(struct radeon_device *rdev)
{
	u32 gb_addr_config;
	u32 mc_shared_chmap, mc_arb_ramcfg;
	u32 sx_debug_1;
	u32 smx_dc_ctl0;
	u32 sq_config;
	u32 sq_lds_resource_mgmt;
	u32 sq_gpr_resource_mgmt_1;
	u32 sq_gpr_resource_mgmt_2;
	u32 sq_gpr_resource_mgmt_3;
	u32 sq_thread_resource_mgmt;
	u32 sq_thread_resource_mgmt_2;
	u32 sq_stack_resource_mgmt_1;
	u32 sq_stack_resource_mgmt_2;
	u32 sq_stack_resource_mgmt_3;
	u32 vgt_cache_invalidation;
	u32 hdp_host_path_cntl, tmp;
	u32 disabled_rb_mask;
	int i, j, num_shader_engines, ps_thread_count;

	switch (rdev->family) {
	case CHIP_CYPRESS:
	case CHIP_HEMLOCK:
		rdev->config.evergreen.num_ses = 2;
		rdev->config.evergreen.max_pipes = 4;
		rdev->config.evergreen.max_tile_pipes = 8;
		rdev->config.evergreen.max_simds = 10;
		rdev->config.evergreen.max_backends = 4 * rdev->config.evergreen.num_ses;
		rdev->config.evergreen.max_gprs = 256;
		rdev->config.evergreen.max_threads = 248;
		rdev->config.evergreen.max_gs_threads = 32;
		rdev->config.evergreen.max_stack_entries = 512;
		rdev->config.evergreen.sx_num_of_sets = 4;
		rdev->config.evergreen.sx_max_export_size = 256;
		rdev->config.evergreen.sx_max_export_pos_size = 64;
		rdev->config.evergreen.sx_max_export_smx_size = 192;
		rdev->config.evergreen.max_hw_contexts = 8;
		rdev->config.evergreen.sq_num_cf_insts = 2;

		rdev->config.evergreen.sc_prim_fifo_size = 0x100;
		rdev->config.evergreen.sc_hiz_tile_fifo_size = 0x30;
		rdev->config.evergreen.sc_earlyz_tile_fifo_size = 0x130;
		gb_addr_config = CYPRESS_GB_ADDR_CONFIG_GOLDEN;
		break;
	case CHIP_JUNIPER:
		rdev->config.evergreen.num_ses = 1;
		rdev->config.evergreen.max_pipes = 4;
		rdev->config.evergreen.max_tile_pipes = 4;
		rdev->config.evergreen.max_simds = 10;
		rdev->config.evergreen.max_backends = 4 * rdev->config.evergreen.num_ses;
		rdev->config.evergreen.max_gprs = 256;
		rdev->config.evergreen.max_threads = 248;
		rdev->config.evergreen.max_gs_threads = 32;
		rdev->config.evergreen.max_stack_entries = 512;
		rdev->config.evergreen.sx_num_of_sets = 4;
		rdev->config.evergreen.sx_max_export_size = 256;
		rdev->config.evergreen.sx_max_export_pos_size = 64;
		rdev->config.evergreen.sx_max_export_smx_size = 192;
		rdev->config.evergreen.max_hw_contexts = 8;
		rdev->config.evergreen.sq_num_cf_insts = 2;

		rdev->config.evergreen.sc_prim_fifo_size = 0x100;
		rdev->config.evergreen.sc_hiz_tile_fifo_size = 0x30;
		rdev->config.evergreen.sc_earlyz_tile_fifo_size = 0x130;
		gb_addr_config = JUNIPER_GB_ADDR_CONFIG_GOLDEN;
		break;
	case CHIP_REDWOOD:
		rdev->config.evergreen.num_ses = 1;
		rdev->config.evergreen.max_pipes = 4;
		rdev->config.evergreen.max_tile_pipes = 4;
		rdev->config.evergreen.max_simds = 5;
		rdev->config.evergreen.max_backends = 2 * rdev->config.evergreen.num_ses;
		rdev->config.evergreen.max_gprs = 256;
		rdev->config.evergreen.max_threads = 248;
		rdev->config.evergreen.max_gs_threads = 32;
		rdev->config.evergreen.max_stack_entries = 256;
		rdev->config.evergreen.sx_num_of_sets = 4;
		rdev->config.evergreen.sx_max_export_size = 256;
		rdev->config.evergreen.sx_max_export_pos_size = 64;
		rdev->config.evergreen.sx_max_export_smx_size = 192;
		rdev->config.evergreen.max_hw_contexts = 8;
		rdev->config.evergreen.sq_num_cf_insts = 2;

		rdev->config.evergreen.sc_prim_fifo_size = 0x100;
		rdev->config.evergreen.sc_hiz_tile_fifo_size = 0x30;
		rdev->config.evergreen.sc_earlyz_tile_fifo_size = 0x130;
		gb_addr_config = REDWOOD_GB_ADDR_CONFIG_GOLDEN;
		break;
	case CHIP_CEDAR:
	default:
		rdev->config.evergreen.num_ses = 1;
		rdev->config.evergreen.max_pipes = 2;
		rdev->config.evergreen.max_tile_pipes = 2;
		rdev->config.evergreen.max_simds = 2;
		rdev->config.evergreen.max_backends = 1 * rdev->config.evergreen.num_ses;
		rdev->config.evergreen.max_gprs = 256;
		rdev->config.evergreen.max_threads = 192;
		rdev->config.evergreen.max_gs_threads = 16;
		rdev->config.evergreen.max_stack_entries = 256;
		rdev->config.evergreen.sx_num_of_sets = 4;
		rdev->config.evergreen.sx_max_export_size = 128;
		rdev->config.evergreen.sx_max_export_pos_size = 32;
		rdev->config.evergreen.sx_max_export_smx_size = 96;
		rdev->config.evergreen.max_hw_contexts = 4;
		rdev->config.evergreen.sq_num_cf_insts = 1;

		rdev->config.evergreen.sc_prim_fifo_size = 0x40;
		rdev->config.evergreen.sc_hiz_tile_fifo_size = 0x30;
		rdev->config.evergreen.sc_earlyz_tile_fifo_size = 0x130;
		gb_addr_config = CEDAR_GB_ADDR_CONFIG_GOLDEN;
		break;
	case CHIP_PALM:
		rdev->config.evergreen.num_ses = 1;
		rdev->config.evergreen.max_pipes = 2;
		rdev->config.evergreen.max_tile_pipes = 2;
		rdev->config.evergreen.max_simds = 2;
		rdev->config.evergreen.max_backends = 1 * rdev->config.evergreen.num_ses;
		rdev->config.evergreen.max_gprs = 256;
		rdev->config.evergreen.max_threads = 192;
		rdev->config.evergreen.max_gs_threads = 16;
		rdev->config.evergreen.max_stack_entries = 256;
		rdev->config.evergreen.sx_num_of_sets = 4;
		rdev->config.evergreen.sx_max_export_size = 128;
		rdev->config.evergreen.sx_max_export_pos_size = 32;
		rdev->config.evergreen.sx_max_export_smx_size = 96;
		rdev->config.evergreen.max_hw_contexts = 4;
		rdev->config.evergreen.sq_num_cf_insts = 1;

		rdev->config.evergreen.sc_prim_fifo_size = 0x40;
		rdev->config.evergreen.sc_hiz_tile_fifo_size = 0x30;
		rdev->config.evergreen.sc_earlyz_tile_fifo_size = 0x130;
		gb_addr_config = CEDAR_GB_ADDR_CONFIG_GOLDEN;
		break;
	case CHIP_SUMO:
		rdev->config.evergreen.num_ses = 1;
		rdev->config.evergreen.max_pipes = 4;
		rdev->config.evergreen.max_tile_pipes = 2;
		if (rdev->pdev->device == 0x9648)
			rdev->config.evergreen.max_simds = 3;
		else if ((rdev->pdev->device == 0x9647) ||
			 (rdev->pdev->device == 0x964a))
			rdev->config.evergreen.max_simds = 4;
		else
			rdev->config.evergreen.max_simds = 5;
		rdev->config.evergreen.max_backends = 2 * rdev->config.evergreen.num_ses;
		rdev->config.evergreen.max_gprs = 256;
		rdev->config.evergreen.max_threads = 248;
		rdev->config.evergreen.max_gs_threads = 32;
		rdev->config.evergreen.max_stack_entries = 256;
		rdev->config.evergreen.sx_num_of_sets = 4;
		rdev->config.evergreen.sx_max_export_size = 256;
		rdev->config.evergreen.sx_max_export_pos_size = 64;
		rdev->config.evergreen.sx_max_export_smx_size = 192;
		rdev->config.evergreen.max_hw_contexts = 8;
		rdev->config.evergreen.sq_num_cf_insts = 2;

		rdev->config.evergreen.sc_prim_fifo_size = 0x40;
		rdev->config.evergreen.sc_hiz_tile_fifo_size = 0x30;
		rdev->config.evergreen.sc_earlyz_tile_fifo_size = 0x130;
		gb_addr_config = REDWOOD_GB_ADDR_CONFIG_GOLDEN;
		break;
	case CHIP_SUMO2:
		rdev->config.evergreen.num_ses = 1;
		rdev->config.evergreen.max_pipes = 4;
		rdev->config.evergreen.max_tile_pipes = 4;
		rdev->config.evergreen.max_simds = 2;
		rdev->config.evergreen.max_backends = 1 * rdev->config.evergreen.num_ses;
		rdev->config.evergreen.max_gprs = 256;
		rdev->config.evergreen.max_threads = 248;
		rdev->config.evergreen.max_gs_threads = 32;
		rdev->config.evergreen.max_stack_entries = 512;
		rdev->config.evergreen.sx_num_of_sets = 4;
		rdev->config.evergreen.sx_max_export_size = 256;
		rdev->config.evergreen.sx_max_export_pos_size = 64;
		rdev->config.evergreen.sx_max_export_smx_size = 192;
		rdev->config.evergreen.max_hw_contexts = 8;
		rdev->config.evergreen.sq_num_cf_insts = 2;

		rdev->config.evergreen.sc_prim_fifo_size = 0x40;
		rdev->config.evergreen.sc_hiz_tile_fifo_size = 0x30;
		rdev->config.evergreen.sc_earlyz_tile_fifo_size = 0x130;
		gb_addr_config = REDWOOD_GB_ADDR_CONFIG_GOLDEN;
		break;
	case CHIP_BARTS:
		rdev->config.evergreen.num_ses = 2;
		rdev->config.evergreen.max_pipes = 4;
		rdev->config.evergreen.max_tile_pipes = 8;
		rdev->config.evergreen.max_simds = 7;
		rdev->config.evergreen.max_backends = 4 * rdev->config.evergreen.num_ses;
		rdev->config.evergreen.max_gprs = 256;
		rdev->config.evergreen.max_threads = 248;
		rdev->config.evergreen.max_gs_threads = 32;
		rdev->config.evergreen.max_stack_entries = 512;
		rdev->config.evergreen.sx_num_of_sets = 4;
		rdev->config.evergreen.sx_max_export_size = 256;
		rdev->config.evergreen.sx_max_export_pos_size = 64;
		rdev->config.evergreen.sx_max_export_smx_size = 192;
		rdev->config.evergreen.max_hw_contexts = 8;
		rdev->config.evergreen.sq_num_cf_insts = 2;

		rdev->config.evergreen.sc_prim_fifo_size = 0x100;
		rdev->config.evergreen.sc_hiz_tile_fifo_size = 0x30;
		rdev->config.evergreen.sc_earlyz_tile_fifo_size = 0x130;
		gb_addr_config = BARTS_GB_ADDR_CONFIG_GOLDEN;
		break;
	case CHIP_TURKS:
		rdev->config.evergreen.num_ses = 1;
		rdev->config.evergreen.max_pipes = 4;
		rdev->config.evergreen.max_tile_pipes = 4;
		rdev->config.evergreen.max_simds = 6;
		rdev->config.evergreen.max_backends = 2 * rdev->config.evergreen.num_ses;
		rdev->config.evergreen.max_gprs = 256;
		rdev->config.evergreen.max_threads = 248;
		rdev->config.evergreen.max_gs_threads = 32;
		rdev->config.evergreen.max_stack_entries = 256;
		rdev->config.evergreen.sx_num_of_sets = 4;
		rdev->config.evergreen.sx_max_export_size = 256;
		rdev->config.evergreen.sx_max_export_pos_size = 64;
		rdev->config.evergreen.sx_max_export_smx_size = 192;
		rdev->config.evergreen.max_hw_contexts = 8;
		rdev->config.evergreen.sq_num_cf_insts = 2;

		rdev->config.evergreen.sc_prim_fifo_size = 0x100;
		rdev->config.evergreen.sc_hiz_tile_fifo_size = 0x30;
		rdev->config.evergreen.sc_earlyz_tile_fifo_size = 0x130;
		gb_addr_config = TURKS_GB_ADDR_CONFIG_GOLDEN;
		break;
	case CHIP_CAICOS:
		rdev->config.evergreen.num_ses = 1;
		rdev->config.evergreen.max_pipes = 4;
		rdev->config.evergreen.max_tile_pipes = 2;
		rdev->config.evergreen.max_simds = 2;
		rdev->config.evergreen.max_backends = 1 * rdev->config.evergreen.num_ses;
		rdev->config.evergreen.max_gprs = 256;
		rdev->config.evergreen.max_threads = 192;
		rdev->config.evergreen.max_gs_threads = 16;
		rdev->config.evergreen.max_stack_entries = 256;
		rdev->config.evergreen.sx_num_of_sets = 4;
		rdev->config.evergreen.sx_max_export_size = 128;
		rdev->config.evergreen.sx_max_export_pos_size = 32;
		rdev->config.evergreen.sx_max_export_smx_size = 96;
		rdev->config.evergreen.max_hw_contexts = 4;
		rdev->config.evergreen.sq_num_cf_insts = 1;

		rdev->config.evergreen.sc_prim_fifo_size = 0x40;
		rdev->config.evergreen.sc_hiz_tile_fifo_size = 0x30;
		rdev->config.evergreen.sc_earlyz_tile_fifo_size = 0x130;
		gb_addr_config = CAICOS_GB_ADDR_CONFIG_GOLDEN;
		break;
	}

	/* Initialize HDP */
	for (i = 0, j = 0; i < 32; i++, j += 0x18) {
		WREG32((0x2c14 + j), 0x00000000);
		WREG32((0x2c18 + j), 0x00000000);
		WREG32((0x2c1c + j), 0x00000000);
		WREG32((0x2c20 + j), 0x00000000);
		WREG32((0x2c24 + j), 0x00000000);
	}

	WREG32(GRBM_CNTL, GRBM_READ_TIMEOUT(0xff));

	evergreen_fix_pci_max_read_req_size(rdev);

	mc_shared_chmap = RREG32(MC_SHARED_CHMAP);
	if ((rdev->family == CHIP_PALM) ||
	    (rdev->family == CHIP_SUMO) ||
	    (rdev->family == CHIP_SUMO2))
		mc_arb_ramcfg = RREG32(FUS_MC_ARB_RAMCFG);
	else
		mc_arb_ramcfg = RREG32(MC_ARB_RAMCFG);

	/* setup tiling info dword.  gb_addr_config is not adequate since it does
	 * not have bank info, so create a custom tiling dword.
	 * bits 3:0   num_pipes
	 * bits 7:4   num_banks
	 * bits 11:8  group_size
	 * bits 15:12 row_size
	 */
	rdev->config.evergreen.tile_config = 0;
	switch (rdev->config.evergreen.max_tile_pipes) {
	case 1:
	default:
		rdev->config.evergreen.tile_config |= (0 << 0);
		break;
	case 2:
		rdev->config.evergreen.tile_config |= (1 << 0);
		break;
	case 4:
		rdev->config.evergreen.tile_config |= (2 << 0);
		break;
	case 8:
		rdev->config.evergreen.tile_config |= (3 << 0);
		break;
	}
	/* num banks is 8 on all fusion asics. 0 = 4, 1 = 8, 2 = 16 */
	if (rdev->flags & RADEON_IS_IGP)
		rdev->config.evergreen.tile_config |= 1 << 4;
	else {
		switch ((mc_arb_ramcfg & NOOFBANK_MASK) >> NOOFBANK_SHIFT) {
		case 0: /* four banks */
			rdev->config.evergreen.tile_config |= 0 << 4;
			break;
		case 1: /* eight banks */
			rdev->config.evergreen.tile_config |= 1 << 4;
			break;
		case 2: /* sixteen banks */
		default:
			rdev->config.evergreen.tile_config |= 2 << 4;
			break;
		}
	}
	rdev->config.evergreen.tile_config |= 0 << 8;
	rdev->config.evergreen.tile_config |=
		((gb_addr_config & 0x30000000) >> 28) << 12;

	num_shader_engines = (gb_addr_config & NUM_SHADER_ENGINES(3) >> 12) + 1;

	if ((rdev->family >= CHIP_CEDAR) && (rdev->family <= CHIP_HEMLOCK)) {
		u32 efuse_straps_4;
		u32 efuse_straps_3;

		WREG32(RCU_IND_INDEX, 0x204);
		efuse_straps_4 = RREG32(RCU_IND_DATA);
		WREG32(RCU_IND_INDEX, 0x203);
		efuse_straps_3 = RREG32(RCU_IND_DATA);
		tmp = (((efuse_straps_4 & 0xf) << 4) |
		      ((efuse_straps_3 & 0xf0000000) >> 28));
	} else {
		tmp = 0;
		for (i = (rdev->config.evergreen.num_ses - 1); i >= 0; i--) {
			u32 rb_disable_bitmap;

			WREG32(GRBM_GFX_INDEX, INSTANCE_BROADCAST_WRITES | SE_INDEX(i));
			WREG32(RLC_GFX_INDEX, INSTANCE_BROADCAST_WRITES | SE_INDEX(i));
			rb_disable_bitmap = (RREG32(CC_RB_BACKEND_DISABLE) & 0x00ff0000) >> 16;
			tmp <<= 4;
			tmp |= rb_disable_bitmap;
		}
	}
	/* enabled rb are just the one not disabled :) */
	disabled_rb_mask = tmp;

	WREG32(GRBM_GFX_INDEX, INSTANCE_BROADCAST_WRITES | SE_BROADCAST_WRITES);
	WREG32(RLC_GFX_INDEX, INSTANCE_BROADCAST_WRITES | SE_BROADCAST_WRITES);

	WREG32(GB_ADDR_CONFIG, gb_addr_config);
	WREG32(DMIF_ADDR_CONFIG, gb_addr_config);
	WREG32(HDP_ADDR_CONFIG, gb_addr_config);

	tmp = gb_addr_config & NUM_PIPES_MASK;
	tmp = r6xx_remap_render_backend(rdev, tmp, rdev->config.evergreen.max_backends,
					EVERGREEN_MAX_BACKENDS, disabled_rb_mask);
	WREG32(GB_BACKEND_MAP, tmp);

	WREG32(CGTS_SYS_TCC_DISABLE, 0);
	WREG32(CGTS_TCC_DISABLE, 0);
	WREG32(CGTS_USER_SYS_TCC_DISABLE, 0);
	WREG32(CGTS_USER_TCC_DISABLE, 0);

	/* set HW defaults for 3D engine */
	WREG32(CP_QUEUE_THRESHOLDS, (ROQ_IB1_START(0x16) |
				     ROQ_IB2_START(0x2b)));

	WREG32(CP_MEQ_THRESHOLDS, STQ_SPLIT(0x30));

	WREG32(TA_CNTL_AUX, (DISABLE_CUBE_ANISO |
			     SYNC_GRADIENT |
			     SYNC_WALKER |
			     SYNC_ALIGNER));

	sx_debug_1 = RREG32(SX_DEBUG_1);
	sx_debug_1 |= ENABLE_NEW_SMX_ADDRESS;
	WREG32(SX_DEBUG_1, sx_debug_1);


	smx_dc_ctl0 = RREG32(SMX_DC_CTL0);
	smx_dc_ctl0 &= ~NUMBER_OF_SETS(0x1ff);
	smx_dc_ctl0 |= NUMBER_OF_SETS(rdev->config.evergreen.sx_num_of_sets);
	WREG32(SMX_DC_CTL0, smx_dc_ctl0);

	if (rdev->family <= CHIP_SUMO2)
		WREG32(SMX_SAR_CTL0, 0x00010000);

	WREG32(SX_EXPORT_BUFFER_SIZES, (COLOR_BUFFER_SIZE((rdev->config.evergreen.sx_max_export_size / 4) - 1) |
					POSITION_BUFFER_SIZE((rdev->config.evergreen.sx_max_export_pos_size / 4) - 1) |
					SMX_BUFFER_SIZE((rdev->config.evergreen.sx_max_export_smx_size / 4) - 1)));

	WREG32(PA_SC_FIFO_SIZE, (SC_PRIM_FIFO_SIZE(rdev->config.evergreen.sc_prim_fifo_size) |
				 SC_HIZ_TILE_FIFO_SIZE(rdev->config.evergreen.sc_hiz_tile_fifo_size) |
				 SC_EARLYZ_TILE_FIFO_SIZE(rdev->config.evergreen.sc_earlyz_tile_fifo_size)));

	WREG32(VGT_NUM_INSTANCES, 1);
	WREG32(SPI_CONFIG_CNTL, 0);
	WREG32(SPI_CONFIG_CNTL_1, VTX_DONE_DELAY(4));
	WREG32(CP_PERFMON_CNTL, 0);

	WREG32(SQ_MS_FIFO_SIZES, (CACHE_FIFO_SIZE(16 * rdev->config.evergreen.sq_num_cf_insts) |
				  FETCH_FIFO_HIWATER(0x4) |
				  DONE_FIFO_HIWATER(0xe0) |
				  ALU_UPDATE_FIFO_HIWATER(0x8)));

	sq_config = RREG32(SQ_CONFIG);
	sq_config &= ~(PS_PRIO(3) |
		       VS_PRIO(3) |
		       GS_PRIO(3) |
		       ES_PRIO(3));
	sq_config |= (VC_ENABLE |
		      EXPORT_SRC_C |
		      PS_PRIO(0) |
		      VS_PRIO(1) |
		      GS_PRIO(2) |
		      ES_PRIO(3));

	switch (rdev->family) {
	case CHIP_CEDAR:
	case CHIP_PALM:
	case CHIP_SUMO:
	case CHIP_SUMO2:
	case CHIP_CAICOS:
		/* no vertex cache */
		sq_config &= ~VC_ENABLE;
		break;
	default:
		break;
	}

	sq_lds_resource_mgmt = RREG32(SQ_LDS_RESOURCE_MGMT);

	sq_gpr_resource_mgmt_1 = NUM_PS_GPRS((rdev->config.evergreen.max_gprs - (4 * 2))* 12 / 32);
	sq_gpr_resource_mgmt_1 |= NUM_VS_GPRS((rdev->config.evergreen.max_gprs - (4 * 2)) * 6 / 32);
	sq_gpr_resource_mgmt_1 |= NUM_CLAUSE_TEMP_GPRS(4);
	sq_gpr_resource_mgmt_2 = NUM_GS_GPRS((rdev->config.evergreen.max_gprs - (4 * 2)) * 4 / 32);
	sq_gpr_resource_mgmt_2 |= NUM_ES_GPRS((rdev->config.evergreen.max_gprs - (4 * 2)) * 4 / 32);
	sq_gpr_resource_mgmt_3 = NUM_HS_GPRS((rdev->config.evergreen.max_gprs - (4 * 2)) * 3 / 32);
	sq_gpr_resource_mgmt_3 |= NUM_LS_GPRS((rdev->config.evergreen.max_gprs - (4 * 2)) * 3 / 32);

	switch (rdev->family) {
	case CHIP_CEDAR:
	case CHIP_PALM:
	case CHIP_SUMO:
	case CHIP_SUMO2:
		ps_thread_count = 96;
		break;
	default:
		ps_thread_count = 128;
		break;
	}

	sq_thread_resource_mgmt = NUM_PS_THREADS(ps_thread_count);
	sq_thread_resource_mgmt |= NUM_VS_THREADS((((rdev->config.evergreen.max_threads - ps_thread_count) / 6) / 8) * 8);
	sq_thread_resource_mgmt |= NUM_GS_THREADS((((rdev->config.evergreen.max_threads - ps_thread_count) / 6) / 8) * 8);
	sq_thread_resource_mgmt |= NUM_ES_THREADS((((rdev->config.evergreen.max_threads - ps_thread_count) / 6) / 8) * 8);
	sq_thread_resource_mgmt_2 = NUM_HS_THREADS((((rdev->config.evergreen.max_threads - ps_thread_count) / 6) / 8) * 8);
	sq_thread_resource_mgmt_2 |= NUM_LS_THREADS((((rdev->config.evergreen.max_threads - ps_thread_count) / 6) / 8) * 8);

	sq_stack_resource_mgmt_1 = NUM_PS_STACK_ENTRIES((rdev->config.evergreen.max_stack_entries * 1) / 6);
	sq_stack_resource_mgmt_1 |= NUM_VS_STACK_ENTRIES((rdev->config.evergreen.max_stack_entries * 1) / 6);
	sq_stack_resource_mgmt_2 = NUM_GS_STACK_ENTRIES((rdev->config.evergreen.max_stack_entries * 1) / 6);
	sq_stack_resource_mgmt_2 |= NUM_ES_STACK_ENTRIES((rdev->config.evergreen.max_stack_entries * 1) / 6);
	sq_stack_resource_mgmt_3 = NUM_HS_STACK_ENTRIES((rdev->config.evergreen.max_stack_entries * 1) / 6);
	sq_stack_resource_mgmt_3 |= NUM_LS_STACK_ENTRIES((rdev->config.evergreen.max_stack_entries * 1) / 6);

	WREG32(SQ_CONFIG, sq_config);
	WREG32(SQ_GPR_RESOURCE_MGMT_1, sq_gpr_resource_mgmt_1);
	WREG32(SQ_GPR_RESOURCE_MGMT_2, sq_gpr_resource_mgmt_2);
	WREG32(SQ_GPR_RESOURCE_MGMT_3, sq_gpr_resource_mgmt_3);
	WREG32(SQ_THREAD_RESOURCE_MGMT, sq_thread_resource_mgmt);
	WREG32(SQ_THREAD_RESOURCE_MGMT_2, sq_thread_resource_mgmt_2);
	WREG32(SQ_STACK_RESOURCE_MGMT_1, sq_stack_resource_mgmt_1);
	WREG32(SQ_STACK_RESOURCE_MGMT_2, sq_stack_resource_mgmt_2);
	WREG32(SQ_STACK_RESOURCE_MGMT_3, sq_stack_resource_mgmt_3);
	WREG32(SQ_DYN_GPR_CNTL_PS_FLUSH_REQ, 0);
	WREG32(SQ_LDS_RESOURCE_MGMT, sq_lds_resource_mgmt);

	WREG32(PA_SC_FORCE_EOV_MAX_CNTS, (FORCE_EOV_MAX_CLK_CNT(4095) |
					  FORCE_EOV_MAX_REZ_CNT(255)));

	switch (rdev->family) {
	case CHIP_CEDAR:
	case CHIP_PALM:
	case CHIP_SUMO:
	case CHIP_SUMO2:
	case CHIP_CAICOS:
		vgt_cache_invalidation = CACHE_INVALIDATION(TC_ONLY);
		break;
	default:
		vgt_cache_invalidation = CACHE_INVALIDATION(VC_AND_TC);
		break;
	}
	vgt_cache_invalidation |= AUTO_INVLD_EN(ES_AND_GS_AUTO);
	WREG32(VGT_CACHE_INVALIDATION, vgt_cache_invalidation);

	WREG32(VGT_GS_VERTEX_REUSE, 16);
	WREG32(PA_SU_LINE_STIPPLE_VALUE, 0);
	WREG32(PA_SC_LINE_STIPPLE_STATE, 0);

	WREG32(VGT_VERTEX_REUSE_BLOCK_CNTL, 14);
	WREG32(VGT_OUT_DEALLOC_CNTL, 16);

	WREG32(CB_PERF_CTR0_SEL_0, 0);
	WREG32(CB_PERF_CTR0_SEL_1, 0);
	WREG32(CB_PERF_CTR1_SEL_0, 0);
	WREG32(CB_PERF_CTR1_SEL_1, 0);
	WREG32(CB_PERF_CTR2_SEL_0, 0);
	WREG32(CB_PERF_CTR2_SEL_1, 0);
	WREG32(CB_PERF_CTR3_SEL_0, 0);
	WREG32(CB_PERF_CTR3_SEL_1, 0);

	/* clear render buffer base addresses */
	WREG32(CB_COLOR0_BASE, 0);
	WREG32(CB_COLOR1_BASE, 0);
	WREG32(CB_COLOR2_BASE, 0);
	WREG32(CB_COLOR3_BASE, 0);
	WREG32(CB_COLOR4_BASE, 0);
	WREG32(CB_COLOR5_BASE, 0);
	WREG32(CB_COLOR6_BASE, 0);
	WREG32(CB_COLOR7_BASE, 0);
	WREG32(CB_COLOR8_BASE, 0);
	WREG32(CB_COLOR9_BASE, 0);
	WREG32(CB_COLOR10_BASE, 0);
	WREG32(CB_COLOR11_BASE, 0);

	/* set the shader const cache sizes to 0 */
	for (i = SQ_ALU_CONST_BUFFER_SIZE_PS_0; i < 0x28200; i += 4)
		WREG32(i, 0);
	for (i = SQ_ALU_CONST_BUFFER_SIZE_HS_0; i < 0x29000; i += 4)
		WREG32(i, 0);

	tmp = RREG32(HDP_MISC_CNTL);
	tmp |= HDP_FLUSH_INVALIDATE_CACHE;
	WREG32(HDP_MISC_CNTL, tmp);

	hdp_host_path_cntl = RREG32(HDP_HOST_PATH_CNTL);
	WREG32(HDP_HOST_PATH_CNTL, hdp_host_path_cntl);

	WREG32(PA_CL_ENHANCE, CLIP_VTX_REORDER_ENA | NUM_CLIP_SEQ(3));

	udelay(50);

}

int evergreen_mc_init(struct radeon_device *rdev)
{
	u32 tmp;
	int chansize, numchan;

	/* Get VRAM informations */
	rdev->mc.vram_is_ddr = true;
	if ((rdev->family == CHIP_PALM) ||
	    (rdev->family == CHIP_SUMO) ||
	    (rdev->family == CHIP_SUMO2))
		tmp = RREG32(FUS_MC_ARB_RAMCFG);
	else
		tmp = RREG32(MC_ARB_RAMCFG);
	if (tmp & CHANSIZE_OVERRIDE) {
		chansize = 16;
	} else if (tmp & CHANSIZE_MASK) {
		chansize = 64;
	} else {
		chansize = 32;
	}
	tmp = RREG32(MC_SHARED_CHMAP);
	switch ((tmp & NOOFCHAN_MASK) >> NOOFCHAN_SHIFT) {
	case 0:
	default:
		numchan = 1;
		break;
	case 1:
		numchan = 2;
		break;
	case 2:
		numchan = 4;
		break;
	case 3:
		numchan = 8;
		break;
	}
	rdev->mc.vram_width = numchan * chansize;
	/* Could aper size report 0 ? */
	rdev->mc.aper_base = pci_resource_start(rdev->pdev, 0);
	rdev->mc.aper_size = pci_resource_len(rdev->pdev, 0);
	/* Setup GPU memory space */
	if ((rdev->family == CHIP_PALM) ||
	    (rdev->family == CHIP_SUMO) ||
	    (rdev->family == CHIP_SUMO2)) {
		/* size in bytes on fusion */
		rdev->mc.mc_vram_size = RREG32(CONFIG_MEMSIZE);
		rdev->mc.real_vram_size = RREG32(CONFIG_MEMSIZE);
	} else {
		/* size in MB on evergreen/cayman/tn */
		rdev->mc.mc_vram_size = RREG32(CONFIG_MEMSIZE) * 1024 * 1024;
		rdev->mc.real_vram_size = RREG32(CONFIG_MEMSIZE) * 1024 * 1024;
	}
	rdev->mc.visible_vram_size = rdev->mc.aper_size;
	r700_vram_gtt_location(rdev, &rdev->mc);
	radeon_update_bandwidth_info(rdev);

	return 0;
}

bool evergreen_gpu_is_lockup(struct radeon_device *rdev, struct radeon_ring *ring)
{
	u32 srbm_status;
	u32 grbm_status;
	u32 grbm_status_se0, grbm_status_se1;

	srbm_status = RREG32(SRBM_STATUS);
	grbm_status = RREG32(GRBM_STATUS);
	grbm_status_se0 = RREG32(GRBM_STATUS_SE0);
	grbm_status_se1 = RREG32(GRBM_STATUS_SE1);
	if (!(grbm_status & GUI_ACTIVE)) {
		radeon_ring_lockup_update(ring);
		return false;
	}
	/* force CP activities */
	radeon_ring_force_activity(rdev, ring);
	return radeon_ring_test_lockup(rdev, ring);
}

static int evergreen_gpu_soft_reset(struct radeon_device *rdev)
{
	struct evergreen_mc_save save;
	u32 grbm_reset = 0;

	if (!(RREG32(GRBM_STATUS) & GUI_ACTIVE))
		return 0;

	dev_info(rdev->dev, "GPU softreset \n");
	dev_info(rdev->dev, "  GRBM_STATUS=0x%08X\n",
		RREG32(GRBM_STATUS));
	dev_info(rdev->dev, "  GRBM_STATUS_SE0=0x%08X\n",
		RREG32(GRBM_STATUS_SE0));
	dev_info(rdev->dev, "  GRBM_STATUS_SE1=0x%08X\n",
		RREG32(GRBM_STATUS_SE1));
	dev_info(rdev->dev, "  SRBM_STATUS=0x%08X\n",
		RREG32(SRBM_STATUS));
	dev_info(rdev->dev, "  R_008674_CP_STALLED_STAT1 = 0x%08X\n",
		RREG32(CP_STALLED_STAT1));
	dev_info(rdev->dev, "  R_008678_CP_STALLED_STAT2 = 0x%08X\n",
		RREG32(CP_STALLED_STAT2));
	dev_info(rdev->dev, "  R_00867C_CP_BUSY_STAT     = 0x%08X\n",
		RREG32(CP_BUSY_STAT));
	dev_info(rdev->dev, "  R_008680_CP_STAT          = 0x%08X\n",
		RREG32(CP_STAT));
	evergreen_mc_stop(rdev, &save);
	if (evergreen_mc_wait_for_idle(rdev)) {
		dev_warn(rdev->dev, "Wait for MC idle timedout !\n");
	}
	/* Disable CP parsing/prefetching */
	WREG32(CP_ME_CNTL, CP_ME_HALT | CP_PFP_HALT);

	/* reset all the gfx blocks */
	grbm_reset = (SOFT_RESET_CP |
		      SOFT_RESET_CB |
		      SOFT_RESET_DB |
		      SOFT_RESET_PA |
		      SOFT_RESET_SC |
		      SOFT_RESET_SPI |
		      SOFT_RESET_SH |
		      SOFT_RESET_SX |
		      SOFT_RESET_TC |
		      SOFT_RESET_TA |
		      SOFT_RESET_VC |
		      SOFT_RESET_VGT);

	dev_info(rdev->dev, "  GRBM_SOFT_RESET=0x%08X\n", grbm_reset);
	WREG32(GRBM_SOFT_RESET, grbm_reset);
	(void)RREG32(GRBM_SOFT_RESET);
	udelay(50);
	WREG32(GRBM_SOFT_RESET, 0);
	(void)RREG32(GRBM_SOFT_RESET);
	/* Wait a little for things to settle down */
	udelay(50);
	dev_info(rdev->dev, "  GRBM_STATUS=0x%08X\n",
		RREG32(GRBM_STATUS));
	dev_info(rdev->dev, "  GRBM_STATUS_SE0=0x%08X\n",
		RREG32(GRBM_STATUS_SE0));
	dev_info(rdev->dev, "  GRBM_STATUS_SE1=0x%08X\n",
		RREG32(GRBM_STATUS_SE1));
	dev_info(rdev->dev, "  SRBM_STATUS=0x%08X\n",
		RREG32(SRBM_STATUS));
	dev_info(rdev->dev, "  R_008674_CP_STALLED_STAT1 = 0x%08X\n",
		RREG32(CP_STALLED_STAT1));
	dev_info(rdev->dev, "  R_008678_CP_STALLED_STAT2 = 0x%08X\n",
		RREG32(CP_STALLED_STAT2));
	dev_info(rdev->dev, "  R_00867C_CP_BUSY_STAT     = 0x%08X\n",
		RREG32(CP_BUSY_STAT));
	dev_info(rdev->dev, "  R_008680_CP_STAT          = 0x%08X\n",
		RREG32(CP_STAT));
	evergreen_mc_resume(rdev, &save);
	return 0;
}

int evergreen_asic_reset(struct radeon_device *rdev)
{
	return evergreen_gpu_soft_reset(rdev);
}

/* Interrupts */

u32 evergreen_get_vblank_counter(struct radeon_device *rdev, int crtc)
{
	if (crtc >= rdev->num_crtc)
		return 0;
	else
		return RREG32(CRTC_STATUS_FRAME_COUNT + crtc_offsets[crtc]);
}

void evergreen_disable_interrupt_state(struct radeon_device *rdev)
{
	u32 tmp;

	if (rdev->family >= CHIP_CAYMAN) {
		cayman_cp_int_cntl_setup(rdev, 0,
					 CNTX_BUSY_INT_ENABLE | CNTX_EMPTY_INT_ENABLE);
		cayman_cp_int_cntl_setup(rdev, 1, 0);
		cayman_cp_int_cntl_setup(rdev, 2, 0);
	} else
		WREG32(CP_INT_CNTL, CNTX_BUSY_INT_ENABLE | CNTX_EMPTY_INT_ENABLE);
	WREG32(GRBM_INT_CNTL, 0);
	WREG32(INT_MASK + EVERGREEN_CRTC0_REGISTER_OFFSET, 0);
	WREG32(INT_MASK + EVERGREEN_CRTC1_REGISTER_OFFSET, 0);
	if (rdev->num_crtc >= 4) {
		WREG32(INT_MASK + EVERGREEN_CRTC2_REGISTER_OFFSET, 0);
		WREG32(INT_MASK + EVERGREEN_CRTC3_REGISTER_OFFSET, 0);
	}
	if (rdev->num_crtc >= 6) {
		WREG32(INT_MASK + EVERGREEN_CRTC4_REGISTER_OFFSET, 0);
		WREG32(INT_MASK + EVERGREEN_CRTC5_REGISTER_OFFSET, 0);
	}

	WREG32(GRPH_INT_CONTROL + EVERGREEN_CRTC0_REGISTER_OFFSET, 0);
	WREG32(GRPH_INT_CONTROL + EVERGREEN_CRTC1_REGISTER_OFFSET, 0);
	if (rdev->num_crtc >= 4) {
		WREG32(GRPH_INT_CONTROL + EVERGREEN_CRTC2_REGISTER_OFFSET, 0);
		WREG32(GRPH_INT_CONTROL + EVERGREEN_CRTC3_REGISTER_OFFSET, 0);
	}
	if (rdev->num_crtc >= 6) {
		WREG32(GRPH_INT_CONTROL + EVERGREEN_CRTC4_REGISTER_OFFSET, 0);
		WREG32(GRPH_INT_CONTROL + EVERGREEN_CRTC5_REGISTER_OFFSET, 0);
	}

	/* only one DAC on DCE6 */
	if (!ASIC_IS_DCE6(rdev))
		WREG32(DACA_AUTODETECT_INT_CONTROL, 0);
	WREG32(DACB_AUTODETECT_INT_CONTROL, 0);

	tmp = RREG32(DC_HPD1_INT_CONTROL) & DC_HPDx_INT_POLARITY;
	WREG32(DC_HPD1_INT_CONTROL, tmp);
	tmp = RREG32(DC_HPD2_INT_CONTROL) & DC_HPDx_INT_POLARITY;
	WREG32(DC_HPD2_INT_CONTROL, tmp);
	tmp = RREG32(DC_HPD3_INT_CONTROL) & DC_HPDx_INT_POLARITY;
	WREG32(DC_HPD3_INT_CONTROL, tmp);
	tmp = RREG32(DC_HPD4_INT_CONTROL) & DC_HPDx_INT_POLARITY;
	WREG32(DC_HPD4_INT_CONTROL, tmp);
	tmp = RREG32(DC_HPD5_INT_CONTROL) & DC_HPDx_INT_POLARITY;
	WREG32(DC_HPD5_INT_CONTROL, tmp);
	tmp = RREG32(DC_HPD6_INT_CONTROL) & DC_HPDx_INT_POLARITY;
	WREG32(DC_HPD6_INT_CONTROL, tmp);

}

int evergreen_irq_set(struct radeon_device *rdev)
{
	u32 cp_int_cntl = CNTX_BUSY_INT_ENABLE | CNTX_EMPTY_INT_ENABLE;
	u32 cp_int_cntl1 = 0, cp_int_cntl2 = 0;
	u32 crtc1 = 0, crtc2 = 0, crtc3 = 0, crtc4 = 0, crtc5 = 0, crtc6 = 0;
	u32 hpd1, hpd2, hpd3, hpd4, hpd5, hpd6;
	u32 grbm_int_cntl = 0;
	u32 grph1 = 0, grph2 = 0, grph3 = 0, grph4 = 0, grph5 = 0, grph6 = 0;
	u32 afmt1 = 0, afmt2 = 0, afmt3 = 0, afmt4 = 0, afmt5 = 0, afmt6 = 0;

	if (!rdev->irq.installed) {
		WARN(1, "Can't enable IRQ/MSI because no handler is installed\n");
		return -EINVAL;
	}
	/* don't enable anything if the ih is disabled */
	if (!rdev->ih.enabled) {
		r600_disable_interrupts(rdev);
		/* force the active interrupt state to all disabled */
		evergreen_disable_interrupt_state(rdev);
		return 0;
	}

	hpd1 = RREG32(DC_HPD1_INT_CONTROL) & ~DC_HPDx_INT_EN;
	hpd2 = RREG32(DC_HPD2_INT_CONTROL) & ~DC_HPDx_INT_EN;
	hpd3 = RREG32(DC_HPD3_INT_CONTROL) & ~DC_HPDx_INT_EN;
	hpd4 = RREG32(DC_HPD4_INT_CONTROL) & ~DC_HPDx_INT_EN;
	hpd5 = RREG32(DC_HPD5_INT_CONTROL) & ~DC_HPDx_INT_EN;
	hpd6 = RREG32(DC_HPD6_INT_CONTROL) & ~DC_HPDx_INT_EN;

	afmt1 = RREG32(AFMT_AUDIO_PACKET_CONTROL + EVERGREEN_CRTC0_REGISTER_OFFSET) & ~AFMT_AZ_FORMAT_WTRIG_MASK;
	afmt2 = RREG32(AFMT_AUDIO_PACKET_CONTROL + EVERGREEN_CRTC1_REGISTER_OFFSET) & ~AFMT_AZ_FORMAT_WTRIG_MASK;
	afmt3 = RREG32(AFMT_AUDIO_PACKET_CONTROL + EVERGREEN_CRTC2_REGISTER_OFFSET) & ~AFMT_AZ_FORMAT_WTRIG_MASK;
	afmt4 = RREG32(AFMT_AUDIO_PACKET_CONTROL + EVERGREEN_CRTC3_REGISTER_OFFSET) & ~AFMT_AZ_FORMAT_WTRIG_MASK;
	afmt5 = RREG32(AFMT_AUDIO_PACKET_CONTROL + EVERGREEN_CRTC4_REGISTER_OFFSET) & ~AFMT_AZ_FORMAT_WTRIG_MASK;
	afmt6 = RREG32(AFMT_AUDIO_PACKET_CONTROL + EVERGREEN_CRTC5_REGISTER_OFFSET) & ~AFMT_AZ_FORMAT_WTRIG_MASK;

	if (rdev->family >= CHIP_CAYMAN) {
		/* enable CP interrupts on all rings */
		if (atomic_read(&rdev->irq.ring_int[RADEON_RING_TYPE_GFX_INDEX])) {
			DRM_DEBUG("evergreen_irq_set: sw int gfx\n");
			cp_int_cntl |= TIME_STAMP_INT_ENABLE;
		}
		if (atomic_read(&rdev->irq.ring_int[CAYMAN_RING_TYPE_CP1_INDEX])) {
			DRM_DEBUG("evergreen_irq_set: sw int cp1\n");
			cp_int_cntl1 |= TIME_STAMP_INT_ENABLE;
		}
		if (atomic_read(&rdev->irq.ring_int[CAYMAN_RING_TYPE_CP2_INDEX])) {
			DRM_DEBUG("evergreen_irq_set: sw int cp2\n");
			cp_int_cntl2 |= TIME_STAMP_INT_ENABLE;
		}
	} else {
		if (atomic_read(&rdev->irq.ring_int[RADEON_RING_TYPE_GFX_INDEX])) {
			DRM_DEBUG("evergreen_irq_set: sw int gfx\n");
			cp_int_cntl |= RB_INT_ENABLE;
			cp_int_cntl |= TIME_STAMP_INT_ENABLE;
		}
	}

	if (rdev->irq.crtc_vblank_int[0] ||
	    atomic_read(&rdev->irq.pflip[0])) {
		DRM_DEBUG("evergreen_irq_set: vblank 0\n");
		crtc1 |= VBLANK_INT_MASK;
	}
	if (rdev->irq.crtc_vblank_int[1] ||
	    atomic_read(&rdev->irq.pflip[1])) {
		DRM_DEBUG("evergreen_irq_set: vblank 1\n");
		crtc2 |= VBLANK_INT_MASK;
	}
	if (rdev->irq.crtc_vblank_int[2] ||
	    atomic_read(&rdev->irq.pflip[2])) {
		DRM_DEBUG("evergreen_irq_set: vblank 2\n");
		crtc3 |= VBLANK_INT_MASK;
	}
	if (rdev->irq.crtc_vblank_int[3] ||
	    atomic_read(&rdev->irq.pflip[3])) {
		DRM_DEBUG("evergreen_irq_set: vblank 3\n");
		crtc4 |= VBLANK_INT_MASK;
	}
	if (rdev->irq.crtc_vblank_int[4] ||
	    atomic_read(&rdev->irq.pflip[4])) {
		DRM_DEBUG("evergreen_irq_set: vblank 4\n");
		crtc5 |= VBLANK_INT_MASK;
	}
	if (rdev->irq.crtc_vblank_int[5] ||
	    atomic_read(&rdev->irq.pflip[5])) {
		DRM_DEBUG("evergreen_irq_set: vblank 5\n");
		crtc6 |= VBLANK_INT_MASK;
	}
	if (rdev->irq.hpd[0]) {
		DRM_DEBUG("evergreen_irq_set: hpd 1\n");
		hpd1 |= DC_HPDx_INT_EN;
	}
	if (rdev->irq.hpd[1]) {
		DRM_DEBUG("evergreen_irq_set: hpd 2\n");
		hpd2 |= DC_HPDx_INT_EN;
	}
	if (rdev->irq.hpd[2]) {
		DRM_DEBUG("evergreen_irq_set: hpd 3\n");
		hpd3 |= DC_HPDx_INT_EN;
	}
	if (rdev->irq.hpd[3]) {
		DRM_DEBUG("evergreen_irq_set: hpd 4\n");
		hpd4 |= DC_HPDx_INT_EN;
	}
	if (rdev->irq.hpd[4]) {
		DRM_DEBUG("evergreen_irq_set: hpd 5\n");
		hpd5 |= DC_HPDx_INT_EN;
	}
	if (rdev->irq.hpd[5]) {
		DRM_DEBUG("evergreen_irq_set: hpd 6\n");
		hpd6 |= DC_HPDx_INT_EN;
	}
	if (rdev->irq.afmt[0]) {
		DRM_DEBUG("evergreen_irq_set: hdmi 0\n");
		afmt1 |= AFMT_AZ_FORMAT_WTRIG_MASK;
	}
	if (rdev->irq.afmt[1]) {
		DRM_DEBUG("evergreen_irq_set: hdmi 1\n");
		afmt2 |= AFMT_AZ_FORMAT_WTRIG_MASK;
	}
	if (rdev->irq.afmt[2]) {
		DRM_DEBUG("evergreen_irq_set: hdmi 2\n");
		afmt3 |= AFMT_AZ_FORMAT_WTRIG_MASK;
	}
	if (rdev->irq.afmt[3]) {
		DRM_DEBUG("evergreen_irq_set: hdmi 3\n");
		afmt4 |= AFMT_AZ_FORMAT_WTRIG_MASK;
	}
	if (rdev->irq.afmt[4]) {
		DRM_DEBUG("evergreen_irq_set: hdmi 4\n");
		afmt5 |= AFMT_AZ_FORMAT_WTRIG_MASK;
	}
	if (rdev->irq.afmt[5]) {
		DRM_DEBUG("evergreen_irq_set: hdmi 5\n");
		afmt6 |= AFMT_AZ_FORMAT_WTRIG_MASK;
	}

	if (rdev->family >= CHIP_CAYMAN) {
		cayman_cp_int_cntl_setup(rdev, 0, cp_int_cntl);
		cayman_cp_int_cntl_setup(rdev, 1, cp_int_cntl1);
		cayman_cp_int_cntl_setup(rdev, 2, cp_int_cntl2);
	} else
		WREG32(CP_INT_CNTL, cp_int_cntl);
	WREG32(GRBM_INT_CNTL, grbm_int_cntl);

	WREG32(INT_MASK + EVERGREEN_CRTC0_REGISTER_OFFSET, crtc1);
	WREG32(INT_MASK + EVERGREEN_CRTC1_REGISTER_OFFSET, crtc2);
	if (rdev->num_crtc >= 4) {
		WREG32(INT_MASK + EVERGREEN_CRTC2_REGISTER_OFFSET, crtc3);
		WREG32(INT_MASK + EVERGREEN_CRTC3_REGISTER_OFFSET, crtc4);
	}
	if (rdev->num_crtc >= 6) {
		WREG32(INT_MASK + EVERGREEN_CRTC4_REGISTER_OFFSET, crtc5);
		WREG32(INT_MASK + EVERGREEN_CRTC5_REGISTER_OFFSET, crtc6);
	}

	WREG32(GRPH_INT_CONTROL + EVERGREEN_CRTC0_REGISTER_OFFSET, grph1);
	WREG32(GRPH_INT_CONTROL + EVERGREEN_CRTC1_REGISTER_OFFSET, grph2);
	if (rdev->num_crtc >= 4) {
		WREG32(GRPH_INT_CONTROL + EVERGREEN_CRTC2_REGISTER_OFFSET, grph3);
		WREG32(GRPH_INT_CONTROL + EVERGREEN_CRTC3_REGISTER_OFFSET, grph4);
	}
	if (rdev->num_crtc >= 6) {
		WREG32(GRPH_INT_CONTROL + EVERGREEN_CRTC4_REGISTER_OFFSET, grph5);
		WREG32(GRPH_INT_CONTROL + EVERGREEN_CRTC5_REGISTER_OFFSET, grph6);
	}

	WREG32(DC_HPD1_INT_CONTROL, hpd1);
	WREG32(DC_HPD2_INT_CONTROL, hpd2);
	WREG32(DC_HPD3_INT_CONTROL, hpd3);
	WREG32(DC_HPD4_INT_CONTROL, hpd4);
	WREG32(DC_HPD5_INT_CONTROL, hpd5);
	WREG32(DC_HPD6_INT_CONTROL, hpd6);

	WREG32(AFMT_AUDIO_PACKET_CONTROL + EVERGREEN_CRTC0_REGISTER_OFFSET, afmt1);
	WREG32(AFMT_AUDIO_PACKET_CONTROL + EVERGREEN_CRTC1_REGISTER_OFFSET, afmt2);
	WREG32(AFMT_AUDIO_PACKET_CONTROL + EVERGREEN_CRTC2_REGISTER_OFFSET, afmt3);
	WREG32(AFMT_AUDIO_PACKET_CONTROL + EVERGREEN_CRTC3_REGISTER_OFFSET, afmt4);
	WREG32(AFMT_AUDIO_PACKET_CONTROL + EVERGREEN_CRTC4_REGISTER_OFFSET, afmt5);
	WREG32(AFMT_AUDIO_PACKET_CONTROL + EVERGREEN_CRTC5_REGISTER_OFFSET, afmt6);

	return 0;
}

static void evergreen_irq_ack(struct radeon_device *rdev)
{
	u32 tmp;

	rdev->irq.stat_regs.evergreen.disp_int = RREG32(DISP_INTERRUPT_STATUS);
	rdev->irq.stat_regs.evergreen.disp_int_cont = RREG32(DISP_INTERRUPT_STATUS_CONTINUE);
	rdev->irq.stat_regs.evergreen.disp_int_cont2 = RREG32(DISP_INTERRUPT_STATUS_CONTINUE2);
	rdev->irq.stat_regs.evergreen.disp_int_cont3 = RREG32(DISP_INTERRUPT_STATUS_CONTINUE3);
	rdev->irq.stat_regs.evergreen.disp_int_cont4 = RREG32(DISP_INTERRUPT_STATUS_CONTINUE4);
	rdev->irq.stat_regs.evergreen.disp_int_cont5 = RREG32(DISP_INTERRUPT_STATUS_CONTINUE5);
	rdev->irq.stat_regs.evergreen.d1grph_int = RREG32(GRPH_INT_STATUS + EVERGREEN_CRTC0_REGISTER_OFFSET);
	rdev->irq.stat_regs.evergreen.d2grph_int = RREG32(GRPH_INT_STATUS + EVERGREEN_CRTC1_REGISTER_OFFSET);
	if (rdev->num_crtc >= 4) {
		rdev->irq.stat_regs.evergreen.d3grph_int = RREG32(GRPH_INT_STATUS + EVERGREEN_CRTC2_REGISTER_OFFSET);
		rdev->irq.stat_regs.evergreen.d4grph_int = RREG32(GRPH_INT_STATUS + EVERGREEN_CRTC3_REGISTER_OFFSET);
	}
	if (rdev->num_crtc >= 6) {
		rdev->irq.stat_regs.evergreen.d5grph_int = RREG32(GRPH_INT_STATUS + EVERGREEN_CRTC4_REGISTER_OFFSET);
		rdev->irq.stat_regs.evergreen.d6grph_int = RREG32(GRPH_INT_STATUS + EVERGREEN_CRTC5_REGISTER_OFFSET);
	}

	rdev->irq.stat_regs.evergreen.afmt_status1 = RREG32(AFMT_STATUS + EVERGREEN_CRTC0_REGISTER_OFFSET);
	rdev->irq.stat_regs.evergreen.afmt_status2 = RREG32(AFMT_STATUS + EVERGREEN_CRTC1_REGISTER_OFFSET);
	rdev->irq.stat_regs.evergreen.afmt_status3 = RREG32(AFMT_STATUS + EVERGREEN_CRTC2_REGISTER_OFFSET);
	rdev->irq.stat_regs.evergreen.afmt_status4 = RREG32(AFMT_STATUS + EVERGREEN_CRTC3_REGISTER_OFFSET);
	rdev->irq.stat_regs.evergreen.afmt_status5 = RREG32(AFMT_STATUS + EVERGREEN_CRTC4_REGISTER_OFFSET);
	rdev->irq.stat_regs.evergreen.afmt_status6 = RREG32(AFMT_STATUS + EVERGREEN_CRTC5_REGISTER_OFFSET);

	if (rdev->irq.stat_regs.evergreen.d1grph_int & GRPH_PFLIP_INT_OCCURRED)
		WREG32(GRPH_INT_STATUS + EVERGREEN_CRTC0_REGISTER_OFFSET, GRPH_PFLIP_INT_CLEAR);
	if (rdev->irq.stat_regs.evergreen.d2grph_int & GRPH_PFLIP_INT_OCCURRED)
		WREG32(GRPH_INT_STATUS + EVERGREEN_CRTC1_REGISTER_OFFSET, GRPH_PFLIP_INT_CLEAR);
	if (rdev->irq.stat_regs.evergreen.disp_int & LB_D1_VBLANK_INTERRUPT)
		WREG32(VBLANK_STATUS + EVERGREEN_CRTC0_REGISTER_OFFSET, VBLANK_ACK);
	if (rdev->irq.stat_regs.evergreen.disp_int & LB_D1_VLINE_INTERRUPT)
		WREG32(VLINE_STATUS + EVERGREEN_CRTC0_REGISTER_OFFSET, VLINE_ACK);
	if (rdev->irq.stat_regs.evergreen.disp_int_cont & LB_D2_VBLANK_INTERRUPT)
		WREG32(VBLANK_STATUS + EVERGREEN_CRTC1_REGISTER_OFFSET, VBLANK_ACK);
	if (rdev->irq.stat_regs.evergreen.disp_int_cont & LB_D2_VLINE_INTERRUPT)
		WREG32(VLINE_STATUS + EVERGREEN_CRTC1_REGISTER_OFFSET, VLINE_ACK);

	if (rdev->num_crtc >= 4) {
		if (rdev->irq.stat_regs.evergreen.d3grph_int & GRPH_PFLIP_INT_OCCURRED)
			WREG32(GRPH_INT_STATUS + EVERGREEN_CRTC2_REGISTER_OFFSET, GRPH_PFLIP_INT_CLEAR);
		if (rdev->irq.stat_regs.evergreen.d4grph_int & GRPH_PFLIP_INT_OCCURRED)
			WREG32(GRPH_INT_STATUS + EVERGREEN_CRTC3_REGISTER_OFFSET, GRPH_PFLIP_INT_CLEAR);
		if (rdev->irq.stat_regs.evergreen.disp_int_cont2 & LB_D3_VBLANK_INTERRUPT)
			WREG32(VBLANK_STATUS + EVERGREEN_CRTC2_REGISTER_OFFSET, VBLANK_ACK);
		if (rdev->irq.stat_regs.evergreen.disp_int_cont2 & LB_D3_VLINE_INTERRUPT)
			WREG32(VLINE_STATUS + EVERGREEN_CRTC2_REGISTER_OFFSET, VLINE_ACK);
		if (rdev->irq.stat_regs.evergreen.disp_int_cont3 & LB_D4_VBLANK_INTERRUPT)
			WREG32(VBLANK_STATUS + EVERGREEN_CRTC3_REGISTER_OFFSET, VBLANK_ACK);
		if (rdev->irq.stat_regs.evergreen.disp_int_cont3 & LB_D4_VLINE_INTERRUPT)
			WREG32(VLINE_STATUS + EVERGREEN_CRTC3_REGISTER_OFFSET, VLINE_ACK);
	}

	if (rdev->num_crtc >= 6) {
		if (rdev->irq.stat_regs.evergreen.d5grph_int & GRPH_PFLIP_INT_OCCURRED)
			WREG32(GRPH_INT_STATUS + EVERGREEN_CRTC4_REGISTER_OFFSET, GRPH_PFLIP_INT_CLEAR);
		if (rdev->irq.stat_regs.evergreen.d6grph_int & GRPH_PFLIP_INT_OCCURRED)
			WREG32(GRPH_INT_STATUS + EVERGREEN_CRTC5_REGISTER_OFFSET, GRPH_PFLIP_INT_CLEAR);
		if (rdev->irq.stat_regs.evergreen.disp_int_cont4 & LB_D5_VBLANK_INTERRUPT)
			WREG32(VBLANK_STATUS + EVERGREEN_CRTC4_REGISTER_OFFSET, VBLANK_ACK);
		if (rdev->irq.stat_regs.evergreen.disp_int_cont4 & LB_D5_VLINE_INTERRUPT)
			WREG32(VLINE_STATUS + EVERGREEN_CRTC4_REGISTER_OFFSET, VLINE_ACK);
		if (rdev->irq.stat_regs.evergreen.disp_int_cont5 & LB_D6_VBLANK_INTERRUPT)
			WREG32(VBLANK_STATUS + EVERGREEN_CRTC5_REGISTER_OFFSET, VBLANK_ACK);
		if (rdev->irq.stat_regs.evergreen.disp_int_cont5 & LB_D6_VLINE_INTERRUPT)
			WREG32(VLINE_STATUS + EVERGREEN_CRTC5_REGISTER_OFFSET, VLINE_ACK);
	}

	if (rdev->irq.stat_regs.evergreen.disp_int & DC_HPD1_INTERRUPT) {
		tmp = RREG32(DC_HPD1_INT_CONTROL);
		tmp |= DC_HPDx_INT_ACK;
		WREG32(DC_HPD1_INT_CONTROL, tmp);
	}
	if (rdev->irq.stat_regs.evergreen.disp_int_cont & DC_HPD2_INTERRUPT) {
		tmp = RREG32(DC_HPD2_INT_CONTROL);
		tmp |= DC_HPDx_INT_ACK;
		WREG32(DC_HPD2_INT_CONTROL, tmp);
	}
	if (rdev->irq.stat_regs.evergreen.disp_int_cont2 & DC_HPD3_INTERRUPT) {
		tmp = RREG32(DC_HPD3_INT_CONTROL);
		tmp |= DC_HPDx_INT_ACK;
		WREG32(DC_HPD3_INT_CONTROL, tmp);
	}
	if (rdev->irq.stat_regs.evergreen.disp_int_cont3 & DC_HPD4_INTERRUPT) {
		tmp = RREG32(DC_HPD4_INT_CONTROL);
		tmp |= DC_HPDx_INT_ACK;
		WREG32(DC_HPD4_INT_CONTROL, tmp);
	}
	if (rdev->irq.stat_regs.evergreen.disp_int_cont4 & DC_HPD5_INTERRUPT) {
		tmp = RREG32(DC_HPD5_INT_CONTROL);
		tmp |= DC_HPDx_INT_ACK;
		WREG32(DC_HPD5_INT_CONTROL, tmp);
	}
	if (rdev->irq.stat_regs.evergreen.disp_int_cont5 & DC_HPD6_INTERRUPT) {
		tmp = RREG32(DC_HPD5_INT_CONTROL);
		tmp |= DC_HPDx_INT_ACK;
		WREG32(DC_HPD6_INT_CONTROL, tmp);
	}
	if (rdev->irq.stat_regs.evergreen.afmt_status1 & AFMT_AZ_FORMAT_WTRIG) {
		tmp = RREG32(AFMT_AUDIO_PACKET_CONTROL + EVERGREEN_CRTC0_REGISTER_OFFSET);
		tmp |= AFMT_AZ_FORMAT_WTRIG_ACK;
		WREG32(AFMT_AUDIO_PACKET_CONTROL + EVERGREEN_CRTC0_REGISTER_OFFSET, tmp);
	}
	if (rdev->irq.stat_regs.evergreen.afmt_status2 & AFMT_AZ_FORMAT_WTRIG) {
		tmp = RREG32(AFMT_AUDIO_PACKET_CONTROL + EVERGREEN_CRTC1_REGISTER_OFFSET);
		tmp |= AFMT_AZ_FORMAT_WTRIG_ACK;
		WREG32(AFMT_AUDIO_PACKET_CONTROL + EVERGREEN_CRTC1_REGISTER_OFFSET, tmp);
	}
	if (rdev->irq.stat_regs.evergreen.afmt_status3 & AFMT_AZ_FORMAT_WTRIG) {
		tmp = RREG32(AFMT_AUDIO_PACKET_CONTROL + EVERGREEN_CRTC2_REGISTER_OFFSET);
		tmp |= AFMT_AZ_FORMAT_WTRIG_ACK;
		WREG32(AFMT_AUDIO_PACKET_CONTROL + EVERGREEN_CRTC2_REGISTER_OFFSET, tmp);
	}
	if (rdev->irq.stat_regs.evergreen.afmt_status4 & AFMT_AZ_FORMAT_WTRIG) {
		tmp = RREG32(AFMT_AUDIO_PACKET_CONTROL + EVERGREEN_CRTC3_REGISTER_OFFSET);
		tmp |= AFMT_AZ_FORMAT_WTRIG_ACK;
		WREG32(AFMT_AUDIO_PACKET_CONTROL + EVERGREEN_CRTC3_REGISTER_OFFSET, tmp);
	}
	if (rdev->irq.stat_regs.evergreen.afmt_status5 & AFMT_AZ_FORMAT_WTRIG) {
		tmp = RREG32(AFMT_AUDIO_PACKET_CONTROL + EVERGREEN_CRTC4_REGISTER_OFFSET);
		tmp |= AFMT_AZ_FORMAT_WTRIG_ACK;
		WREG32(AFMT_AUDIO_PACKET_CONTROL + EVERGREEN_CRTC4_REGISTER_OFFSET, tmp);
	}
	if (rdev->irq.stat_regs.evergreen.afmt_status6 & AFMT_AZ_FORMAT_WTRIG) {
		tmp = RREG32(AFMT_AUDIO_PACKET_CONTROL + EVERGREEN_CRTC5_REGISTER_OFFSET);
		tmp |= AFMT_AZ_FORMAT_WTRIG_ACK;
		WREG32(AFMT_AUDIO_PACKET_CONTROL + EVERGREEN_CRTC5_REGISTER_OFFSET, tmp);
	}
}

static void evergreen_irq_disable(struct radeon_device *rdev)
{
	r600_disable_interrupts(rdev);
	/* Wait and acknowledge irq */
	mdelay(1);
	evergreen_irq_ack(rdev);
	evergreen_disable_interrupt_state(rdev);
}

void evergreen_irq_suspend(struct radeon_device *rdev)
{
	evergreen_irq_disable(rdev);
	r600_rlc_stop(rdev);
}

static u32 evergreen_get_ih_wptr(struct radeon_device *rdev)
{
	u32 wptr, tmp;

	if (rdev->wb.enabled)
		wptr = le32_to_cpu(rdev->wb.wb[R600_WB_IH_WPTR_OFFSET/4]);
	else
		wptr = RREG32(IH_RB_WPTR);

	if (wptr & RB_OVERFLOW) {
		/* When a ring buffer overflow happen start parsing interrupt
		 * from the last not overwritten vector (wptr + 16). Hopefully
		 * this should allow us to catchup.
		 */
		dev_warn(rdev->dev, "IH ring buffer overflow (0x%08X, %d, %d)\n",
			wptr, rdev->ih.rptr, (wptr + 16) + rdev->ih.ptr_mask);
		rdev->ih.rptr = (wptr + 16) & rdev->ih.ptr_mask;
		tmp = RREG32(IH_RB_CNTL);
		tmp |= IH_WPTR_OVERFLOW_CLEAR;
		WREG32(IH_RB_CNTL, tmp);
	}
	return (wptr & rdev->ih.ptr_mask);
}

int evergreen_irq_process(struct radeon_device *rdev)
{
	u32 wptr;
	u32 rptr;
	u32 src_id, src_data;
	u32 ring_index;
	bool queue_hotplug = false;
	bool queue_hdmi = false;

	if (!rdev->ih.enabled || rdev->shutdown)
		return IRQ_NONE;

	wptr = evergreen_get_ih_wptr(rdev);

restart_ih:
	/* is somebody else already processing irqs? */
	if (atomic_xchg(&rdev->ih.lock, 1))
		return IRQ_NONE;

	rptr = rdev->ih.rptr;
	DRM_DEBUG("r600_irq_process start: rptr %d, wptr %d\n", rptr, wptr);

	/* Order reading of wptr vs. reading of IH ring data */
	rmb();

	/* display interrupts */
	evergreen_irq_ack(rdev);

	while (rptr != wptr) {
		/* wptr/rptr are in bytes! */
		ring_index = rptr / 4;
		src_id =  le32_to_cpu(rdev->ih.ring[ring_index]) & 0xff;
		src_data = le32_to_cpu(rdev->ih.ring[ring_index + 1]) & 0xfffffff;

		switch (src_id) {
		case 1: /* D1 vblank/vline */
			switch (src_data) {
			case 0: /* D1 vblank */
				if (rdev->irq.stat_regs.evergreen.disp_int & LB_D1_VBLANK_INTERRUPT) {
					if (rdev->irq.crtc_vblank_int[0]) {
						drm_handle_vblank(rdev->ddev, 0);
						rdev->pm.vblank_sync = true;
						wake_up(&rdev->irq.vblank_queue);
					}
					if (atomic_read(&rdev->irq.pflip[0]))
						radeon_crtc_handle_flip(rdev, 0);
					rdev->irq.stat_regs.evergreen.disp_int &= ~LB_D1_VBLANK_INTERRUPT;
					DRM_DEBUG("IH: D1 vblank\n");
				}
				break;
			case 1: /* D1 vline */
				if (rdev->irq.stat_regs.evergreen.disp_int & LB_D1_VLINE_INTERRUPT) {
					rdev->irq.stat_regs.evergreen.disp_int &= ~LB_D1_VLINE_INTERRUPT;
					DRM_DEBUG("IH: D1 vline\n");
				}
				break;
			default:
				DRM_DEBUG("Unhandled interrupt: %d %d\n", src_id, src_data);
				break;
			}
			break;
		case 2: /* D2 vblank/vline */
			switch (src_data) {
			case 0: /* D2 vblank */
				if (rdev->irq.stat_regs.evergreen.disp_int_cont & LB_D2_VBLANK_INTERRUPT) {
					if (rdev->irq.crtc_vblank_int[1]) {
						drm_handle_vblank(rdev->ddev, 1);
						rdev->pm.vblank_sync = true;
						wake_up(&rdev->irq.vblank_queue);
					}
					if (atomic_read(&rdev->irq.pflip[1]))
						radeon_crtc_handle_flip(rdev, 1);
					rdev->irq.stat_regs.evergreen.disp_int_cont &= ~LB_D2_VBLANK_INTERRUPT;
					DRM_DEBUG("IH: D2 vblank\n");
				}
				break;
			case 1: /* D2 vline */
				if (rdev->irq.stat_regs.evergreen.disp_int_cont & LB_D2_VLINE_INTERRUPT) {
					rdev->irq.stat_regs.evergreen.disp_int_cont &= ~LB_D2_VLINE_INTERRUPT;
					DRM_DEBUG("IH: D2 vline\n");
				}
				break;
			default:
				DRM_DEBUG("Unhandled interrupt: %d %d\n", src_id, src_data);
				break;
			}
			break;
		case 3: /* D3 vblank/vline */
			switch (src_data) {
			case 0: /* D3 vblank */
				if (rdev->irq.stat_regs.evergreen.disp_int_cont2 & LB_D3_VBLANK_INTERRUPT) {
					if (rdev->irq.crtc_vblank_int[2]) {
						drm_handle_vblank(rdev->ddev, 2);
						rdev->pm.vblank_sync = true;
						wake_up(&rdev->irq.vblank_queue);
					}
					if (atomic_read(&rdev->irq.pflip[2]))
						radeon_crtc_handle_flip(rdev, 2);
					rdev->irq.stat_regs.evergreen.disp_int_cont2 &= ~LB_D3_VBLANK_INTERRUPT;
					DRM_DEBUG("IH: D3 vblank\n");
				}
				break;
			case 1: /* D3 vline */
				if (rdev->irq.stat_regs.evergreen.disp_int_cont2 & LB_D3_VLINE_INTERRUPT) {
					rdev->irq.stat_regs.evergreen.disp_int_cont2 &= ~LB_D3_VLINE_INTERRUPT;
					DRM_DEBUG("IH: D3 vline\n");
				}
				break;
			default:
				DRM_DEBUG("Unhandled interrupt: %d %d\n", src_id, src_data);
				break;
			}
			break;
		case 4: /* D4 vblank/vline */
			switch (src_data) {
			case 0: /* D4 vblank */
				if (rdev->irq.stat_regs.evergreen.disp_int_cont3 & LB_D4_VBLANK_INTERRUPT) {
					if (rdev->irq.crtc_vblank_int[3]) {
						drm_handle_vblank(rdev->ddev, 3);
						rdev->pm.vblank_sync = true;
						wake_up(&rdev->irq.vblank_queue);
					}
					if (atomic_read(&rdev->irq.pflip[3]))
						radeon_crtc_handle_flip(rdev, 3);
					rdev->irq.stat_regs.evergreen.disp_int_cont3 &= ~LB_D4_VBLANK_INTERRUPT;
					DRM_DEBUG("IH: D4 vblank\n");
				}
				break;
			case 1: /* D4 vline */
				if (rdev->irq.stat_regs.evergreen.disp_int_cont3 & LB_D4_VLINE_INTERRUPT) {
					rdev->irq.stat_regs.evergreen.disp_int_cont3 &= ~LB_D4_VLINE_INTERRUPT;
					DRM_DEBUG("IH: D4 vline\n");
				}
				break;
			default:
				DRM_DEBUG("Unhandled interrupt: %d %d\n", src_id, src_data);
				break;
			}
			break;
		case 5: /* D5 vblank/vline */
			switch (src_data) {
			case 0: /* D5 vblank */
				if (rdev->irq.stat_regs.evergreen.disp_int_cont4 & LB_D5_VBLANK_INTERRUPT) {
					if (rdev->irq.crtc_vblank_int[4]) {
						drm_handle_vblank(rdev->ddev, 4);
						rdev->pm.vblank_sync = true;
						wake_up(&rdev->irq.vblank_queue);
					}
					if (atomic_read(&rdev->irq.pflip[4]))
						radeon_crtc_handle_flip(rdev, 4);
					rdev->irq.stat_regs.evergreen.disp_int_cont4 &= ~LB_D5_VBLANK_INTERRUPT;
					DRM_DEBUG("IH: D5 vblank\n");
				}
				break;
			case 1: /* D5 vline */
				if (rdev->irq.stat_regs.evergreen.disp_int_cont4 & LB_D5_VLINE_INTERRUPT) {
					rdev->irq.stat_regs.evergreen.disp_int_cont4 &= ~LB_D5_VLINE_INTERRUPT;
					DRM_DEBUG("IH: D5 vline\n");
				}
				break;
			default:
				DRM_DEBUG("Unhandled interrupt: %d %d\n", src_id, src_data);
				break;
			}
			break;
		case 6: /* D6 vblank/vline */
			switch (src_data) {
			case 0: /* D6 vblank */
				if (rdev->irq.stat_regs.evergreen.disp_int_cont5 & LB_D6_VBLANK_INTERRUPT) {
					if (rdev->irq.crtc_vblank_int[5]) {
						drm_handle_vblank(rdev->ddev, 5);
						rdev->pm.vblank_sync = true;
						wake_up(&rdev->irq.vblank_queue);
					}
					if (atomic_read(&rdev->irq.pflip[5]))
						radeon_crtc_handle_flip(rdev, 5);
					rdev->irq.stat_regs.evergreen.disp_int_cont5 &= ~LB_D6_VBLANK_INTERRUPT;
					DRM_DEBUG("IH: D6 vblank\n");
				}
				break;
			case 1: /* D6 vline */
				if (rdev->irq.stat_regs.evergreen.disp_int_cont5 & LB_D6_VLINE_INTERRUPT) {
					rdev->irq.stat_regs.evergreen.disp_int_cont5 &= ~LB_D6_VLINE_INTERRUPT;
					DRM_DEBUG("IH: D6 vline\n");
				}
				break;
			default:
				DRM_DEBUG("Unhandled interrupt: %d %d\n", src_id, src_data);
				break;
			}
			break;
		case 42: /* HPD hotplug */
			switch (src_data) {
			case 0:
				if (rdev->irq.stat_regs.evergreen.disp_int & DC_HPD1_INTERRUPT) {
					rdev->irq.stat_regs.evergreen.disp_int &= ~DC_HPD1_INTERRUPT;
					queue_hotplug = true;
					DRM_DEBUG("IH: HPD1\n");
				}
				break;
			case 1:
				if (rdev->irq.stat_regs.evergreen.disp_int_cont & DC_HPD2_INTERRUPT) {
					rdev->irq.stat_regs.evergreen.disp_int_cont &= ~DC_HPD2_INTERRUPT;
					queue_hotplug = true;
					DRM_DEBUG("IH: HPD2\n");
				}
				break;
			case 2:
				if (rdev->irq.stat_regs.evergreen.disp_int_cont2 & DC_HPD3_INTERRUPT) {
					rdev->irq.stat_regs.evergreen.disp_int_cont2 &= ~DC_HPD3_INTERRUPT;
					queue_hotplug = true;
					DRM_DEBUG("IH: HPD3\n");
				}
				break;
			case 3:
				if (rdev->irq.stat_regs.evergreen.disp_int_cont3 & DC_HPD4_INTERRUPT) {
					rdev->irq.stat_regs.evergreen.disp_int_cont3 &= ~DC_HPD4_INTERRUPT;
					queue_hotplug = true;
					DRM_DEBUG("IH: HPD4\n");
				}
				break;
			case 4:
				if (rdev->irq.stat_regs.evergreen.disp_int_cont4 & DC_HPD5_INTERRUPT) {
					rdev->irq.stat_regs.evergreen.disp_int_cont4 &= ~DC_HPD5_INTERRUPT;
					queue_hotplug = true;
					DRM_DEBUG("IH: HPD5\n");
				}
				break;
			case 5:
				if (rdev->irq.stat_regs.evergreen.disp_int_cont5 & DC_HPD6_INTERRUPT) {
					rdev->irq.stat_regs.evergreen.disp_int_cont5 &= ~DC_HPD6_INTERRUPT;
					queue_hotplug = true;
					DRM_DEBUG("IH: HPD6\n");
				}
				break;
			default:
				DRM_DEBUG("Unhandled interrupt: %d %d\n", src_id, src_data);
				break;
			}
			break;
		case 44: /* hdmi */
			switch (src_data) {
			case 0:
				if (rdev->irq.stat_regs.evergreen.afmt_status1 & AFMT_AZ_FORMAT_WTRIG) {
					rdev->irq.stat_regs.evergreen.afmt_status1 &= ~AFMT_AZ_FORMAT_WTRIG;
					queue_hdmi = true;
					DRM_DEBUG("IH: HDMI0\n");
				}
				break;
			case 1:
				if (rdev->irq.stat_regs.evergreen.afmt_status2 & AFMT_AZ_FORMAT_WTRIG) {
					rdev->irq.stat_regs.evergreen.afmt_status2 &= ~AFMT_AZ_FORMAT_WTRIG;
					queue_hdmi = true;
					DRM_DEBUG("IH: HDMI1\n");
				}
				break;
			case 2:
				if (rdev->irq.stat_regs.evergreen.afmt_status3 & AFMT_AZ_FORMAT_WTRIG) {
					rdev->irq.stat_regs.evergreen.afmt_status3 &= ~AFMT_AZ_FORMAT_WTRIG;
					queue_hdmi = true;
					DRM_DEBUG("IH: HDMI2\n");
				}
				break;
			case 3:
				if (rdev->irq.stat_regs.evergreen.afmt_status4 & AFMT_AZ_FORMAT_WTRIG) {
					rdev->irq.stat_regs.evergreen.afmt_status4 &= ~AFMT_AZ_FORMAT_WTRIG;
					queue_hdmi = true;
					DRM_DEBUG("IH: HDMI3\n");
				}
				break;
			case 4:
				if (rdev->irq.stat_regs.evergreen.afmt_status5 & AFMT_AZ_FORMAT_WTRIG) {
					rdev->irq.stat_regs.evergreen.afmt_status5 &= ~AFMT_AZ_FORMAT_WTRIG;
					queue_hdmi = true;
					DRM_DEBUG("IH: HDMI4\n");
				}
				break;
			case 5:
				if (rdev->irq.stat_regs.evergreen.afmt_status6 & AFMT_AZ_FORMAT_WTRIG) {
					rdev->irq.stat_regs.evergreen.afmt_status6 &= ~AFMT_AZ_FORMAT_WTRIG;
					queue_hdmi = true;
					DRM_DEBUG("IH: HDMI5\n");
				}
				break;
			default:
				DRM_ERROR("Unhandled interrupt: %d %d\n", src_id, src_data);
				break;
			}
			break;
		case 176: /* CP_INT in ring buffer */
		case 177: /* CP_INT in IB1 */
		case 178: /* CP_INT in IB2 */
			DRM_DEBUG("IH: CP int: 0x%08x\n", src_data);
			radeon_fence_process(rdev, RADEON_RING_TYPE_GFX_INDEX);
			break;
		case 181: /* CP EOP event */
			DRM_DEBUG("IH: CP EOP\n");
			if (rdev->family >= CHIP_CAYMAN) {
				switch (src_data) {
				case 0:
					radeon_fence_process(rdev, RADEON_RING_TYPE_GFX_INDEX);
					break;
				case 1:
					radeon_fence_process(rdev, CAYMAN_RING_TYPE_CP1_INDEX);
					break;
				case 2:
					radeon_fence_process(rdev, CAYMAN_RING_TYPE_CP2_INDEX);
					break;
				}
			} else
				radeon_fence_process(rdev, RADEON_RING_TYPE_GFX_INDEX);
			break;
		case 233: /* GUI IDLE */
			DRM_DEBUG("IH: GUI idle\n");
			break;
		default:
			DRM_DEBUG("Unhandled interrupt: %d %d\n", src_id, src_data);
			break;
		}

		/* wptr/rptr are in bytes! */
		rptr += 16;
		rptr &= rdev->ih.ptr_mask;
	}
	if (queue_hotplug)
		schedule_work(&rdev->hotplug_work);
	if (queue_hdmi)
		schedule_work(&rdev->audio_work);
	rdev->ih.rptr = rptr;
	WREG32(IH_RB_RPTR, rdev->ih.rptr);
	atomic_set(&rdev->ih.lock, 0);

	/* make sure wptr hasn't changed while processing */
	wptr = evergreen_get_ih_wptr(rdev);
	if (wptr != rptr)
		goto restart_ih;

	return IRQ_HANDLED;
}

static int evergreen_startup(struct radeon_device *rdev)
{
	struct radeon_ring *ring = &rdev->ring[RADEON_RING_TYPE_GFX_INDEX];
	int r;

	/* enable pcie gen2 link */
	evergreen_pcie_gen2_enable(rdev);

	if (ASIC_IS_DCE5(rdev)) {
		if (!rdev->me_fw || !rdev->pfp_fw || !rdev->rlc_fw || !rdev->mc_fw) {
			r = ni_init_microcode(rdev);
			if (r) {
				DRM_ERROR("Failed to load firmware!\n");
				return r;
			}
		}
		r = ni_mc_load_microcode(rdev);
		if (r) {
			DRM_ERROR("Failed to load MC firmware!\n");
			return r;
		}
	} else {
		if (!rdev->me_fw || !rdev->pfp_fw || !rdev->rlc_fw) {
			r = r600_init_microcode(rdev);
			if (r) {
				DRM_ERROR("Failed to load firmware!\n");
				return r;
			}
		}
	}

	r = r600_vram_scratch_init(rdev);
	if (r)
		return r;

	evergreen_mc_program(rdev);
	if (rdev->flags & RADEON_IS_AGP) {
		evergreen_agp_enable(rdev);
	} else {
		r = evergreen_pcie_gart_enable(rdev);
		if (r)
			return r;
	}
	evergreen_gpu_init(rdev);

	r = evergreen_blit_init(rdev);
	if (r) {
		r600_blit_fini(rdev);
		rdev->asic->copy.copy = NULL;
		dev_warn(rdev->dev, "failed blitter (%d) falling back to memcpy\n", r);
	}

	/* allocate wb buffer */
	r = radeon_wb_init(rdev);
	if (r)
		return r;

	r = radeon_fence_driver_start_ring(rdev, RADEON_RING_TYPE_GFX_INDEX);
	if (r) {
		dev_err(rdev->dev, "failed initializing CP fences (%d).\n", r);
		return r;
	}

	/* Enable IRQ */
	r = r600_irq_init(rdev);
	if (r) {
		DRM_ERROR("radeon: IH init failed (%d).\n", r);
		radeon_irq_kms_fini(rdev);
		return r;
	}
	evergreen_irq_set(rdev);

	r = radeon_ring_init(rdev, ring, ring->ring_size, RADEON_WB_CP_RPTR_OFFSET,
			     R600_CP_RB_RPTR, R600_CP_RB_WPTR,
			     0, 0xfffff, RADEON_CP_PACKET2);
	if (r)
		return r;
	r = evergreen_cp_load_microcode(rdev);
	if (r)
		return r;
	r = evergreen_cp_resume(rdev);
	if (r)
		return r;

	r = radeon_ib_pool_init(rdev);
	if (r) {
		dev_err(rdev->dev, "IB initialization failed (%d).\n", r);
		return r;
	}

	r = r600_audio_init(rdev);
	if (r) {
		DRM_ERROR("radeon: audio init failed\n");
		return r;
	}

	return 0;
}

int evergreen_resume(struct radeon_device *rdev)
{
	int r;

	/* reset the asic, the gfx blocks are often in a bad state
	 * after the driver is unloaded or after a resume
	 */
	if (radeon_asic_reset(rdev))
		dev_warn(rdev->dev, "GPU reset failed !\n");
	/* Do not reset GPU before posting, on rv770 hw unlike on r500 hw,
	 * posting will perform necessary task to bring back GPU into good
	 * shape.
	 */
	/* post card */
	atom_asic_init(rdev->mode_info.atom_context);

	rdev->accel_working = true;
	r = evergreen_startup(rdev);
	if (r) {
		DRM_ERROR("evergreen startup failed on resume\n");
		rdev->accel_working = false;
		return r;
	}

	return r;

}

int evergreen_suspend(struct radeon_device *rdev)
{
	struct radeon_ring *ring = &rdev->ring[RADEON_RING_TYPE_GFX_INDEX];

	r600_audio_fini(rdev);
	r700_cp_stop(rdev);
	ring->ready = false;
	evergreen_irq_suspend(rdev);
	radeon_wb_disable(rdev);
	evergreen_pcie_gart_disable(rdev);

	return 0;
}

/* Plan is to move initialization in that function and use
 * helper function so that radeon_device_init pretty much
 * do nothing more than calling asic specific function. This
 * should also allow to remove a bunch of callback function
 * like vram_info.
 */
int evergreen_init(struct radeon_device *rdev)
{
	int r;

	/* Read BIOS */
	if (!radeon_get_bios(rdev)) {
		if (ASIC_IS_AVIVO(rdev))
			return -EINVAL;
	}
	/* Must be an ATOMBIOS */
	if (!rdev->is_atom_bios) {
		dev_err(rdev->dev, "Expecting atombios for evergreen GPU\n");
		return -EINVAL;
	}
	r = radeon_atombios_init(rdev);
	if (r)
		return r;
	/* reset the asic, the gfx blocks are often in a bad state
	 * after the driver is unloaded or after a resume
	 */
	if (radeon_asic_reset(rdev))
		dev_warn(rdev->dev, "GPU reset failed !\n");
	/* Post card if necessary */
	if (!radeon_card_posted(rdev)) {
		if (!rdev->bios) {
			dev_err(rdev->dev, "Card not posted and no BIOS - ignoring\n");
			return -EINVAL;
		}
		DRM_INFO("GPU not posted. posting now...\n");
		atom_asic_init(rdev->mode_info.atom_context);
	}
	/* Initialize scratch registers */
	r600_scratch_init(rdev);
	/* Initialize surface registers */
	radeon_surface_init(rdev);
	/* Initialize clocks */
	radeon_get_clock_info(rdev->ddev);
	/* Fence driver */
	r = radeon_fence_driver_init(rdev);
	if (r)
		return r;
	/* initialize AGP */
	if (rdev->flags & RADEON_IS_AGP) {
		r = radeon_agp_init(rdev);
		if (r)
			radeon_agp_disable(rdev);
	}
	/* initialize memory controller */
	r = evergreen_mc_init(rdev);
	if (r)
		return r;
	/* Memory manager */
	r = radeon_bo_init(rdev);
	if (r)
		return r;

	r = radeon_irq_kms_init(rdev);
	if (r)
		return r;

	rdev->ring[RADEON_RING_TYPE_GFX_INDEX].ring_obj = NULL;
	r600_ring_init(rdev, &rdev->ring[RADEON_RING_TYPE_GFX_INDEX], 1024 * 1024);

	rdev->ih.ring_obj = NULL;
	r600_ih_ring_init(rdev, 64 * 1024);

	r = r600_pcie_gart_init(rdev);
	if (r)
		return r;

	rdev->accel_working = true;
	r = evergreen_startup(rdev);
	if (r) {
		dev_err(rdev->dev, "disabling GPU acceleration\n");
		r700_cp_fini(rdev);
		r600_irq_fini(rdev);
		radeon_wb_fini(rdev);
		radeon_ib_pool_fini(rdev);
		radeon_irq_kms_fini(rdev);
		evergreen_pcie_gart_fini(rdev);
		rdev->accel_working = false;
	}

	/* Don't start up if the MC ucode is missing on BTC parts.
	 * The default clocks and voltages before the MC ucode
	 * is loaded are not suffient for advanced operations.
	 */
	if (ASIC_IS_DCE5(rdev)) {
		if (!rdev->mc_fw && !(rdev->flags & RADEON_IS_IGP)) {
			DRM_ERROR("radeon: MC ucode required for NI+.\n");
			return -EINVAL;
		}
	}

	return 0;
}

void evergreen_fini(struct radeon_device *rdev)
{
	r600_audio_fini(rdev);
	r600_blit_fini(rdev);
	r700_cp_fini(rdev);
	r600_irq_fini(rdev);
	radeon_wb_fini(rdev);
	radeon_ib_pool_fini(rdev);
	radeon_irq_kms_fini(rdev);
	evergreen_pcie_gart_fini(rdev);
	r600_vram_scratch_fini(rdev);
	radeon_gem_fini(rdev);
	radeon_fence_driver_fini(rdev);
	radeon_agp_fini(rdev);
	radeon_bo_fini(rdev);
	radeon_atombios_fini(rdev);
	kfree(rdev->bios);
	rdev->bios = NULL;
}

void evergreen_pcie_gen2_enable(struct radeon_device *rdev)
{
	u32 link_width_cntl, speed_cntl, mask;
	int ret;

	if (radeon_pcie_gen2 == 0)
		return;

	if (rdev->flags & RADEON_IS_IGP)
		return;

	if (!(rdev->flags & RADEON_IS_PCIE))
		return;

	/* x2 cards have a special sequence */
	if (ASIC_IS_X2(rdev))
		return;

	ret = drm_pcie_get_speed_cap_mask(rdev->ddev, &mask);
	if (ret != 0)
		return;

	if (!(mask & DRM_PCIE_SPEED_50))
		return;

	DRM_INFO("enabling PCIE gen 2 link speeds, disable with radeon.pcie_gen2=0\n");

	speed_cntl = RREG32_PCIE_P(PCIE_LC_SPEED_CNTL);
	if ((speed_cntl & LC_OTHER_SIDE_EVER_SENT_GEN2) ||
	    (speed_cntl & LC_OTHER_SIDE_SUPPORTS_GEN2)) {

		link_width_cntl = RREG32_PCIE_P(PCIE_LC_LINK_WIDTH_CNTL);
		link_width_cntl &= ~LC_UPCONFIGURE_DIS;
		WREG32_PCIE_P(PCIE_LC_LINK_WIDTH_CNTL, link_width_cntl);

		speed_cntl = RREG32_PCIE_P(PCIE_LC_SPEED_CNTL);
		speed_cntl &= ~LC_TARGET_LINK_SPEED_OVERRIDE_EN;
		WREG32_PCIE_P(PCIE_LC_SPEED_CNTL, speed_cntl);

		speed_cntl = RREG32_PCIE_P(PCIE_LC_SPEED_CNTL);
		speed_cntl |= LC_CLR_FAILED_SPD_CHANGE_CNT;
		WREG32_PCIE_P(PCIE_LC_SPEED_CNTL, speed_cntl);

		speed_cntl = RREG32_PCIE_P(PCIE_LC_SPEED_CNTL);
		speed_cntl &= ~LC_CLR_FAILED_SPD_CHANGE_CNT;
		WREG32_PCIE_P(PCIE_LC_SPEED_CNTL, speed_cntl);

		speed_cntl = RREG32_PCIE_P(PCIE_LC_SPEED_CNTL);
		speed_cntl |= LC_GEN2_EN_STRAP;
		WREG32_PCIE_P(PCIE_LC_SPEED_CNTL, speed_cntl);

	} else {
		link_width_cntl = RREG32_PCIE_P(PCIE_LC_LINK_WIDTH_CNTL);
		/* XXX: only disable it if gen1 bridge vendor == 0x111d or 0x1106 */
		if (1)
			link_width_cntl |= LC_UPCONFIGURE_DIS;
		else
			link_width_cntl &= ~LC_UPCONFIGURE_DIS;
		WREG32_PCIE_P(PCIE_LC_LINK_WIDTH_CNTL, link_width_cntl);
	}
}<|MERGE_RESOLUTION|>--- conflicted
+++ resolved
@@ -1295,12 +1295,9 @@
 
 void evergreen_mc_stop(struct radeon_device *rdev, struct evergreen_mc_save *save)
 {
-<<<<<<< HEAD
-=======
 	u32 crtc_enabled, tmp, frame_count, blackout;
 	int i, j;
 
->>>>>>> 4a8e43fe
 	save->vga_render_control = RREG32(VGA_RENDER_CONTROL);
 	save->vga_hdp_control = RREG32(VGA_HDP_CONTROL);
 
