/*
 * Copyright © 2008 Intel Corporation
 *
 * Permission is hereby granted, free of charge, to any person obtaining a
 * copy of this software and associated documentation files (the "Software"),
 * to deal in the Software without restriction, including without limitation
 * the rights to use, copy, modify, merge, publish, distribute, sublicense,
 * and/or sell copies of the Software, and to permit persons to whom the
 * Software is furnished to do so, subject to the following conditions:
 *
 * The above copyright notice and this permission notice (including the next
 * paragraph) shall be included in all copies or substantial portions of the
 * Software.
 *
 * THE SOFTWARE IS PROVIDED "AS IS", WITHOUT WARRANTY OF ANY KIND, EXPRESS OR
 * IMPLIED, INCLUDING BUT NOT LIMITED TO THE WARRANTIES OF MERCHANTABILITY,
 * FITNESS FOR A PARTICULAR PURPOSE AND NONINFRINGEMENT.  IN NO EVENT SHALL
 * THE AUTHORS OR COPYRIGHT HOLDERS BE LIABLE FOR ANY CLAIM, DAMAGES OR OTHER
 * LIABILITY, WHETHER IN AN ACTION OF CONTRACT, TORT OR OTHERWISE, ARISING
 * FROM, OUT OF OR IN CONNECTION WITH THE SOFTWARE OR THE USE OR OTHER DEALINGS
 * IN THE SOFTWARE.
 *
 * Authors:
 *    Eric Anholt <eric@anholt.net>
 *
 */

#include <drm/drmP.h>
#include <drm/drm_vma_manager.h>
#include <drm/i915_drm.h>
#include "i915_drv.h"
#include "i915_trace.h"
#include "intel_drv.h"
#include <linux/shmem_fs.h>
#include <linux/slab.h>
#include <linux/swap.h>
#include <linux/pci.h>
#include <linux/dma-buf.h>

static void i915_gem_object_flush_gtt_write_domain(struct drm_i915_gem_object *obj);
static void i915_gem_object_flush_cpu_write_domain(struct drm_i915_gem_object *obj);
static __must_check int i915_gem_object_bind_to_gtt(struct drm_i915_gem_object *obj,
						    unsigned alignment,
						    bool map_and_fenceable,
						    bool nonblocking);
static int i915_gem_phys_pwrite(struct drm_device *dev,
				struct drm_i915_gem_object *obj,
				struct drm_i915_gem_pwrite *args,
				struct drm_file *file);

static void i915_gem_write_fence(struct drm_device *dev, int reg,
				 struct drm_i915_gem_object *obj);
static void i915_gem_object_update_fence(struct drm_i915_gem_object *obj,
					 struct drm_i915_fence_reg *fence,
					 bool enable);

static int i915_gem_inactive_shrink(struct shrinker *shrinker,
				    struct shrink_control *sc);
static long i915_gem_purge(struct drm_i915_private *dev_priv, long target);
static void i915_gem_shrink_all(struct drm_i915_private *dev_priv);
static void i915_gem_object_truncate(struct drm_i915_gem_object *obj);

static inline void i915_gem_object_fence_lost(struct drm_i915_gem_object *obj)
{
	if (obj->tiling_mode)
		i915_gem_release_mmap(obj);

	/* As we do not have an associated fence register, we will force
	 * a tiling change if we ever need to acquire one.
	 */
	obj->fence_dirty = false;
	obj->fence_reg = I915_FENCE_REG_NONE;
}

/* some bookkeeping */
static void i915_gem_info_add_obj(struct drm_i915_private *dev_priv,
				  size_t size)
{
	spin_lock(&dev_priv->mm.object_stat_lock);
	dev_priv->mm.object_count++;
	dev_priv->mm.object_memory += size;
	spin_unlock(&dev_priv->mm.object_stat_lock);
}

static void i915_gem_info_remove_obj(struct drm_i915_private *dev_priv,
				     size_t size)
{
	spin_lock(&dev_priv->mm.object_stat_lock);
	dev_priv->mm.object_count--;
	dev_priv->mm.object_memory -= size;
	spin_unlock(&dev_priv->mm.object_stat_lock);
}

static int
i915_gem_wait_for_error(struct i915_gpu_error *error)
{
	int ret;

#define EXIT_COND (!i915_reset_in_progress(error) || \
		   i915_terminally_wedged(error))
	if (EXIT_COND)
		return 0;

	/*
	 * Only wait 10 seconds for the gpu reset to complete to avoid hanging
	 * userspace. If it takes that long something really bad is going on and
	 * we should simply try to bail out and fail as gracefully as possible.
	 */
	ret = wait_event_interruptible_timeout(error->reset_queue,
					       EXIT_COND,
					       10*HZ);
	if (ret == 0) {
		DRM_ERROR("Timed out waiting for the gpu reset to complete\n");
		return -EIO;
	} else if (ret < 0) {
		return ret;
	}
#undef EXIT_COND

	return 0;
}

int i915_mutex_lock_interruptible(struct drm_device *dev)
{
	struct drm_i915_private *dev_priv = dev->dev_private;
	int ret;

	ret = i915_gem_wait_for_error(&dev_priv->gpu_error);
	if (ret)
		return ret;

	ret = mutex_lock_interruptible(&dev->struct_mutex);
	if (ret)
		return ret;

	WARN_ON(i915_verify_lists(dev));
	return 0;
}

static inline bool
i915_gem_object_is_inactive(struct drm_i915_gem_object *obj)
{
	return i915_gem_obj_ggtt_bound(obj) && !obj->active;
}

int
i915_gem_init_ioctl(struct drm_device *dev, void *data,
		    struct drm_file *file)
{
	struct drm_i915_private *dev_priv = dev->dev_private;
	struct drm_i915_gem_init *args = data;

	if (drm_core_check_feature(dev, DRIVER_MODESET))
		return -ENODEV;

	if (args->gtt_start >= args->gtt_end ||
	    (args->gtt_end | args->gtt_start) & (PAGE_SIZE - 1))
		return -EINVAL;

	/* GEM with user mode setting was never supported on ilk and later. */
	if (INTEL_INFO(dev)->gen >= 5)
		return -ENODEV;

	mutex_lock(&dev->struct_mutex);
	i915_gem_setup_global_gtt(dev, args->gtt_start, args->gtt_end,
				  args->gtt_end);
	dev_priv->gtt.mappable_end = args->gtt_end;
	mutex_unlock(&dev->struct_mutex);

	return 0;
}

int
i915_gem_get_aperture_ioctl(struct drm_device *dev, void *data,
			    struct drm_file *file)
{
	struct drm_i915_private *dev_priv = dev->dev_private;
	struct drm_i915_gem_get_aperture *args = data;
	struct drm_i915_gem_object *obj;
	size_t pinned;

	pinned = 0;
	mutex_lock(&dev->struct_mutex);
	list_for_each_entry(obj, &dev_priv->mm.bound_list, global_list)
		if (obj->pin_count)
			pinned += i915_gem_obj_ggtt_size(obj);
	mutex_unlock(&dev->struct_mutex);

	args->aper_size = dev_priv->gtt.base.total;
	args->aper_available_size = args->aper_size - pinned;

	return 0;
}

void *i915_gem_object_alloc(struct drm_device *dev)
{
	struct drm_i915_private *dev_priv = dev->dev_private;
	return kmem_cache_alloc(dev_priv->slab, GFP_KERNEL | __GFP_ZERO);
}

void i915_gem_object_free(struct drm_i915_gem_object *obj)
{
	struct drm_i915_private *dev_priv = obj->base.dev->dev_private;
	kmem_cache_free(dev_priv->slab, obj);
}

static int
i915_gem_create(struct drm_file *file,
		struct drm_device *dev,
		uint64_t size,
		uint32_t *handle_p)
{
	struct drm_i915_gem_object *obj;
	int ret;
	u32 handle;

	size = roundup(size, PAGE_SIZE);
	if (size == 0)
		return -EINVAL;

	/* Allocate the new object */
	obj = i915_gem_alloc_object(dev, size);
	if (obj == NULL)
		return -ENOMEM;

	ret = drm_gem_handle_create(file, &obj->base, &handle);
	/* drop reference from allocate - handle holds it now */
	drm_gem_object_unreference_unlocked(&obj->base);
	if (ret)
		return ret;

	*handle_p = handle;
	return 0;
}

int
i915_gem_dumb_create(struct drm_file *file,
		     struct drm_device *dev,
		     struct drm_mode_create_dumb *args)
{
	/* have to work out size/pitch and return them */
	args->pitch = ALIGN(args->width * ((args->bpp + 7) / 8), 64);
	args->size = args->pitch * args->height;
	return i915_gem_create(file, dev,
			       args->size, &args->handle);
}

/**
 * Creates a new mm object and returns a handle to it.
 */
int
i915_gem_create_ioctl(struct drm_device *dev, void *data,
		      struct drm_file *file)
{
	struct drm_i915_gem_create *args = data;

	return i915_gem_create(file, dev,
			       args->size, &args->handle);
}

static inline int
__copy_to_user_swizzled(char __user *cpu_vaddr,
			const char *gpu_vaddr, int gpu_offset,
			int length)
{
	int ret, cpu_offset = 0;

	while (length > 0) {
		int cacheline_end = ALIGN(gpu_offset + 1, 64);
		int this_length = min(cacheline_end - gpu_offset, length);
		int swizzled_gpu_offset = gpu_offset ^ 64;

		ret = __copy_to_user(cpu_vaddr + cpu_offset,
				     gpu_vaddr + swizzled_gpu_offset,
				     this_length);
		if (ret)
			return ret + length;

		cpu_offset += this_length;
		gpu_offset += this_length;
		length -= this_length;
	}

	return 0;
}

static inline int
__copy_from_user_swizzled(char *gpu_vaddr, int gpu_offset,
			  const char __user *cpu_vaddr,
			  int length)
{
	int ret, cpu_offset = 0;

	while (length > 0) {
		int cacheline_end = ALIGN(gpu_offset + 1, 64);
		int this_length = min(cacheline_end - gpu_offset, length);
		int swizzled_gpu_offset = gpu_offset ^ 64;

		ret = __copy_from_user(gpu_vaddr + swizzled_gpu_offset,
				       cpu_vaddr + cpu_offset,
				       this_length);
		if (ret)
			return ret + length;

		cpu_offset += this_length;
		gpu_offset += this_length;
		length -= this_length;
	}

	return 0;
}

/* Per-page copy function for the shmem pread fastpath.
 * Flushes invalid cachelines before reading the target if
 * needs_clflush is set. */
static int
shmem_pread_fast(struct page *page, int shmem_page_offset, int page_length,
		 char __user *user_data,
		 bool page_do_bit17_swizzling, bool needs_clflush)
{
	char *vaddr;
	int ret;

	if (unlikely(page_do_bit17_swizzling))
		return -EINVAL;

	vaddr = kmap_atomic(page);
	if (needs_clflush)
		drm_clflush_virt_range(vaddr + shmem_page_offset,
				       page_length);
	ret = __copy_to_user_inatomic(user_data,
				      vaddr + shmem_page_offset,
				      page_length);
	kunmap_atomic(vaddr);

	return ret ? -EFAULT : 0;
}

static void
shmem_clflush_swizzled_range(char *addr, unsigned long length,
			     bool swizzled)
{
	if (unlikely(swizzled)) {
		unsigned long start = (unsigned long) addr;
		unsigned long end = (unsigned long) addr + length;

		/* For swizzling simply ensure that we always flush both
		 * channels. Lame, but simple and it works. Swizzled
		 * pwrite/pread is far from a hotpath - current userspace
		 * doesn't use it at all. */
		start = round_down(start, 128);
		end = round_up(end, 128);

		drm_clflush_virt_range((void *)start, end - start);
	} else {
		drm_clflush_virt_range(addr, length);
	}

}

/* Only difference to the fast-path function is that this can handle bit17
 * and uses non-atomic copy and kmap functions. */
static int
shmem_pread_slow(struct page *page, int shmem_page_offset, int page_length,
		 char __user *user_data,
		 bool page_do_bit17_swizzling, bool needs_clflush)
{
	char *vaddr;
	int ret;

	vaddr = kmap(page);
	if (needs_clflush)
		shmem_clflush_swizzled_range(vaddr + shmem_page_offset,
					     page_length,
					     page_do_bit17_swizzling);

	if (page_do_bit17_swizzling)
		ret = __copy_to_user_swizzled(user_data,
					      vaddr, shmem_page_offset,
					      page_length);
	else
		ret = __copy_to_user(user_data,
				     vaddr + shmem_page_offset,
				     page_length);
	kunmap(page);

	return ret ? - EFAULT : 0;
}

static int
i915_gem_shmem_pread(struct drm_device *dev,
		     struct drm_i915_gem_object *obj,
		     struct drm_i915_gem_pread *args,
		     struct drm_file *file)
{
	char __user *user_data;
	ssize_t remain;
	loff_t offset;
	int shmem_page_offset, page_length, ret = 0;
	int obj_do_bit17_swizzling, page_do_bit17_swizzling;
	int prefaulted = 0;
	int needs_clflush = 0;
	struct sg_page_iter sg_iter;

	user_data = to_user_ptr(args->data_ptr);
	remain = args->size;

	obj_do_bit17_swizzling = i915_gem_object_needs_bit17_swizzle(obj);

	if (!(obj->base.read_domains & I915_GEM_DOMAIN_CPU)) {
		/* If we're not in the cpu read domain, set ourself into the gtt
		 * read domain and manually flush cachelines (if required). This
		 * optimizes for the case when the gpu will dirty the data
		 * anyway again before the next pread happens. */
		if (obj->cache_level == I915_CACHE_NONE)
			needs_clflush = 1;
		if (i915_gem_obj_ggtt_bound(obj)) {
			ret = i915_gem_object_set_to_gtt_domain(obj, false);
			if (ret)
				return ret;
		}
	}

	ret = i915_gem_object_get_pages(obj);
	if (ret)
		return ret;

	i915_gem_object_pin_pages(obj);

	offset = args->offset;

	for_each_sg_page(obj->pages->sgl, &sg_iter, obj->pages->nents,
			 offset >> PAGE_SHIFT) {
		struct page *page = sg_page_iter_page(&sg_iter);

		if (remain <= 0)
			break;

		/* Operation in this page
		 *
		 * shmem_page_offset = offset within page in shmem file
		 * page_length = bytes to copy for this page
		 */
		shmem_page_offset = offset_in_page(offset);
		page_length = remain;
		if ((shmem_page_offset + page_length) > PAGE_SIZE)
			page_length = PAGE_SIZE - shmem_page_offset;

		page_do_bit17_swizzling = obj_do_bit17_swizzling &&
			(page_to_phys(page) & (1 << 17)) != 0;

		ret = shmem_pread_fast(page, shmem_page_offset, page_length,
				       user_data, page_do_bit17_swizzling,
				       needs_clflush);
		if (ret == 0)
			goto next_page;

		mutex_unlock(&dev->struct_mutex);

		if (likely(!i915_prefault_disable) && !prefaulted) {
			ret = fault_in_multipages_writeable(user_data, remain);
			/* Userspace is tricking us, but we've already clobbered
			 * its pages with the prefault and promised to write the
			 * data up to the first fault. Hence ignore any errors
			 * and just continue. */
			(void)ret;
			prefaulted = 1;
		}

		ret = shmem_pread_slow(page, shmem_page_offset, page_length,
				       user_data, page_do_bit17_swizzling,
				       needs_clflush);

		mutex_lock(&dev->struct_mutex);

next_page:
		mark_page_accessed(page);

		if (ret)
			goto out;

		remain -= page_length;
		user_data += page_length;
		offset += page_length;
	}

out:
	i915_gem_object_unpin_pages(obj);

	return ret;
}

/**
 * Reads data from the object referenced by handle.
 *
 * On error, the contents of *data are undefined.
 */
int
i915_gem_pread_ioctl(struct drm_device *dev, void *data,
		     struct drm_file *file)
{
	struct drm_i915_gem_pread *args = data;
	struct drm_i915_gem_object *obj;
	int ret = 0;

	if (args->size == 0)
		return 0;

	if (!access_ok(VERIFY_WRITE,
		       to_user_ptr(args->data_ptr),
		       args->size))
		return -EFAULT;

	ret = i915_mutex_lock_interruptible(dev);
	if (ret)
		return ret;

	obj = to_intel_bo(drm_gem_object_lookup(dev, file, args->handle));
	if (&obj->base == NULL) {
		ret = -ENOENT;
		goto unlock;
	}

	/* Bounds check source.  */
	if (args->offset > obj->base.size ||
	    args->size > obj->base.size - args->offset) {
		ret = -EINVAL;
		goto out;
	}

	/* prime objects have no backing filp to GEM pread/pwrite
	 * pages from.
	 */
	if (!obj->base.filp) {
		ret = -EINVAL;
		goto out;
	}

	trace_i915_gem_object_pread(obj, args->offset, args->size);

	ret = i915_gem_shmem_pread(dev, obj, args, file);

out:
	drm_gem_object_unreference(&obj->base);
unlock:
	mutex_unlock(&dev->struct_mutex);
	return ret;
}

/* This is the fast write path which cannot handle
 * page faults in the source data
 */

static inline int
fast_user_write(struct io_mapping *mapping,
		loff_t page_base, int page_offset,
		char __user *user_data,
		int length)
{
	void __iomem *vaddr_atomic;
	void *vaddr;
	unsigned long unwritten;

	vaddr_atomic = io_mapping_map_atomic_wc(mapping, page_base);
	/* We can use the cpu mem copy function because this is X86. */
	vaddr = (void __force*)vaddr_atomic + page_offset;
	unwritten = __copy_from_user_inatomic_nocache(vaddr,
						      user_data, length);
	io_mapping_unmap_atomic(vaddr_atomic);
	return unwritten;
}

/**
 * This is the fast pwrite path, where we copy the data directly from the
 * user into the GTT, uncached.
 */
static int
i915_gem_gtt_pwrite_fast(struct drm_device *dev,
			 struct drm_i915_gem_object *obj,
			 struct drm_i915_gem_pwrite *args,
			 struct drm_file *file)
{
	drm_i915_private_t *dev_priv = dev->dev_private;
	ssize_t remain;
	loff_t offset, page_base;
	char __user *user_data;
	int page_offset, page_length, ret;

	ret = i915_gem_object_pin(obj, 0, true, true);
	if (ret)
		goto out;

	ret = i915_gem_object_set_to_gtt_domain(obj, true);
	if (ret)
		goto out_unpin;

	ret = i915_gem_object_put_fence(obj);
	if (ret)
		goto out_unpin;

	user_data = to_user_ptr(args->data_ptr);
	remain = args->size;

	offset = i915_gem_obj_ggtt_offset(obj) + args->offset;

	while (remain > 0) {
		/* Operation in this page
		 *
		 * page_base = page offset within aperture
		 * page_offset = offset within page
		 * page_length = bytes to copy for this page
		 */
		page_base = offset & PAGE_MASK;
		page_offset = offset_in_page(offset);
		page_length = remain;
		if ((page_offset + remain) > PAGE_SIZE)
			page_length = PAGE_SIZE - page_offset;

		/* If we get a fault while copying data, then (presumably) our
		 * source page isn't available.  Return the error and we'll
		 * retry in the slow path.
		 */
		if (fast_user_write(dev_priv->gtt.mappable, page_base,
				    page_offset, user_data, page_length)) {
			ret = -EFAULT;
			goto out_unpin;
		}

		remain -= page_length;
		user_data += page_length;
		offset += page_length;
	}

out_unpin:
	i915_gem_object_unpin(obj);
out:
	return ret;
}

/* Per-page copy function for the shmem pwrite fastpath.
 * Flushes invalid cachelines before writing to the target if
 * needs_clflush_before is set and flushes out any written cachelines after
 * writing if needs_clflush is set. */
static int
shmem_pwrite_fast(struct page *page, int shmem_page_offset, int page_length,
		  char __user *user_data,
		  bool page_do_bit17_swizzling,
		  bool needs_clflush_before,
		  bool needs_clflush_after)
{
	char *vaddr;
	int ret;

	if (unlikely(page_do_bit17_swizzling))
		return -EINVAL;

	vaddr = kmap_atomic(page);
	if (needs_clflush_before)
		drm_clflush_virt_range(vaddr + shmem_page_offset,
				       page_length);
	ret = __copy_from_user_inatomic_nocache(vaddr + shmem_page_offset,
						user_data,
						page_length);
	if (needs_clflush_after)
		drm_clflush_virt_range(vaddr + shmem_page_offset,
				       page_length);
	kunmap_atomic(vaddr);

	return ret ? -EFAULT : 0;
}

/* Only difference to the fast-path function is that this can handle bit17
 * and uses non-atomic copy and kmap functions. */
static int
shmem_pwrite_slow(struct page *page, int shmem_page_offset, int page_length,
		  char __user *user_data,
		  bool page_do_bit17_swizzling,
		  bool needs_clflush_before,
		  bool needs_clflush_after)
{
	char *vaddr;
	int ret;

	vaddr = kmap(page);
	if (unlikely(needs_clflush_before || page_do_bit17_swizzling))
		shmem_clflush_swizzled_range(vaddr + shmem_page_offset,
					     page_length,
					     page_do_bit17_swizzling);
	if (page_do_bit17_swizzling)
		ret = __copy_from_user_swizzled(vaddr, shmem_page_offset,
						user_data,
						page_length);
	else
		ret = __copy_from_user(vaddr + shmem_page_offset,
				       user_data,
				       page_length);
	if (needs_clflush_after)
		shmem_clflush_swizzled_range(vaddr + shmem_page_offset,
					     page_length,
					     page_do_bit17_swizzling);
	kunmap(page);

	return ret ? -EFAULT : 0;
}

static int
i915_gem_shmem_pwrite(struct drm_device *dev,
		      struct drm_i915_gem_object *obj,
		      struct drm_i915_gem_pwrite *args,
		      struct drm_file *file)
{
	ssize_t remain;
	loff_t offset;
	char __user *user_data;
	int shmem_page_offset, page_length, ret = 0;
	int obj_do_bit17_swizzling, page_do_bit17_swizzling;
	int hit_slowpath = 0;
	int needs_clflush_after = 0;
	int needs_clflush_before = 0;
	struct sg_page_iter sg_iter;

	user_data = to_user_ptr(args->data_ptr);
	remain = args->size;

	obj_do_bit17_swizzling = i915_gem_object_needs_bit17_swizzle(obj);

	if (obj->base.write_domain != I915_GEM_DOMAIN_CPU) {
		/* If we're not in the cpu write domain, set ourself into the gtt
		 * write domain and manually flush cachelines (if required). This
		 * optimizes for the case when the gpu will use the data
		 * right away and we therefore have to clflush anyway. */
		if (obj->cache_level == I915_CACHE_NONE)
			needs_clflush_after = 1;
		if (i915_gem_obj_ggtt_bound(obj)) {
			ret = i915_gem_object_set_to_gtt_domain(obj, true);
			if (ret)
				return ret;
		}
	}
	/* Same trick applies for invalidate partially written cachelines before
	 * writing.  */
	if (!(obj->base.read_domains & I915_GEM_DOMAIN_CPU)
	    && obj->cache_level == I915_CACHE_NONE)
		needs_clflush_before = 1;

	ret = i915_gem_object_get_pages(obj);
	if (ret)
		return ret;

	i915_gem_object_pin_pages(obj);

	offset = args->offset;
	obj->dirty = 1;

	for_each_sg_page(obj->pages->sgl, &sg_iter, obj->pages->nents,
			 offset >> PAGE_SHIFT) {
		struct page *page = sg_page_iter_page(&sg_iter);
		int partial_cacheline_write;

		if (remain <= 0)
			break;

		/* Operation in this page
		 *
		 * shmem_page_offset = offset within page in shmem file
		 * page_length = bytes to copy for this page
		 */
		shmem_page_offset = offset_in_page(offset);

		page_length = remain;
		if ((shmem_page_offset + page_length) > PAGE_SIZE)
			page_length = PAGE_SIZE - shmem_page_offset;

		/* If we don't overwrite a cacheline completely we need to be
		 * careful to have up-to-date data by first clflushing. Don't
		 * overcomplicate things and flush the entire patch. */
		partial_cacheline_write = needs_clflush_before &&
			((shmem_page_offset | page_length)
				& (boot_cpu_data.x86_clflush_size - 1));

		page_do_bit17_swizzling = obj_do_bit17_swizzling &&
			(page_to_phys(page) & (1 << 17)) != 0;

		ret = shmem_pwrite_fast(page, shmem_page_offset, page_length,
					user_data, page_do_bit17_swizzling,
					partial_cacheline_write,
					needs_clflush_after);
		if (ret == 0)
			goto next_page;

		hit_slowpath = 1;
		mutex_unlock(&dev->struct_mutex);
		ret = shmem_pwrite_slow(page, shmem_page_offset, page_length,
					user_data, page_do_bit17_swizzling,
					partial_cacheline_write,
					needs_clflush_after);

		mutex_lock(&dev->struct_mutex);

next_page:
		set_page_dirty(page);
		mark_page_accessed(page);

		if (ret)
			goto out;

		remain -= page_length;
		user_data += page_length;
		offset += page_length;
	}

out:
	i915_gem_object_unpin_pages(obj);

	if (hit_slowpath) {
		/*
		 * Fixup: Flush cpu caches in case we didn't flush the dirty
		 * cachelines in-line while writing and the object moved
		 * out of the cpu write domain while we've dropped the lock.
		 */
		if (!needs_clflush_after &&
		    obj->base.write_domain != I915_GEM_DOMAIN_CPU) {
			i915_gem_clflush_object(obj);
			i915_gem_chipset_flush(dev);
		}
	}

	if (needs_clflush_after)
		i915_gem_chipset_flush(dev);

	return ret;
}

/**
 * Writes data to the object referenced by handle.
 *
 * On error, the contents of the buffer that were to be modified are undefined.
 */
int
i915_gem_pwrite_ioctl(struct drm_device *dev, void *data,
		      struct drm_file *file)
{
	struct drm_i915_gem_pwrite *args = data;
	struct drm_i915_gem_object *obj;
	int ret;

	if (args->size == 0)
		return 0;

	if (!access_ok(VERIFY_READ,
		       to_user_ptr(args->data_ptr),
		       args->size))
		return -EFAULT;

	if (likely(!i915_prefault_disable)) {
		ret = fault_in_multipages_readable(to_user_ptr(args->data_ptr),
						   args->size);
		if (ret)
			return -EFAULT;
	}

	ret = i915_mutex_lock_interruptible(dev);
	if (ret)
		return ret;

	obj = to_intel_bo(drm_gem_object_lookup(dev, file, args->handle));
	if (&obj->base == NULL) {
		ret = -ENOENT;
		goto unlock;
	}

	/* Bounds check destination. */
	if (args->offset > obj->base.size ||
	    args->size > obj->base.size - args->offset) {
		ret = -EINVAL;
		goto out;
	}

	/* prime objects have no backing filp to GEM pread/pwrite
	 * pages from.
	 */
	if (!obj->base.filp) {
		ret = -EINVAL;
		goto out;
	}

	trace_i915_gem_object_pwrite(obj, args->offset, args->size);

	ret = -EFAULT;
	/* We can only do the GTT pwrite on untiled buffers, as otherwise
	 * it would end up going through the fenced access, and we'll get
	 * different detiling behavior between reading and writing.
	 * pread/pwrite currently are reading and writing from the CPU
	 * perspective, requiring manual detiling by the client.
	 */
	if (obj->phys_obj) {
		ret = i915_gem_phys_pwrite(dev, obj, args, file);
		goto out;
	}

	if (obj->cache_level == I915_CACHE_NONE &&
	    obj->tiling_mode == I915_TILING_NONE &&
	    obj->base.write_domain != I915_GEM_DOMAIN_CPU) {
		ret = i915_gem_gtt_pwrite_fast(dev, obj, args, file);
		/* Note that the gtt paths might fail with non-page-backed user
		 * pointers (e.g. gtt mappings when moving data between
		 * textures). Fallback to the shmem path in that case. */
	}

	if (ret == -EFAULT || ret == -ENOSPC)
		ret = i915_gem_shmem_pwrite(dev, obj, args, file);

out:
	drm_gem_object_unreference(&obj->base);
unlock:
	mutex_unlock(&dev->struct_mutex);
	return ret;
}

int
i915_gem_check_wedge(struct i915_gpu_error *error,
		     bool interruptible)
{
	if (i915_reset_in_progress(error)) {
		/* Non-interruptible callers can't handle -EAGAIN, hence return
		 * -EIO unconditionally for these. */
		if (!interruptible)
			return -EIO;

		/* Recovery complete, but the reset failed ... */
		if (i915_terminally_wedged(error))
			return -EIO;

		return -EAGAIN;
	}

	return 0;
}

/*
 * Compare seqno against outstanding lazy request. Emit a request if they are
 * equal.
 */
static int
i915_gem_check_olr(struct intel_ring_buffer *ring, u32 seqno)
{
	int ret;

	BUG_ON(!mutex_is_locked(&ring->dev->struct_mutex));

	ret = 0;
	if (seqno == ring->outstanding_lazy_request)
		ret = i915_add_request(ring, NULL);

	return ret;
}

/**
 * __wait_seqno - wait until execution of seqno has finished
 * @ring: the ring expected to report seqno
 * @seqno: duh!
 * @reset_counter: reset sequence associated with the given seqno
 * @interruptible: do an interruptible wait (normally yes)
 * @timeout: in - how long to wait (NULL forever); out - how much time remaining
 *
 * Note: It is of utmost importance that the passed in seqno and reset_counter
 * values have been read by the caller in an smp safe manner. Where read-side
 * locks are involved, it is sufficient to read the reset_counter before
 * unlocking the lock that protects the seqno. For lockless tricks, the
 * reset_counter _must_ be read before, and an appropriate smp_rmb must be
 * inserted.
 *
 * Returns 0 if the seqno was found within the alloted time. Else returns the
 * errno with remaining time filled in timeout argument.
 */
static int __wait_seqno(struct intel_ring_buffer *ring, u32 seqno,
			unsigned reset_counter,
			bool interruptible, struct timespec *timeout)
{
	drm_i915_private_t *dev_priv = ring->dev->dev_private;
	struct timespec before, now, wait_time={1,0};
	unsigned long timeout_jiffies;
	long end;
	bool wait_forever = true;
	int ret;

	if (i915_seqno_passed(ring->get_seqno(ring, true), seqno))
		return 0;

	trace_i915_gem_request_wait_begin(ring, seqno);

	if (timeout != NULL) {
		wait_time = *timeout;
		wait_forever = false;
	}

	timeout_jiffies = timespec_to_jiffies_timeout(&wait_time);

	if (WARN_ON(!ring->irq_get(ring)))
		return -ENODEV;

	/* Record current time in case interrupted by signal, or wedged * */
	getrawmonotonic(&before);

#define EXIT_COND \
	(i915_seqno_passed(ring->get_seqno(ring, false), seqno) || \
	 i915_reset_in_progress(&dev_priv->gpu_error) || \
	 reset_counter != atomic_read(&dev_priv->gpu_error.reset_counter))
	do {
		if (interruptible)
			end = wait_event_interruptible_timeout(ring->irq_queue,
							       EXIT_COND,
							       timeout_jiffies);
		else
			end = wait_event_timeout(ring->irq_queue, EXIT_COND,
						 timeout_jiffies);

		/* We need to check whether any gpu reset happened in between
		 * the caller grabbing the seqno and now ... */
		if (reset_counter != atomic_read(&dev_priv->gpu_error.reset_counter))
			end = -EAGAIN;

		/* ... but upgrade the -EGAIN to an -EIO if the gpu is truely
		 * gone. */
		ret = i915_gem_check_wedge(&dev_priv->gpu_error, interruptible);
		if (ret)
			end = ret;
	} while (end == 0 && wait_forever);

	getrawmonotonic(&now);

	ring->irq_put(ring);
	trace_i915_gem_request_wait_end(ring, seqno);
#undef EXIT_COND

	if (timeout) {
		struct timespec sleep_time = timespec_sub(now, before);
		*timeout = timespec_sub(*timeout, sleep_time);
		if (!timespec_valid(timeout)) /* i.e. negative time remains */
			set_normalized_timespec(timeout, 0, 0);
	}

	switch (end) {
	case -EIO:
	case -EAGAIN: /* Wedged */
	case -ERESTARTSYS: /* Signal */
		return (int)end;
	case 0: /* Timeout */
		return -ETIME;
	default: /* Completed */
		WARN_ON(end < 0); /* We're not aware of other errors */
		return 0;
	}
}

/**
 * Waits for a sequence number to be signaled, and cleans up the
 * request and object lists appropriately for that event.
 */
int
i915_wait_seqno(struct intel_ring_buffer *ring, uint32_t seqno)
{
	struct drm_device *dev = ring->dev;
	struct drm_i915_private *dev_priv = dev->dev_private;
	bool interruptible = dev_priv->mm.interruptible;
	int ret;

	BUG_ON(!mutex_is_locked(&dev->struct_mutex));
	BUG_ON(seqno == 0);

	ret = i915_gem_check_wedge(&dev_priv->gpu_error, interruptible);
	if (ret)
		return ret;

	ret = i915_gem_check_olr(ring, seqno);
	if (ret)
		return ret;

	return __wait_seqno(ring, seqno,
			    atomic_read(&dev_priv->gpu_error.reset_counter),
			    interruptible, NULL);
}

static int
i915_gem_object_wait_rendering__tail(struct drm_i915_gem_object *obj,
				     struct intel_ring_buffer *ring)
{
	i915_gem_retire_requests_ring(ring);

	/* Manually manage the write flush as we may have not yet
	 * retired the buffer.
	 *
	 * Note that the last_write_seqno is always the earlier of
	 * the two (read/write) seqno, so if we haved successfully waited,
	 * we know we have passed the last write.
	 */
	obj->last_write_seqno = 0;
	obj->base.write_domain &= ~I915_GEM_GPU_DOMAINS;

	return 0;
}

/**
 * Ensures that all rendering to the object has completed and the object is
 * safe to unbind from the GTT or access from the CPU.
 */
static __must_check int
i915_gem_object_wait_rendering(struct drm_i915_gem_object *obj,
			       bool readonly)
{
	struct intel_ring_buffer *ring = obj->ring;
	u32 seqno;
	int ret;

	seqno = readonly ? obj->last_write_seqno : obj->last_read_seqno;
	if (seqno == 0)
		return 0;

	ret = i915_wait_seqno(ring, seqno);
	if (ret)
		return ret;

	return i915_gem_object_wait_rendering__tail(obj, ring);
}

/* A nonblocking variant of the above wait. This is a highly dangerous routine
 * as the object state may change during this call.
 */
static __must_check int
i915_gem_object_wait_rendering__nonblocking(struct drm_i915_gem_object *obj,
					    bool readonly)
{
	struct drm_device *dev = obj->base.dev;
	struct drm_i915_private *dev_priv = dev->dev_private;
	struct intel_ring_buffer *ring = obj->ring;
	unsigned reset_counter;
	u32 seqno;
	int ret;

	BUG_ON(!mutex_is_locked(&dev->struct_mutex));
	BUG_ON(!dev_priv->mm.interruptible);

	seqno = readonly ? obj->last_write_seqno : obj->last_read_seqno;
	if (seqno == 0)
		return 0;

	ret = i915_gem_check_wedge(&dev_priv->gpu_error, true);
	if (ret)
		return ret;

	ret = i915_gem_check_olr(ring, seqno);
	if (ret)
		return ret;

	reset_counter = atomic_read(&dev_priv->gpu_error.reset_counter);
	mutex_unlock(&dev->struct_mutex);
	ret = __wait_seqno(ring, seqno, reset_counter, true, NULL);
	mutex_lock(&dev->struct_mutex);
	if (ret)
		return ret;

	return i915_gem_object_wait_rendering__tail(obj, ring);
}

/**
 * Called when user space prepares to use an object with the CPU, either
 * through the mmap ioctl's mapping or a GTT mapping.
 */
int
i915_gem_set_domain_ioctl(struct drm_device *dev, void *data,
			  struct drm_file *file)
{
	struct drm_i915_gem_set_domain *args = data;
	struct drm_i915_gem_object *obj;
	uint32_t read_domains = args->read_domains;
	uint32_t write_domain = args->write_domain;
	int ret;

	/* Only handle setting domains to types used by the CPU. */
	if (write_domain & I915_GEM_GPU_DOMAINS)
		return -EINVAL;

	if (read_domains & I915_GEM_GPU_DOMAINS)
		return -EINVAL;

	/* Having something in the write domain implies it's in the read
	 * domain, and only that read domain.  Enforce that in the request.
	 */
	if (write_domain != 0 && read_domains != write_domain)
		return -EINVAL;

	ret = i915_mutex_lock_interruptible(dev);
	if (ret)
		return ret;

	obj = to_intel_bo(drm_gem_object_lookup(dev, file, args->handle));
	if (&obj->base == NULL) {
		ret = -ENOENT;
		goto unlock;
	}

	/* Try to flush the object off the GPU without holding the lock.
	 * We will repeat the flush holding the lock in the normal manner
	 * to catch cases where we are gazumped.
	 */
	ret = i915_gem_object_wait_rendering__nonblocking(obj, !write_domain);
	if (ret)
		goto unref;

	if (read_domains & I915_GEM_DOMAIN_GTT) {
		ret = i915_gem_object_set_to_gtt_domain(obj, write_domain != 0);

		/* Silently promote "you're not bound, there was nothing to do"
		 * to success, since the client was just asking us to
		 * make sure everything was done.
		 */
		if (ret == -EINVAL)
			ret = 0;
	} else {
		ret = i915_gem_object_set_to_cpu_domain(obj, write_domain != 0);
	}

unref:
	drm_gem_object_unreference(&obj->base);
unlock:
	mutex_unlock(&dev->struct_mutex);
	return ret;
}

/**
 * Called when user space has done writes to this buffer
 */
int
i915_gem_sw_finish_ioctl(struct drm_device *dev, void *data,
			 struct drm_file *file)
{
	struct drm_i915_gem_sw_finish *args = data;
	struct drm_i915_gem_object *obj;
	int ret = 0;

	ret = i915_mutex_lock_interruptible(dev);
	if (ret)
		return ret;

	obj = to_intel_bo(drm_gem_object_lookup(dev, file, args->handle));
	if (&obj->base == NULL) {
		ret = -ENOENT;
		goto unlock;
	}

	/* Pinned buffers may be scanout, so flush the cache */
	if (obj->pin_count)
		i915_gem_object_flush_cpu_write_domain(obj);

	drm_gem_object_unreference(&obj->base);
unlock:
	mutex_unlock(&dev->struct_mutex);
	return ret;
}

/**
 * Maps the contents of an object, returning the address it is mapped
 * into.
 *
 * While the mapping holds a reference on the contents of the object, it doesn't
 * imply a ref on the object itself.
 */
int
i915_gem_mmap_ioctl(struct drm_device *dev, void *data,
		    struct drm_file *file)
{
	struct drm_i915_gem_mmap *args = data;
	struct drm_gem_object *obj;
	unsigned long addr;

	obj = drm_gem_object_lookup(dev, file, args->handle);
	if (obj == NULL)
		return -ENOENT;

	/* prime objects have no backing filp to GEM mmap
	 * pages from.
	 */
	if (!obj->filp) {
		drm_gem_object_unreference_unlocked(obj);
		return -EINVAL;
	}

	addr = vm_mmap(obj->filp, 0, args->size,
		       PROT_READ | PROT_WRITE, MAP_SHARED,
		       args->offset);
	drm_gem_object_unreference_unlocked(obj);
	if (IS_ERR((void *)addr))
		return addr;

	args->addr_ptr = (uint64_t) addr;

	return 0;
}

/**
 * i915_gem_fault - fault a page into the GTT
 * vma: VMA in question
 * vmf: fault info
 *
 * The fault handler is set up by drm_gem_mmap() when a object is GTT mapped
 * from userspace.  The fault handler takes care of binding the object to
 * the GTT (if needed), allocating and programming a fence register (again,
 * only if needed based on whether the old reg is still valid or the object
 * is tiled) and inserting a new PTE into the faulting process.
 *
 * Note that the faulting process may involve evicting existing objects
 * from the GTT and/or fence registers to make room.  So performance may
 * suffer if the GTT working set is large or there are few fence registers
 * left.
 */
int i915_gem_fault(struct vm_area_struct *vma, struct vm_fault *vmf)
{
	struct drm_i915_gem_object *obj = to_intel_bo(vma->vm_private_data);
	struct drm_device *dev = obj->base.dev;
	drm_i915_private_t *dev_priv = dev->dev_private;
	pgoff_t page_offset;
	unsigned long pfn;
	int ret = 0;
	bool write = !!(vmf->flags & FAULT_FLAG_WRITE);

	/* We don't use vmf->pgoff since that has the fake offset */
	page_offset = ((unsigned long)vmf->virtual_address - vma->vm_start) >>
		PAGE_SHIFT;

	ret = i915_mutex_lock_interruptible(dev);
	if (ret)
		goto out;

	trace_i915_gem_object_fault(obj, page_offset, true, write);

	/* Access to snoopable pages through the GTT is incoherent. */
	if (obj->cache_level != I915_CACHE_NONE && !HAS_LLC(dev)) {
		ret = -EINVAL;
		goto unlock;
	}

	/* Now bind it into the GTT if needed */
	ret = i915_gem_object_pin(obj, 0, true, false);
	if (ret)
		goto unlock;

	ret = i915_gem_object_set_to_gtt_domain(obj, write);
	if (ret)
		goto unpin;

	ret = i915_gem_object_get_fence(obj);
	if (ret)
		goto unpin;

	obj->fault_mappable = true;

	pfn = dev_priv->gtt.mappable_base + i915_gem_obj_ggtt_offset(obj);
	pfn >>= PAGE_SHIFT;
	pfn += page_offset;

	/* Finally, remap it using the new GTT offset */
	ret = vm_insert_pfn(vma, (unsigned long)vmf->virtual_address, pfn);
unpin:
	i915_gem_object_unpin(obj);
unlock:
	mutex_unlock(&dev->struct_mutex);
out:
	switch (ret) {
	case -EIO:
		/* If this -EIO is due to a gpu hang, give the reset code a
		 * chance to clean up the mess. Otherwise return the proper
		 * SIGBUS. */
		if (i915_terminally_wedged(&dev_priv->gpu_error))
			return VM_FAULT_SIGBUS;
	case -EAGAIN:
		/* Give the error handler a chance to run and move the
		 * objects off the GPU active list. Next time we service the
		 * fault, we should be able to transition the page into the
		 * GTT without touching the GPU (and so avoid further
		 * EIO/EGAIN). If the GPU is wedged, then there is no issue
		 * with coherency, just lost writes.
		 */
		set_need_resched();
	case 0:
	case -ERESTARTSYS:
	case -EINTR:
	case -EBUSY:
		/*
		 * EBUSY is ok: this just means that another thread
		 * already did the job.
		 */
		return VM_FAULT_NOPAGE;
	case -ENOMEM:
		return VM_FAULT_OOM;
	case -ENOSPC:
		return VM_FAULT_SIGBUS;
	default:
		WARN_ONCE(ret, "unhandled error in i915_gem_fault: %i\n", ret);
		return VM_FAULT_SIGBUS;
	}
}

/**
 * i915_gem_release_mmap - remove physical page mappings
 * @obj: obj in question
 *
 * Preserve the reservation of the mmapping with the DRM core code, but
 * relinquish ownership of the pages back to the system.
 *
 * It is vital that we remove the page mapping if we have mapped a tiled
 * object through the GTT and then lose the fence register due to
 * resource pressure. Similarly if the object has been moved out of the
 * aperture, than pages mapped into userspace must be revoked. Removing the
 * mapping will then trigger a page fault on the next user access, allowing
 * fixup by i915_gem_fault().
 */
void
i915_gem_release_mmap(struct drm_i915_gem_object *obj)
{
	if (!obj->fault_mappable)
		return;

	drm_vma_node_unmap(&obj->base.vma_node, obj->base.dev->dev_mapping);
	obj->fault_mappable = false;
}

uint32_t
i915_gem_get_gtt_size(struct drm_device *dev, uint32_t size, int tiling_mode)
{
	uint32_t gtt_size;

	if (INTEL_INFO(dev)->gen >= 4 ||
	    tiling_mode == I915_TILING_NONE)
		return size;

	/* Previous chips need a power-of-two fence region when tiling */
	if (INTEL_INFO(dev)->gen == 3)
		gtt_size = 1024*1024;
	else
		gtt_size = 512*1024;

	while (gtt_size < size)
		gtt_size <<= 1;

	return gtt_size;
}

/**
 * i915_gem_get_gtt_alignment - return required GTT alignment for an object
 * @obj: object to check
 *
 * Return the required GTT alignment for an object, taking into account
 * potential fence register mapping.
 */
uint32_t
i915_gem_get_gtt_alignment(struct drm_device *dev, uint32_t size,
			   int tiling_mode, bool fenced)
{
	/*
	 * Minimum alignment is 4k (GTT page size), but might be greater
	 * if a fence register is needed for the object.
	 */
	if (INTEL_INFO(dev)->gen >= 4 || (!fenced && IS_G33(dev)) ||
	    tiling_mode == I915_TILING_NONE)
		return 4096;

	/*
	 * Previous chips need to be aligned to the size of the smallest
	 * fence register that can contain the object.
	 */
	return i915_gem_get_gtt_size(dev, size, tiling_mode);
}

static int i915_gem_object_create_mmap_offset(struct drm_i915_gem_object *obj)
{
	struct drm_i915_private *dev_priv = obj->base.dev->dev_private;
	int ret;

	if (drm_vma_node_has_offset(&obj->base.vma_node))
		return 0;

	dev_priv->mm.shrinker_no_lock_stealing = true;

	ret = drm_gem_create_mmap_offset(&obj->base);
	if (ret != -ENOSPC)
		goto out;

	/* Badly fragmented mmap space? The only way we can recover
	 * space is by destroying unwanted objects. We can't randomly release
	 * mmap_offsets as userspace expects them to be persistent for the
	 * lifetime of the objects. The closest we can is to release the
	 * offsets on purgeable objects by truncating it and marking it purged,
	 * which prevents userspace from ever using that object again.
	 */
	i915_gem_purge(dev_priv, obj->base.size >> PAGE_SHIFT);
	ret = drm_gem_create_mmap_offset(&obj->base);
	if (ret != -ENOSPC)
		goto out;

	i915_gem_shrink_all(dev_priv);
	ret = drm_gem_create_mmap_offset(&obj->base);
out:
	dev_priv->mm.shrinker_no_lock_stealing = false;

	return ret;
}

static void i915_gem_object_free_mmap_offset(struct drm_i915_gem_object *obj)
{
	drm_gem_free_mmap_offset(&obj->base);
}

int
i915_gem_mmap_gtt(struct drm_file *file,
		  struct drm_device *dev,
		  uint32_t handle,
		  uint64_t *offset)
{
	struct drm_i915_private *dev_priv = dev->dev_private;
	struct drm_i915_gem_object *obj;
	int ret;

	ret = i915_mutex_lock_interruptible(dev);
	if (ret)
		return ret;

	obj = to_intel_bo(drm_gem_object_lookup(dev, file, handle));
	if (&obj->base == NULL) {
		ret = -ENOENT;
		goto unlock;
	}

	if (obj->base.size > dev_priv->gtt.mappable_end) {
		ret = -E2BIG;
		goto out;
	}

	if (obj->madv != I915_MADV_WILLNEED) {
		DRM_ERROR("Attempting to mmap a purgeable buffer\n");
		ret = -EINVAL;
		goto out;
	}

	ret = i915_gem_object_create_mmap_offset(obj);
	if (ret)
		goto out;

	*offset = drm_vma_node_offset_addr(&obj->base.vma_node);

out:
	drm_gem_object_unreference(&obj->base);
unlock:
	mutex_unlock(&dev->struct_mutex);
	return ret;
}

/**
 * i915_gem_mmap_gtt_ioctl - prepare an object for GTT mmap'ing
 * @dev: DRM device
 * @data: GTT mapping ioctl data
 * @file: GEM object info
 *
 * Simply returns the fake offset to userspace so it can mmap it.
 * The mmap call will end up in drm_gem_mmap(), which will set things
 * up so we can get faults in the handler above.
 *
 * The fault handler will take care of binding the object into the GTT
 * (since it may have been evicted to make room for something), allocating
 * a fence register, and mapping the appropriate aperture address into
 * userspace.
 */
int
i915_gem_mmap_gtt_ioctl(struct drm_device *dev, void *data,
			struct drm_file *file)
{
	struct drm_i915_gem_mmap_gtt *args = data;

	return i915_gem_mmap_gtt(file, dev, args->handle, &args->offset);
}

/* Immediately discard the backing storage */
static void
i915_gem_object_truncate(struct drm_i915_gem_object *obj)
{
	struct inode *inode;

	i915_gem_object_free_mmap_offset(obj);

	if (obj->base.filp == NULL)
		return;

	/* Our goal here is to return as much of the memory as
	 * is possible back to the system as we are called from OOM.
	 * To do this we must instruct the shmfs to drop all of its
	 * backing pages, *now*.
	 */
	inode = file_inode(obj->base.filp);
	shmem_truncate_range(inode, 0, (loff_t)-1);

	obj->madv = __I915_MADV_PURGED;
}

static inline int
i915_gem_object_is_purgeable(struct drm_i915_gem_object *obj)
{
	return obj->madv == I915_MADV_DONTNEED;
}

static void
i915_gem_object_put_pages_gtt(struct drm_i915_gem_object *obj)
{
	struct sg_page_iter sg_iter;
	int ret;

	BUG_ON(obj->madv == __I915_MADV_PURGED);

	ret = i915_gem_object_set_to_cpu_domain(obj, true);
	if (ret) {
		/* In the event of a disaster, abandon all caches and
		 * hope for the best.
		 */
		WARN_ON(ret != -EIO);
		i915_gem_clflush_object(obj);
		obj->base.read_domains = obj->base.write_domain = I915_GEM_DOMAIN_CPU;
	}

	if (i915_gem_object_needs_bit17_swizzle(obj))
		i915_gem_object_save_bit_17_swizzle(obj);

	if (obj->madv == I915_MADV_DONTNEED)
		obj->dirty = 0;

	for_each_sg_page(obj->pages->sgl, &sg_iter, obj->pages->nents, 0) {
		struct page *page = sg_page_iter_page(&sg_iter);

		if (obj->dirty)
			set_page_dirty(page);

		if (obj->madv == I915_MADV_WILLNEED)
			mark_page_accessed(page);

		page_cache_release(page);
	}
	obj->dirty = 0;

	sg_free_table(obj->pages);
	kfree(obj->pages);
}

int
i915_gem_object_put_pages(struct drm_i915_gem_object *obj)
{
	const struct drm_i915_gem_object_ops *ops = obj->ops;

	if (obj->pages == NULL)
		return 0;

	BUG_ON(i915_gem_obj_ggtt_bound(obj));

	if (obj->pages_pin_count)
		return -EBUSY;

	/* ->put_pages might need to allocate memory for the bit17 swizzle
	 * array, hence protect them from being reaped by removing them from gtt
	 * lists early. */
	list_del(&obj->global_list);

	ops->put_pages(obj);
	obj->pages = NULL;

	if (i915_gem_object_is_purgeable(obj))
		i915_gem_object_truncate(obj);

	return 0;
}

static long
__i915_gem_shrink(struct drm_i915_private *dev_priv, long target,
		  bool purgeable_only)
{
	struct drm_i915_gem_object *obj, *next;
	struct i915_address_space *vm = &dev_priv->gtt.base;
	long count = 0;

	list_for_each_entry_safe(obj, next,
				 &dev_priv->mm.unbound_list,
				 global_list) {
		if ((i915_gem_object_is_purgeable(obj) || !purgeable_only) &&
		    i915_gem_object_put_pages(obj) == 0) {
			count += obj->base.size >> PAGE_SHIFT;
			if (count >= target)
				return count;
		}
	}

	list_for_each_entry_safe(obj, next, &vm->inactive_list, mm_list) {
		if ((i915_gem_object_is_purgeable(obj) || !purgeable_only) &&
		    i915_gem_object_unbind(obj) == 0 &&
		    i915_gem_object_put_pages(obj) == 0) {
			count += obj->base.size >> PAGE_SHIFT;
			if (count >= target)
				return count;
		}
	}

	return count;
}

static long
i915_gem_purge(struct drm_i915_private *dev_priv, long target)
{
	return __i915_gem_shrink(dev_priv, target, true);
}

static void
i915_gem_shrink_all(struct drm_i915_private *dev_priv)
{
	struct drm_i915_gem_object *obj, *next;

	i915_gem_evict_everything(dev_priv->dev);

	list_for_each_entry_safe(obj, next, &dev_priv->mm.unbound_list,
				 global_list)
		i915_gem_object_put_pages(obj);
}

static int
i915_gem_object_get_pages_gtt(struct drm_i915_gem_object *obj)
{
	struct drm_i915_private *dev_priv = obj->base.dev->dev_private;
	int page_count, i;
	struct address_space *mapping;
	struct sg_table *st;
	struct scatterlist *sg;
	struct sg_page_iter sg_iter;
	struct page *page;
	unsigned long last_pfn = 0;	/* suppress gcc warning */
	gfp_t gfp;

	/* Assert that the object is not currently in any GPU domain. As it
	 * wasn't in the GTT, there shouldn't be any way it could have been in
	 * a GPU cache
	 */
	BUG_ON(obj->base.read_domains & I915_GEM_GPU_DOMAINS);
	BUG_ON(obj->base.write_domain & I915_GEM_GPU_DOMAINS);

	st = kmalloc(sizeof(*st), GFP_KERNEL);
	if (st == NULL)
		return -ENOMEM;

	page_count = obj->base.size / PAGE_SIZE;
	if (sg_alloc_table(st, page_count, GFP_KERNEL)) {
		sg_free_table(st);
		kfree(st);
		return -ENOMEM;
	}

	/* Get the list of pages out of our struct file.  They'll be pinned
	 * at this point until we release them.
	 *
	 * Fail silently without starting the shrinker
	 */
	mapping = file_inode(obj->base.filp)->i_mapping;
	gfp = mapping_gfp_mask(mapping);
	gfp |= __GFP_NORETRY | __GFP_NOWARN | __GFP_NO_KSWAPD;
	gfp &= ~(__GFP_IO | __GFP_WAIT);
	sg = st->sgl;
	st->nents = 0;
	for (i = 0; i < page_count; i++) {
		page = shmem_read_mapping_page_gfp(mapping, i, gfp);
		if (IS_ERR(page)) {
			i915_gem_purge(dev_priv, page_count);
			page = shmem_read_mapping_page_gfp(mapping, i, gfp);
		}
		if (IS_ERR(page)) {
			/* We've tried hard to allocate the memory by reaping
			 * our own buffer, now let the real VM do its job and
			 * go down in flames if truly OOM.
			 */
			gfp &= ~(__GFP_NORETRY | __GFP_NOWARN | __GFP_NO_KSWAPD);
			gfp |= __GFP_IO | __GFP_WAIT;

			i915_gem_shrink_all(dev_priv);
			page = shmem_read_mapping_page_gfp(mapping, i, gfp);
			if (IS_ERR(page))
				goto err_pages;

			gfp |= __GFP_NORETRY | __GFP_NOWARN | __GFP_NO_KSWAPD;
			gfp &= ~(__GFP_IO | __GFP_WAIT);
		}
#ifdef CONFIG_SWIOTLB
		if (swiotlb_nr_tbl()) {
			st->nents++;
			sg_set_page(sg, page, PAGE_SIZE, 0);
			sg = sg_next(sg);
			continue;
		}
#endif
		if (!i || page_to_pfn(page) != last_pfn + 1) {
			if (i)
				sg = sg_next(sg);
			st->nents++;
			sg_set_page(sg, page, PAGE_SIZE, 0);
		} else {
			sg->length += PAGE_SIZE;
		}
		last_pfn = page_to_pfn(page);
	}
#ifdef CONFIG_SWIOTLB
	if (!swiotlb_nr_tbl())
#endif
		sg_mark_end(sg);
	obj->pages = st;

	if (i915_gem_object_needs_bit17_swizzle(obj))
		i915_gem_object_do_bit_17_swizzle(obj);

	return 0;

err_pages:
	sg_mark_end(sg);
	for_each_sg_page(st->sgl, &sg_iter, st->nents, 0)
		page_cache_release(sg_page_iter_page(&sg_iter));
	sg_free_table(st);
	kfree(st);
	return PTR_ERR(page);
}

/* Ensure that the associated pages are gathered from the backing storage
 * and pinned into our object. i915_gem_object_get_pages() may be called
 * multiple times before they are released by a single call to
 * i915_gem_object_put_pages() - once the pages are no longer referenced
 * either as a result of memory pressure (reaping pages under the shrinker)
 * or as the object is itself released.
 */
int
i915_gem_object_get_pages(struct drm_i915_gem_object *obj)
{
	struct drm_i915_private *dev_priv = obj->base.dev->dev_private;
	const struct drm_i915_gem_object_ops *ops = obj->ops;
	int ret;

	if (obj->pages)
		return 0;

	if (obj->madv != I915_MADV_WILLNEED) {
		DRM_ERROR("Attempting to obtain a purgeable object\n");
		return -EINVAL;
	}

	BUG_ON(obj->pages_pin_count);

	ret = ops->get_pages(obj);
	if (ret)
		return ret;

	list_add_tail(&obj->global_list, &dev_priv->mm.unbound_list);
	return 0;
}

void
i915_gem_object_move_to_active(struct drm_i915_gem_object *obj,
			       struct intel_ring_buffer *ring)
{
	struct drm_device *dev = obj->base.dev;
	struct drm_i915_private *dev_priv = dev->dev_private;
	struct i915_address_space *vm = &dev_priv->gtt.base;
	u32 seqno = intel_ring_get_seqno(ring);

	BUG_ON(ring == NULL);
	if (obj->ring != ring && obj->last_write_seqno) {
		/* Keep the seqno relative to the current ring */
		obj->last_write_seqno = seqno;
	}
	obj->ring = ring;

	/* Add a reference if we're newly entering the active list. */
	if (!obj->active) {
		drm_gem_object_reference(&obj->base);
		obj->active = 1;
	}

	/* Move from whatever list we were on to the tail of execution. */
	list_move_tail(&obj->mm_list, &vm->active_list);
	list_move_tail(&obj->ring_list, &ring->active_list);

	obj->last_read_seqno = seqno;

	if (obj->fenced_gpu_access) {
		obj->last_fenced_seqno = seqno;

		/* Bump MRU to take account of the delayed flush */
		if (obj->fence_reg != I915_FENCE_REG_NONE) {
			struct drm_i915_fence_reg *reg;

			reg = &dev_priv->fence_regs[obj->fence_reg];
			list_move_tail(&reg->lru_list,
				       &dev_priv->mm.fence_list);
		}
	}
}

static void
i915_gem_object_move_to_inactive(struct drm_i915_gem_object *obj)
{
	struct drm_device *dev = obj->base.dev;
	struct drm_i915_private *dev_priv = dev->dev_private;
	struct i915_address_space *vm = &dev_priv->gtt.base;

	BUG_ON(obj->base.write_domain & ~I915_GEM_GPU_DOMAINS);
	BUG_ON(!obj->active);

	list_move_tail(&obj->mm_list, &vm->inactive_list);

	list_del_init(&obj->ring_list);
	obj->ring = NULL;

	obj->last_read_seqno = 0;
	obj->last_write_seqno = 0;
	obj->base.write_domain = 0;

	obj->last_fenced_seqno = 0;
	obj->fenced_gpu_access = false;

	obj->active = 0;
	drm_gem_object_unreference(&obj->base);

	WARN_ON(i915_verify_lists(dev));
}

static int
i915_gem_init_seqno(struct drm_device *dev, u32 seqno)
{
	struct drm_i915_private *dev_priv = dev->dev_private;
	struct intel_ring_buffer *ring;
	int ret, i, j;

	/* Carefully retire all requests without writing to the rings */
	for_each_ring(ring, dev_priv, i) {
		ret = intel_ring_idle(ring);
		if (ret)
			return ret;
	}
	i915_gem_retire_requests(dev);

	/* Finally reset hw state */
	for_each_ring(ring, dev_priv, i) {
		intel_ring_init_seqno(ring, seqno);

		for (j = 0; j < ARRAY_SIZE(ring->sync_seqno); j++)
			ring->sync_seqno[j] = 0;
	}

	return 0;
}

int i915_gem_set_seqno(struct drm_device *dev, u32 seqno)
{
	struct drm_i915_private *dev_priv = dev->dev_private;
	int ret;

	if (seqno == 0)
		return -EINVAL;

	/* HWS page needs to be set less than what we
	 * will inject to ring
	 */
	ret = i915_gem_init_seqno(dev, seqno - 1);
	if (ret)
		return ret;

	/* Carefully set the last_seqno value so that wrap
	 * detection still works
	 */
	dev_priv->next_seqno = seqno;
	dev_priv->last_seqno = seqno - 1;
	if (dev_priv->last_seqno == 0)
		dev_priv->last_seqno--;

	return 0;
}

int
i915_gem_get_seqno(struct drm_device *dev, u32 *seqno)
{
	struct drm_i915_private *dev_priv = dev->dev_private;

	/* reserve 0 for non-seqno */
	if (dev_priv->next_seqno == 0) {
		int ret = i915_gem_init_seqno(dev, 0);
		if (ret)
			return ret;

		dev_priv->next_seqno = 1;
	}

	*seqno = dev_priv->last_seqno = dev_priv->next_seqno++;
	return 0;
}

int __i915_add_request(struct intel_ring_buffer *ring,
		       struct drm_file *file,
		       struct drm_i915_gem_object *obj,
		       u32 *out_seqno)
{
	drm_i915_private_t *dev_priv = ring->dev->dev_private;
	struct drm_i915_gem_request *request;
	u32 request_ring_position, request_start;
	int was_empty;
	int ret;

	request_start = intel_ring_get_tail(ring);
	/*
	 * Emit any outstanding flushes - execbuf can fail to emit the flush
	 * after having emitted the batchbuffer command. Hence we need to fix
	 * things up similar to emitting the lazy request. The difference here
	 * is that the flush _must_ happen before the next request, no matter
	 * what.
	 */
	ret = intel_ring_flush_all_caches(ring);
	if (ret)
		return ret;

	request = kmalloc(sizeof(*request), GFP_KERNEL);
	if (request == NULL)
		return -ENOMEM;


	/* Record the position of the start of the request so that
	 * should we detect the updated seqno part-way through the
	 * GPU processing the request, we never over-estimate the
	 * position of the head.
	 */
	request_ring_position = intel_ring_get_tail(ring);

	ret = ring->add_request(ring);
	if (ret) {
		kfree(request);
		return ret;
	}

	request->seqno = intel_ring_get_seqno(ring);
	request->ring = ring;
	request->head = request_start;
	request->tail = request_ring_position;
	request->ctx = ring->last_context;
	request->batch_obj = obj;

	/* Whilst this request exists, batch_obj will be on the
	 * active_list, and so will hold the active reference. Only when this
	 * request is retired will the the batch_obj be moved onto the
	 * inactive_list and lose its active reference. Hence we do not need
	 * to explicitly hold another reference here.
	 */

	if (request->ctx)
		i915_gem_context_reference(request->ctx);

	request->emitted_jiffies = jiffies;
	was_empty = list_empty(&ring->request_list);
	list_add_tail(&request->list, &ring->request_list);
	request->file_priv = NULL;

	if (file) {
		struct drm_i915_file_private *file_priv = file->driver_priv;

		spin_lock(&file_priv->mm.lock);
		request->file_priv = file_priv;
		list_add_tail(&request->client_list,
			      &file_priv->mm.request_list);
		spin_unlock(&file_priv->mm.lock);
	}

	trace_i915_gem_request_add(ring, request->seqno);
	ring->outstanding_lazy_request = 0;

	if (!dev_priv->ums.mm_suspended) {
<<<<<<< HEAD
		if (i915_enable_hangcheck) {
			mod_timer(&dev_priv->gpu_error.hangcheck_timer,
				  round_jiffies_up(jiffies + DRM_I915_HANGCHECK_JIFFIES));
		}
=======
		i915_queue_hangcheck(ring->dev);

>>>>>>> cd234b0b
		if (was_empty) {
			queue_delayed_work(dev_priv->wq,
					   &dev_priv->mm.retire_work,
					   round_jiffies_up_relative(HZ));
			intel_mark_busy(dev_priv->dev);
		}
	}

	if (out_seqno)
		*out_seqno = request->seqno;
	return 0;
}

static inline void
i915_gem_request_remove_from_client(struct drm_i915_gem_request *request)
{
	struct drm_i915_file_private *file_priv = request->file_priv;

	if (!file_priv)
		return;

	spin_lock(&file_priv->mm.lock);
	if (request->file_priv) {
		list_del(&request->client_list);
		request->file_priv = NULL;
	}
	spin_unlock(&file_priv->mm.lock);
}

static bool i915_head_inside_object(u32 acthd, struct drm_i915_gem_object *obj)
{
	if (acthd >= i915_gem_obj_ggtt_offset(obj) &&
	    acthd < i915_gem_obj_ggtt_offset(obj) + obj->base.size)
		return true;

	return false;
}

static bool i915_head_inside_request(const u32 acthd_unmasked,
				     const u32 request_start,
				     const u32 request_end)
{
	const u32 acthd = acthd_unmasked & HEAD_ADDR;

	if (request_start < request_end) {
		if (acthd >= request_start && acthd < request_end)
			return true;
	} else if (request_start > request_end) {
		if (acthd >= request_start || acthd < request_end)
			return true;
	}

	return false;
}

static bool i915_request_guilty(struct drm_i915_gem_request *request,
				const u32 acthd, bool *inside)
{
	/* There is a possibility that unmasked head address
	 * pointing inside the ring, matches the batch_obj address range.
	 * However this is extremely unlikely.
	 */

	if (request->batch_obj) {
		if (i915_head_inside_object(acthd, request->batch_obj)) {
			*inside = true;
			return true;
		}
	}

	if (i915_head_inside_request(acthd, request->head, request->tail)) {
		*inside = false;
		return true;
	}

	return false;
}

static void i915_set_reset_status(struct intel_ring_buffer *ring,
				  struct drm_i915_gem_request *request,
				  u32 acthd)
{
	struct i915_ctx_hang_stats *hs = NULL;
	bool inside, guilty;

	/* Innocent until proven guilty */
	guilty = false;

	if (ring->hangcheck.action != wait &&
	    i915_request_guilty(request, acthd, &inside)) {
		DRM_ERROR("%s hung %s bo (0x%lx ctx %d) at 0x%x\n",
			  ring->name,
			  inside ? "inside" : "flushing",
			  request->batch_obj ?
			  i915_gem_obj_ggtt_offset(request->batch_obj) : 0,
			  request->ctx ? request->ctx->id : 0,
			  acthd);

		guilty = true;
	}

	/* If contexts are disabled or this is the default context, use
	 * file_priv->reset_state
	 */
	if (request->ctx && request->ctx->id != DEFAULT_CONTEXT_ID)
		hs = &request->ctx->hang_stats;
	else if (request->file_priv)
		hs = &request->file_priv->hang_stats;

	if (hs) {
		if (guilty)
			hs->batch_active++;
		else
			hs->batch_pending++;
	}
}

static void i915_gem_free_request(struct drm_i915_gem_request *request)
{
	list_del(&request->list);
	i915_gem_request_remove_from_client(request);

	if (request->ctx)
		i915_gem_context_unreference(request->ctx);

	kfree(request);
}

static void i915_gem_reset_ring_lists(struct drm_i915_private *dev_priv,
				      struct intel_ring_buffer *ring)
{
	u32 completed_seqno;
	u32 acthd;

	acthd = intel_ring_get_active_head(ring);
	completed_seqno = ring->get_seqno(ring, false);

	while (!list_empty(&ring->request_list)) {
		struct drm_i915_gem_request *request;

		request = list_first_entry(&ring->request_list,
					   struct drm_i915_gem_request,
					   list);

		if (request->seqno > completed_seqno)
			i915_set_reset_status(ring, request, acthd);

		i915_gem_free_request(request);
	}

	while (!list_empty(&ring->active_list)) {
		struct drm_i915_gem_object *obj;

		obj = list_first_entry(&ring->active_list,
				       struct drm_i915_gem_object,
				       ring_list);

		i915_gem_object_move_to_inactive(obj);
	}
}

void i915_gem_restore_fences(struct drm_device *dev)
{
	struct drm_i915_private *dev_priv = dev->dev_private;
	int i;

	for (i = 0; i < dev_priv->num_fence_regs; i++) {
		struct drm_i915_fence_reg *reg = &dev_priv->fence_regs[i];

		/*
		 * Commit delayed tiling changes if we have an object still
		 * attached to the fence, otherwise just clear the fence.
		 */
		if (reg->obj) {
			i915_gem_object_update_fence(reg->obj, reg,
						     reg->obj->tiling_mode);
		} else {
			i915_gem_write_fence(dev, i, NULL);
		}
	}
}

void i915_gem_reset(struct drm_device *dev)
{
	struct drm_i915_private *dev_priv = dev->dev_private;
	struct i915_address_space *vm = &dev_priv->gtt.base;
	struct drm_i915_gem_object *obj;
	struct intel_ring_buffer *ring;
	int i;

	for_each_ring(ring, dev_priv, i)
		i915_gem_reset_ring_lists(dev_priv, ring);

	/* Move everything out of the GPU domains to ensure we do any
	 * necessary invalidation upon reuse.
	 */
	list_for_each_entry(obj, &vm->inactive_list, mm_list)
		obj->base.read_domains &= ~I915_GEM_GPU_DOMAINS;

	i915_gem_restore_fences(dev);
}

/**
 * This function clears the request list as sequence numbers are passed.
 */
void
i915_gem_retire_requests_ring(struct intel_ring_buffer *ring)
{
	uint32_t seqno;

	if (list_empty(&ring->request_list))
		return;

	WARN_ON(i915_verify_lists(ring->dev));

	seqno = ring->get_seqno(ring, true);

	while (!list_empty(&ring->request_list)) {
		struct drm_i915_gem_request *request;

		request = list_first_entry(&ring->request_list,
					   struct drm_i915_gem_request,
					   list);

		if (!i915_seqno_passed(seqno, request->seqno))
			break;

		trace_i915_gem_request_retire(ring, request->seqno);
		/* We know the GPU must have read the request to have
		 * sent us the seqno + interrupt, so use the position
		 * of tail of the request to update the last known position
		 * of the GPU head.
		 */
		ring->last_retired_head = request->tail;

		i915_gem_free_request(request);
	}

	/* Move any buffers on the active list that are no longer referenced
	 * by the ringbuffer to the flushing/inactive lists as appropriate.
	 */
	while (!list_empty(&ring->active_list)) {
		struct drm_i915_gem_object *obj;

		obj = list_first_entry(&ring->active_list,
				      struct drm_i915_gem_object,
				      ring_list);

		if (!i915_seqno_passed(seqno, obj->last_read_seqno))
			break;

		i915_gem_object_move_to_inactive(obj);
	}

	if (unlikely(ring->trace_irq_seqno &&
		     i915_seqno_passed(seqno, ring->trace_irq_seqno))) {
		ring->irq_put(ring);
		ring->trace_irq_seqno = 0;
	}

	WARN_ON(i915_verify_lists(ring->dev));
}

void
i915_gem_retire_requests(struct drm_device *dev)
{
	drm_i915_private_t *dev_priv = dev->dev_private;
	struct intel_ring_buffer *ring;
	int i;

	for_each_ring(ring, dev_priv, i)
		i915_gem_retire_requests_ring(ring);
}

static void
i915_gem_retire_work_handler(struct work_struct *work)
{
	drm_i915_private_t *dev_priv;
	struct drm_device *dev;
	struct intel_ring_buffer *ring;
	bool idle;
	int i;

	dev_priv = container_of(work, drm_i915_private_t,
				mm.retire_work.work);
	dev = dev_priv->dev;

	/* Come back later if the device is busy... */
	if (!mutex_trylock(&dev->struct_mutex)) {
		queue_delayed_work(dev_priv->wq, &dev_priv->mm.retire_work,
				   round_jiffies_up_relative(HZ));
		return;
	}

	i915_gem_retire_requests(dev);

	/* Send a periodic flush down the ring so we don't hold onto GEM
	 * objects indefinitely.
	 */
	idle = true;
	for_each_ring(ring, dev_priv, i) {
		if (ring->gpu_caches_dirty)
			i915_add_request(ring, NULL);

		idle &= list_empty(&ring->request_list);
	}

	if (!dev_priv->ums.mm_suspended && !idle)
		queue_delayed_work(dev_priv->wq, &dev_priv->mm.retire_work,
				   round_jiffies_up_relative(HZ));
	if (idle)
		intel_mark_idle(dev);

	mutex_unlock(&dev->struct_mutex);
}

/**
 * Ensures that an object will eventually get non-busy by flushing any required
 * write domains, emitting any outstanding lazy request and retiring and
 * completed requests.
 */
static int
i915_gem_object_flush_active(struct drm_i915_gem_object *obj)
{
	int ret;

	if (obj->active) {
		ret = i915_gem_check_olr(obj->ring, obj->last_read_seqno);
		if (ret)
			return ret;

		i915_gem_retire_requests_ring(obj->ring);
	}

	return 0;
}

/**
 * i915_gem_wait_ioctl - implements DRM_IOCTL_I915_GEM_WAIT
 * @DRM_IOCTL_ARGS: standard ioctl arguments
 *
 * Returns 0 if successful, else an error is returned with the remaining time in
 * the timeout parameter.
 *  -ETIME: object is still busy after timeout
 *  -ERESTARTSYS: signal interrupted the wait
 *  -ENONENT: object doesn't exist
 * Also possible, but rare:
 *  -EAGAIN: GPU wedged
 *  -ENOMEM: damn
 *  -ENODEV: Internal IRQ fail
 *  -E?: The add request failed
 *
 * The wait ioctl with a timeout of 0 reimplements the busy ioctl. With any
 * non-zero timeout parameter the wait ioctl will wait for the given number of
 * nanoseconds on an object becoming unbusy. Since the wait itself does so
 * without holding struct_mutex the object may become re-busied before this
 * function completes. A similar but shorter * race condition exists in the busy
 * ioctl
 */
int
i915_gem_wait_ioctl(struct drm_device *dev, void *data, struct drm_file *file)
{
	drm_i915_private_t *dev_priv = dev->dev_private;
	struct drm_i915_gem_wait *args = data;
	struct drm_i915_gem_object *obj;
	struct intel_ring_buffer *ring = NULL;
	struct timespec timeout_stack, *timeout = NULL;
	unsigned reset_counter;
	u32 seqno = 0;
	int ret = 0;

	if (args->timeout_ns >= 0) {
		timeout_stack = ns_to_timespec(args->timeout_ns);
		timeout = &timeout_stack;
	}

	ret = i915_mutex_lock_interruptible(dev);
	if (ret)
		return ret;

	obj = to_intel_bo(drm_gem_object_lookup(dev, file, args->bo_handle));
	if (&obj->base == NULL) {
		mutex_unlock(&dev->struct_mutex);
		return -ENOENT;
	}

	/* Need to make sure the object gets inactive eventually. */
	ret = i915_gem_object_flush_active(obj);
	if (ret)
		goto out;

	if (obj->active) {
		seqno = obj->last_read_seqno;
		ring = obj->ring;
	}

	if (seqno == 0)
		 goto out;

	/* Do this after OLR check to make sure we make forward progress polling
	 * on this IOCTL with a 0 timeout (like busy ioctl)
	 */
	if (!args->timeout_ns) {
		ret = -ETIME;
		goto out;
	}

	drm_gem_object_unreference(&obj->base);
	reset_counter = atomic_read(&dev_priv->gpu_error.reset_counter);
	mutex_unlock(&dev->struct_mutex);

	ret = __wait_seqno(ring, seqno, reset_counter, true, timeout);
	if (timeout)
		args->timeout_ns = timespec_to_ns(timeout);
	return ret;

out:
	drm_gem_object_unreference(&obj->base);
	mutex_unlock(&dev->struct_mutex);
	return ret;
}

/**
 * i915_gem_object_sync - sync an object to a ring.
 *
 * @obj: object which may be in use on another ring.
 * @to: ring we wish to use the object on. May be NULL.
 *
 * This code is meant to abstract object synchronization with the GPU.
 * Calling with NULL implies synchronizing the object with the CPU
 * rather than a particular GPU ring.
 *
 * Returns 0 if successful, else propagates up the lower layer error.
 */
int
i915_gem_object_sync(struct drm_i915_gem_object *obj,
		     struct intel_ring_buffer *to)
{
	struct intel_ring_buffer *from = obj->ring;
	u32 seqno;
	int ret, idx;

	if (from == NULL || to == from)
		return 0;

	if (to == NULL || !i915_semaphore_is_enabled(obj->base.dev))
		return i915_gem_object_wait_rendering(obj, false);

	idx = intel_ring_sync_index(from, to);

	seqno = obj->last_read_seqno;
	if (seqno <= from->sync_seqno[idx])
		return 0;

	ret = i915_gem_check_olr(obj->ring, seqno);
	if (ret)
		return ret;

	ret = to->sync_to(to, from, seqno);
	if (!ret)
		/* We use last_read_seqno because sync_to()
		 * might have just caused seqno wrap under
		 * the radar.
		 */
		from->sync_seqno[idx] = obj->last_read_seqno;

	return ret;
}

static void i915_gem_object_finish_gtt(struct drm_i915_gem_object *obj)
{
	u32 old_write_domain, old_read_domains;

	/* Force a pagefault for domain tracking on next user access */
	i915_gem_release_mmap(obj);

	if ((obj->base.read_domains & I915_GEM_DOMAIN_GTT) == 0)
		return;

	/* Wait for any direct GTT access to complete */
	mb();

	old_read_domains = obj->base.read_domains;
	old_write_domain = obj->base.write_domain;

	obj->base.read_domains &= ~I915_GEM_DOMAIN_GTT;
	obj->base.write_domain &= ~I915_GEM_DOMAIN_GTT;

	trace_i915_gem_object_change_domain(obj,
					    old_read_domains,
					    old_write_domain);
}

/**
 * Unbinds an object from the GTT aperture.
 */
int
i915_gem_object_unbind(struct drm_i915_gem_object *obj)
{
	drm_i915_private_t *dev_priv = obj->base.dev->dev_private;
	struct i915_vma *vma;
	int ret;

	if (!i915_gem_obj_ggtt_bound(obj))
		return 0;

	if (obj->pin_count)
		return -EBUSY;

	BUG_ON(obj->pages == NULL);

	ret = i915_gem_object_finish_gpu(obj);
	if (ret)
		return ret;
	/* Continue on if we fail due to EIO, the GPU is hung so we
	 * should be safe and we need to cleanup or else we might
	 * cause memory corruption through use-after-free.
	 */

	i915_gem_object_finish_gtt(obj);

	/* release the fence reg _after_ flushing */
	ret = i915_gem_object_put_fence(obj);
	if (ret)
		return ret;

	trace_i915_gem_object_unbind(obj);

	if (obj->has_global_gtt_mapping)
		i915_gem_gtt_unbind_object(obj);
	if (obj->has_aliasing_ppgtt_mapping) {
		i915_ppgtt_unbind_object(dev_priv->mm.aliasing_ppgtt, obj);
		obj->has_aliasing_ppgtt_mapping = 0;
	}
	i915_gem_gtt_finish_object(obj);
	i915_gem_object_unpin_pages(obj);

	list_del(&obj->mm_list);
	/* Avoid an unnecessary call to unbind on rebind. */
	obj->map_and_fenceable = true;

<<<<<<< HEAD
	drm_mm_remove_node(&obj->gtt_space);
=======
	vma = __i915_gem_obj_to_vma(obj);
	list_del(&vma->vma_link);
	drm_mm_remove_node(&vma->node);
	i915_gem_vma_destroy(vma);

	/* Since the unbound list is global, only move to that list if
	 * no more VMAs exist.
	 * NB: Until we have real VMAs there will only ever be one */
	WARN_ON(!list_empty(&obj->vma_list));
	if (list_empty(&obj->vma_list))
		list_move_tail(&obj->global_list, &dev_priv->mm.unbound_list);
>>>>>>> cd234b0b

	return 0;
}

int i915_gpu_idle(struct drm_device *dev)
{
	drm_i915_private_t *dev_priv = dev->dev_private;
	struct intel_ring_buffer *ring;
	int ret, i;

	/* Flush everything onto the inactive list. */
	for_each_ring(ring, dev_priv, i) {
		ret = i915_switch_context(ring, NULL, DEFAULT_CONTEXT_ID);
		if (ret)
			return ret;

		ret = intel_ring_idle(ring);
		if (ret)
			return ret;
	}

	return 0;
}

static void i965_write_fence_reg(struct drm_device *dev, int reg,
				 struct drm_i915_gem_object *obj)
{
	drm_i915_private_t *dev_priv = dev->dev_private;
	int fence_reg;
	int fence_pitch_shift;

	if (INTEL_INFO(dev)->gen >= 6) {
		fence_reg = FENCE_REG_SANDYBRIDGE_0;
		fence_pitch_shift = SANDYBRIDGE_FENCE_PITCH_SHIFT;
	} else {
		fence_reg = FENCE_REG_965_0;
		fence_pitch_shift = I965_FENCE_PITCH_SHIFT;
	}

	fence_reg += reg * 8;

	/* To w/a incoherency with non-atomic 64-bit register updates,
	 * we split the 64-bit update into two 32-bit writes. In order
	 * for a partial fence not to be evaluated between writes, we
	 * precede the update with write to turn off the fence register,
	 * and only enable the fence as the last step.
	 *
	 * For extra levels of paranoia, we make sure each step lands
	 * before applying the next step.
	 */
	I915_WRITE(fence_reg, 0);
	POSTING_READ(fence_reg);

	if (obj) {
		u32 size = i915_gem_obj_ggtt_size(obj);
		uint64_t val;

		val = (uint64_t)((i915_gem_obj_ggtt_offset(obj) + size - 4096) &
				 0xfffff000) << 32;
		val |= i915_gem_obj_ggtt_offset(obj) & 0xfffff000;
		val |= (uint64_t)((obj->stride / 128) - 1) << fence_pitch_shift;
		if (obj->tiling_mode == I915_TILING_Y)
			val |= 1 << I965_FENCE_TILING_Y_SHIFT;
		val |= I965_FENCE_REG_VALID;

		I915_WRITE(fence_reg + 4, val >> 32);
		POSTING_READ(fence_reg + 4);

		I915_WRITE(fence_reg + 0, val);
		POSTING_READ(fence_reg);
	} else {
		I915_WRITE(fence_reg + 4, 0);
		POSTING_READ(fence_reg + 4);
	}
}

static void i915_write_fence_reg(struct drm_device *dev, int reg,
				 struct drm_i915_gem_object *obj)
{
	drm_i915_private_t *dev_priv = dev->dev_private;
	u32 val;

	if (obj) {
		u32 size = i915_gem_obj_ggtt_size(obj);
		int pitch_val;
		int tile_width;

		WARN((i915_gem_obj_ggtt_offset(obj) & ~I915_FENCE_START_MASK) ||
		     (size & -size) != size ||
		     (i915_gem_obj_ggtt_offset(obj) & (size - 1)),
		     "object 0x%08lx [fenceable? %d] not 1M or pot-size (0x%08x) aligned\n",
		     i915_gem_obj_ggtt_offset(obj), obj->map_and_fenceable, size);

		if (obj->tiling_mode == I915_TILING_Y && HAS_128_BYTE_Y_TILING(dev))
			tile_width = 128;
		else
			tile_width = 512;

		/* Note: pitch better be a power of two tile widths */
		pitch_val = obj->stride / tile_width;
		pitch_val = ffs(pitch_val) - 1;

		val = i915_gem_obj_ggtt_offset(obj);
		if (obj->tiling_mode == I915_TILING_Y)
			val |= 1 << I830_FENCE_TILING_Y_SHIFT;
		val |= I915_FENCE_SIZE_BITS(size);
		val |= pitch_val << I830_FENCE_PITCH_SHIFT;
		val |= I830_FENCE_REG_VALID;
	} else
		val = 0;

	if (reg < 8)
		reg = FENCE_REG_830_0 + reg * 4;
	else
		reg = FENCE_REG_945_8 + (reg - 8) * 4;

	I915_WRITE(reg, val);
	POSTING_READ(reg);
}

static void i830_write_fence_reg(struct drm_device *dev, int reg,
				struct drm_i915_gem_object *obj)
{
	drm_i915_private_t *dev_priv = dev->dev_private;
	uint32_t val;

	if (obj) {
		u32 size = i915_gem_obj_ggtt_size(obj);
		uint32_t pitch_val;

		WARN((i915_gem_obj_ggtt_offset(obj) & ~I830_FENCE_START_MASK) ||
		     (size & -size) != size ||
		     (i915_gem_obj_ggtt_offset(obj) & (size - 1)),
		     "object 0x%08lx not 512K or pot-size 0x%08x aligned\n",
		     i915_gem_obj_ggtt_offset(obj), size);

		pitch_val = obj->stride / 128;
		pitch_val = ffs(pitch_val) - 1;

		val = i915_gem_obj_ggtt_offset(obj);
		if (obj->tiling_mode == I915_TILING_Y)
			val |= 1 << I830_FENCE_TILING_Y_SHIFT;
		val |= I830_FENCE_SIZE_BITS(size);
		val |= pitch_val << I830_FENCE_PITCH_SHIFT;
		val |= I830_FENCE_REG_VALID;
	} else
		val = 0;

	I915_WRITE(FENCE_REG_830_0 + reg * 4, val);
	POSTING_READ(FENCE_REG_830_0 + reg * 4);
}

inline static bool i915_gem_object_needs_mb(struct drm_i915_gem_object *obj)
{
	return obj && obj->base.read_domains & I915_GEM_DOMAIN_GTT;
}

static void i915_gem_write_fence(struct drm_device *dev, int reg,
				 struct drm_i915_gem_object *obj)
{
	struct drm_i915_private *dev_priv = dev->dev_private;

	/* Ensure that all CPU reads are completed before installing a fence
	 * and all writes before removing the fence.
	 */
	if (i915_gem_object_needs_mb(dev_priv->fence_regs[reg].obj))
		mb();

	WARN(obj && (!obj->stride || !obj->tiling_mode),
	     "bogus fence setup with stride: 0x%x, tiling mode: %i\n",
	     obj->stride, obj->tiling_mode);

	switch (INTEL_INFO(dev)->gen) {
	case 7:
	case 6:
	case 5:
	case 4: i965_write_fence_reg(dev, reg, obj); break;
	case 3: i915_write_fence_reg(dev, reg, obj); break;
	case 2: i830_write_fence_reg(dev, reg, obj); break;
	default: BUG();
	}

	/* And similarly be paranoid that no direct access to this region
	 * is reordered to before the fence is installed.
	 */
	if (i915_gem_object_needs_mb(obj))
		mb();
}

static inline int fence_number(struct drm_i915_private *dev_priv,
			       struct drm_i915_fence_reg *fence)
{
	return fence - dev_priv->fence_regs;
}

static void i915_gem_object_update_fence(struct drm_i915_gem_object *obj,
					 struct drm_i915_fence_reg *fence,
					 bool enable)
{
	struct drm_i915_private *dev_priv = obj->base.dev->dev_private;
	int reg = fence_number(dev_priv, fence);

	i915_gem_write_fence(obj->base.dev, reg, enable ? obj : NULL);

	if (enable) {
		obj->fence_reg = reg;
		fence->obj = obj;
		list_move_tail(&fence->lru_list, &dev_priv->mm.fence_list);
	} else {
		obj->fence_reg = I915_FENCE_REG_NONE;
		fence->obj = NULL;
		list_del_init(&fence->lru_list);
	}
	obj->fence_dirty = false;
}

static int
i915_gem_object_wait_fence(struct drm_i915_gem_object *obj)
{
	if (obj->last_fenced_seqno) {
		int ret = i915_wait_seqno(obj->ring, obj->last_fenced_seqno);
		if (ret)
			return ret;

		obj->last_fenced_seqno = 0;
	}

	obj->fenced_gpu_access = false;
	return 0;
}

int
i915_gem_object_put_fence(struct drm_i915_gem_object *obj)
{
	struct drm_i915_private *dev_priv = obj->base.dev->dev_private;
	struct drm_i915_fence_reg *fence;
	int ret;

	ret = i915_gem_object_wait_fence(obj);
	if (ret)
		return ret;

	if (obj->fence_reg == I915_FENCE_REG_NONE)
		return 0;

	fence = &dev_priv->fence_regs[obj->fence_reg];

	i915_gem_object_fence_lost(obj);
	i915_gem_object_update_fence(obj, fence, false);

	return 0;
}

static struct drm_i915_fence_reg *
i915_find_fence_reg(struct drm_device *dev)
{
	struct drm_i915_private *dev_priv = dev->dev_private;
	struct drm_i915_fence_reg *reg, *avail;
	int i;

	/* First try to find a free reg */
	avail = NULL;
	for (i = dev_priv->fence_reg_start; i < dev_priv->num_fence_regs; i++) {
		reg = &dev_priv->fence_regs[i];
		if (!reg->obj)
			return reg;

		if (!reg->pin_count)
			avail = reg;
	}

	if (avail == NULL)
		return NULL;

	/* None available, try to steal one or wait for a user to finish */
	list_for_each_entry(reg, &dev_priv->mm.fence_list, lru_list) {
		if (reg->pin_count)
			continue;

		return reg;
	}

	return NULL;
}

/**
 * i915_gem_object_get_fence - set up fencing for an object
 * @obj: object to map through a fence reg
 *
 * When mapping objects through the GTT, userspace wants to be able to write
 * to them without having to worry about swizzling if the object is tiled.
 * This function walks the fence regs looking for a free one for @obj,
 * stealing one if it can't find any.
 *
 * It then sets up the reg based on the object's properties: address, pitch
 * and tiling format.
 *
 * For an untiled surface, this removes any existing fence.
 */
int
i915_gem_object_get_fence(struct drm_i915_gem_object *obj)
{
	struct drm_device *dev = obj->base.dev;
	struct drm_i915_private *dev_priv = dev->dev_private;
	bool enable = obj->tiling_mode != I915_TILING_NONE;
	struct drm_i915_fence_reg *reg;
	int ret;

	/* Have we updated the tiling parameters upon the object and so
	 * will need to serialise the write to the associated fence register?
	 */
	if (obj->fence_dirty) {
		ret = i915_gem_object_wait_fence(obj);
		if (ret)
			return ret;
	}

	/* Just update our place in the LRU if our fence is getting reused. */
	if (obj->fence_reg != I915_FENCE_REG_NONE) {
		reg = &dev_priv->fence_regs[obj->fence_reg];
		if (!obj->fence_dirty) {
			list_move_tail(&reg->lru_list,
				       &dev_priv->mm.fence_list);
			return 0;
		}
	} else if (enable) {
		reg = i915_find_fence_reg(dev);
		if (reg == NULL)
			return -EDEADLK;

		if (reg->obj) {
			struct drm_i915_gem_object *old = reg->obj;

			ret = i915_gem_object_wait_fence(old);
			if (ret)
				return ret;

			i915_gem_object_fence_lost(old);
		}
	} else
		return 0;

	i915_gem_object_update_fence(obj, reg, enable);

	return 0;
}

static bool i915_gem_valid_gtt_space(struct drm_device *dev,
				     struct drm_mm_node *gtt_space,
				     unsigned long cache_level)
{
	struct drm_mm_node *other;

	/* On non-LLC machines we have to be careful when putting differing
	 * types of snoopable memory together to avoid the prefetcher
	 * crossing memory domains and dying.
	 */
	if (HAS_LLC(dev))
		return true;

	if (!drm_mm_node_allocated(gtt_space))
		return true;

	if (list_empty(&gtt_space->node_list))
		return true;

	other = list_entry(gtt_space->node_list.prev, struct drm_mm_node, node_list);
	if (other->allocated && !other->hole_follows && other->color != cache_level)
		return false;

	other = list_entry(gtt_space->node_list.next, struct drm_mm_node, node_list);
	if (other->allocated && !gtt_space->hole_follows && other->color != cache_level)
		return false;

	return true;
}

static void i915_gem_verify_gtt(struct drm_device *dev)
{
#if WATCH_GTT
	struct drm_i915_private *dev_priv = dev->dev_private;
	struct drm_i915_gem_object *obj;
	int err = 0;

	list_for_each_entry(obj, &dev_priv->mm.gtt_list, global_list) {
		if (obj->gtt_space == NULL) {
			printk(KERN_ERR "object found on GTT list with no space reserved\n");
			err++;
			continue;
		}

		if (obj->cache_level != obj->gtt_space->color) {
			printk(KERN_ERR "object reserved space [%08lx, %08lx] with wrong color, cache_level=%x, color=%lx\n",
			       i915_gem_obj_ggtt_offset(obj),
			       i915_gem_obj_ggtt_offset(obj) + i915_gem_obj_ggtt_size(obj),
			       obj->cache_level,
			       obj->gtt_space->color);
			err++;
			continue;
		}

		if (!i915_gem_valid_gtt_space(dev,
					      obj->gtt_space,
					      obj->cache_level)) {
			printk(KERN_ERR "invalid GTT space found at [%08lx, %08lx] - color=%x\n",
			       i915_gem_obj_ggtt_offset(obj),
			       i915_gem_obj_ggtt_offset(obj) + i915_gem_obj_ggtt_size(obj),
			       obj->cache_level);
			err++;
			continue;
		}
	}

	WARN_ON(err);
#endif
}

/**
 * Finds free space in the GTT aperture and binds the object there.
 */
static int
i915_gem_object_bind_to_gtt(struct drm_i915_gem_object *obj,
			    unsigned alignment,
			    bool map_and_fenceable,
			    bool nonblocking)
{
	struct drm_device *dev = obj->base.dev;
	drm_i915_private_t *dev_priv = dev->dev_private;
<<<<<<< HEAD
=======
	struct i915_address_space *vm = &dev_priv->gtt.base;
>>>>>>> cd234b0b
	u32 size, fence_size, fence_alignment, unfenced_alignment;
	bool mappable, fenceable;
	size_t gtt_max = map_and_fenceable ?
		dev_priv->gtt.mappable_end : dev_priv->gtt.base.total;
	struct i915_vma *vma;
	int ret;

	if (WARN_ON(!list_empty(&obj->vma_list)))
		return -EBUSY;

	fence_size = i915_gem_get_gtt_size(dev,
					   obj->base.size,
					   obj->tiling_mode);
	fence_alignment = i915_gem_get_gtt_alignment(dev,
						     obj->base.size,
						     obj->tiling_mode, true);
	unfenced_alignment =
		i915_gem_get_gtt_alignment(dev,
						    obj->base.size,
						    obj->tiling_mode, false);

	if (alignment == 0)
		alignment = map_and_fenceable ? fence_alignment :
						unfenced_alignment;
	if (map_and_fenceable && alignment & (fence_alignment - 1)) {
		DRM_ERROR("Invalid object alignment requested %u\n", alignment);
		return -EINVAL;
	}

	size = map_and_fenceable ? fence_size : obj->base.size;

	/* If the object is bigger than the entire aperture, reject it early
	 * before evicting everything in a vain attempt to find space.
	 */
	if (obj->base.size > gtt_max) {
		DRM_ERROR("Attempting to bind an object larger than the aperture: object=%zd > %s aperture=%zu\n",
			  obj->base.size,
			  map_and_fenceable ? "mappable" : "total",
			  gtt_max);
		return -E2BIG;
	}

	ret = i915_gem_object_get_pages(obj);
	if (ret)
		return ret;

	i915_gem_object_pin_pages(obj);

<<<<<<< HEAD
search_free:
	ret = drm_mm_insert_node_in_range_generic(&dev_priv->mm.gtt_space,
						  &obj->gtt_space,
=======
	vma = i915_gem_vma_create(obj, &dev_priv->gtt.base);
	if (IS_ERR(vma)) {
		ret = PTR_ERR(vma);
		goto err_unpin;
	}

search_free:
	ret = drm_mm_insert_node_in_range_generic(&dev_priv->gtt.base.mm,
						  &vma->node,
>>>>>>> cd234b0b
						  size, alignment,
						  obj->cache_level, 0, gtt_max,
						  DRM_MM_SEARCH_DEFAULT);
	if (ret) {
		ret = i915_gem_evict_something(dev, size, alignment,
					       obj->cache_level,
					       map_and_fenceable,
					       nonblocking);
		if (ret == 0)
			goto search_free;

<<<<<<< HEAD
		i915_gem_object_unpin_pages(obj);
		return ret;
	}
	if (WARN_ON(!i915_gem_valid_gtt_space(dev, &obj->gtt_space,
					      obj->cache_level))) {
		i915_gem_object_unpin_pages(obj);
		drm_mm_remove_node(&obj->gtt_space);
		return -EINVAL;
	}

	ret = i915_gem_gtt_prepare_object(obj);
	if (ret) {
		i915_gem_object_unpin_pages(obj);
		drm_mm_remove_node(&obj->gtt_space);
		return ret;
	}

	list_move_tail(&obj->global_list, &dev_priv->mm.bound_list);
	list_add_tail(&obj->mm_list, &dev_priv->mm.inactive_list);
=======
		goto err_free_vma;
	}
	if (WARN_ON(!i915_gem_valid_gtt_space(dev, &vma->node,
					      obj->cache_level))) {
		ret = -EINVAL;
		goto err_remove_node;
	}

	ret = i915_gem_gtt_prepare_object(obj);
	if (ret)
		goto err_remove_node;

	list_move_tail(&obj->global_list, &dev_priv->mm.bound_list);
	list_add_tail(&obj->mm_list, &vm->inactive_list);
	list_add(&vma->vma_link, &obj->vma_list);
>>>>>>> cd234b0b

	fenceable =
		i915_gem_obj_ggtt_size(obj) == fence_size &&
		(i915_gem_obj_ggtt_offset(obj) & (fence_alignment - 1)) == 0;

	mappable = i915_gem_obj_ggtt_offset(obj) + obj->base.size <=
		dev_priv->gtt.mappable_end;

	obj->map_and_fenceable = mappable && fenceable;

	trace_i915_gem_object_bind(obj, map_and_fenceable);
	i915_gem_verify_gtt(dev);
	return 0;

err_remove_node:
	drm_mm_remove_node(&vma->node);
err_free_vma:
	i915_gem_vma_destroy(vma);
err_unpin:
	i915_gem_object_unpin_pages(obj);
	return ret;
}

void
i915_gem_clflush_object(struct drm_i915_gem_object *obj)
{
	/* If we don't have a page list set up, then we're not pinned
	 * to GPU, and we can ignore the cache flush because it'll happen
	 * again at bind time.
	 */
	if (obj->pages == NULL)
		return;

	/*
	 * Stolen memory is always coherent with the GPU as it is explicitly
	 * marked as wc by the system, or the system is cache-coherent.
	 */
	if (obj->stolen)
		return;

	/* If the GPU is snooping the contents of the CPU cache,
	 * we do not need to manually clear the CPU cache lines.  However,
	 * the caches are only snooped when the render cache is
	 * flushed/invalidated.  As we always have to emit invalidations
	 * and flushes when moving into and out of the RENDER domain, correct
	 * snooping behaviour occurs naturally as the result of our domain
	 * tracking.
	 */
	if (obj->cache_level != I915_CACHE_NONE)
		return;

	trace_i915_gem_object_clflush(obj);

	drm_clflush_sg(obj->pages);
}

/** Flushes the GTT write domain for the object if it's dirty. */
static void
i915_gem_object_flush_gtt_write_domain(struct drm_i915_gem_object *obj)
{
	uint32_t old_write_domain;

	if (obj->base.write_domain != I915_GEM_DOMAIN_GTT)
		return;

	/* No actual flushing is required for the GTT write domain.  Writes
	 * to it immediately go to main memory as far as we know, so there's
	 * no chipset flush.  It also doesn't land in render cache.
	 *
	 * However, we do have to enforce the order so that all writes through
	 * the GTT land before any writes to the device, such as updates to
	 * the GATT itself.
	 */
	wmb();

	old_write_domain = obj->base.write_domain;
	obj->base.write_domain = 0;

	trace_i915_gem_object_change_domain(obj,
					    obj->base.read_domains,
					    old_write_domain);
}

/** Flushes the CPU write domain for the object if it's dirty. */
static void
i915_gem_object_flush_cpu_write_domain(struct drm_i915_gem_object *obj)
{
	uint32_t old_write_domain;

	if (obj->base.write_domain != I915_GEM_DOMAIN_CPU)
		return;

	i915_gem_clflush_object(obj);
	i915_gem_chipset_flush(obj->base.dev);
	old_write_domain = obj->base.write_domain;
	obj->base.write_domain = 0;

	trace_i915_gem_object_change_domain(obj,
					    obj->base.read_domains,
					    old_write_domain);
}

/**
 * Moves a single object to the GTT read, and possibly write domain.
 *
 * This function returns when the move is complete, including waiting on
 * flushes to occur.
 */
int
i915_gem_object_set_to_gtt_domain(struct drm_i915_gem_object *obj, bool write)
{
	drm_i915_private_t *dev_priv = obj->base.dev->dev_private;
	uint32_t old_write_domain, old_read_domains;
	int ret;

	/* Not valid to be called on unbound objects. */
	if (!i915_gem_obj_ggtt_bound(obj))
		return -EINVAL;

	if (obj->base.write_domain == I915_GEM_DOMAIN_GTT)
		return 0;

	ret = i915_gem_object_wait_rendering(obj, !write);
	if (ret)
		return ret;

	i915_gem_object_flush_cpu_write_domain(obj);

	/* Serialise direct access to this object with the barriers for
	 * coherent writes from the GPU, by effectively invalidating the
	 * GTT domain upon first access.
	 */
	if ((obj->base.read_domains & I915_GEM_DOMAIN_GTT) == 0)
		mb();

	old_write_domain = obj->base.write_domain;
	old_read_domains = obj->base.read_domains;

	/* It should now be out of any other write domains, and we can update
	 * the domain values for our changes.
	 */
	BUG_ON((obj->base.write_domain & ~I915_GEM_DOMAIN_GTT) != 0);
	obj->base.read_domains |= I915_GEM_DOMAIN_GTT;
	if (write) {
		obj->base.read_domains = I915_GEM_DOMAIN_GTT;
		obj->base.write_domain = I915_GEM_DOMAIN_GTT;
		obj->dirty = 1;
	}

	trace_i915_gem_object_change_domain(obj,
					    old_read_domains,
					    old_write_domain);

	/* And bump the LRU for this access */
	if (i915_gem_object_is_inactive(obj))
		list_move_tail(&obj->mm_list,
			       &dev_priv->gtt.base.inactive_list);

	return 0;
}

int i915_gem_object_set_cache_level(struct drm_i915_gem_object *obj,
				    enum i915_cache_level cache_level)
{
	struct drm_device *dev = obj->base.dev;
	drm_i915_private_t *dev_priv = dev->dev_private;
	struct i915_vma *vma = __i915_gem_obj_to_vma(obj);
	int ret;

	if (obj->cache_level == cache_level)
		return 0;

	if (obj->pin_count) {
		DRM_DEBUG("can not change the cache level of pinned objects\n");
		return -EBUSY;
	}

<<<<<<< HEAD
	if (!i915_gem_valid_gtt_space(dev, &obj->gtt_space, cache_level)) {
=======
	if (vma && !i915_gem_valid_gtt_space(dev, &vma->node, cache_level)) {
>>>>>>> cd234b0b
		ret = i915_gem_object_unbind(obj);
		if (ret)
			return ret;
	}

	if (i915_gem_obj_ggtt_bound(obj)) {
		ret = i915_gem_object_finish_gpu(obj);
		if (ret)
			return ret;

		i915_gem_object_finish_gtt(obj);

		/* Before SandyBridge, you could not use tiling or fence
		 * registers with snooped memory, so relinquish any fences
		 * currently pointing to our region in the aperture.
		 */
		if (INTEL_INFO(dev)->gen < 6) {
			ret = i915_gem_object_put_fence(obj);
			if (ret)
				return ret;
		}

		if (obj->has_global_gtt_mapping)
			i915_gem_gtt_bind_object(obj, cache_level);
		if (obj->has_aliasing_ppgtt_mapping)
			i915_ppgtt_bind_object(dev_priv->mm.aliasing_ppgtt,
					       obj, cache_level);

		i915_gem_obj_ggtt_set_color(obj, cache_level);
	}

	if (cache_level == I915_CACHE_NONE) {
		u32 old_read_domains, old_write_domain;

		/* If we're coming from LLC cached, then we haven't
		 * actually been tracking whether the data is in the
		 * CPU cache or not, since we only allow one bit set
		 * in obj->write_domain and have been skipping the clflushes.
		 * Just set it to the CPU cache for now.
		 */
		WARN_ON(obj->base.write_domain & ~I915_GEM_DOMAIN_CPU);
		WARN_ON(obj->base.read_domains & ~I915_GEM_DOMAIN_CPU);

		old_read_domains = obj->base.read_domains;
		old_write_domain = obj->base.write_domain;

		obj->base.read_domains = I915_GEM_DOMAIN_CPU;
		obj->base.write_domain = I915_GEM_DOMAIN_CPU;

		trace_i915_gem_object_change_domain(obj,
						    old_read_domains,
						    old_write_domain);
	}

	obj->cache_level = cache_level;
	i915_gem_verify_gtt(dev);
	return 0;
}

int i915_gem_get_caching_ioctl(struct drm_device *dev, void *data,
			       struct drm_file *file)
{
	struct drm_i915_gem_caching *args = data;
	struct drm_i915_gem_object *obj;
	int ret;

	ret = i915_mutex_lock_interruptible(dev);
	if (ret)
		return ret;

	obj = to_intel_bo(drm_gem_object_lookup(dev, file, args->handle));
	if (&obj->base == NULL) {
		ret = -ENOENT;
		goto unlock;
	}

	args->caching = obj->cache_level != I915_CACHE_NONE;

	drm_gem_object_unreference(&obj->base);
unlock:
	mutex_unlock(&dev->struct_mutex);
	return ret;
}

int i915_gem_set_caching_ioctl(struct drm_device *dev, void *data,
			       struct drm_file *file)
{
	struct drm_i915_gem_caching *args = data;
	struct drm_i915_gem_object *obj;
	enum i915_cache_level level;
	int ret;

	switch (args->caching) {
	case I915_CACHING_NONE:
		level = I915_CACHE_NONE;
		break;
	case I915_CACHING_CACHED:
		level = I915_CACHE_LLC;
		break;
	default:
		return -EINVAL;
	}

	ret = i915_mutex_lock_interruptible(dev);
	if (ret)
		return ret;

	obj = to_intel_bo(drm_gem_object_lookup(dev, file, args->handle));
	if (&obj->base == NULL) {
		ret = -ENOENT;
		goto unlock;
	}

	ret = i915_gem_object_set_cache_level(obj, level);

	drm_gem_object_unreference(&obj->base);
unlock:
	mutex_unlock(&dev->struct_mutex);
	return ret;
}

/*
 * Prepare buffer for display plane (scanout, cursors, etc).
 * Can be called from an uninterruptible phase (modesetting) and allows
 * any flushes to be pipelined (for pageflips).
 */
int
i915_gem_object_pin_to_display_plane(struct drm_i915_gem_object *obj,
				     u32 alignment,
				     struct intel_ring_buffer *pipelined)
{
	u32 old_read_domains, old_write_domain;
	int ret;

	if (pipelined != obj->ring) {
		ret = i915_gem_object_sync(obj, pipelined);
		if (ret)
			return ret;
	}

	/* The display engine is not coherent with the LLC cache on gen6.  As
	 * a result, we make sure that the pinning that is about to occur is
	 * done with uncached PTEs. This is lowest common denominator for all
	 * chipsets.
	 *
	 * However for gen6+, we could do better by using the GFDT bit instead
	 * of uncaching, which would allow us to flush all the LLC-cached data
	 * with that bit in the PTE to main memory with just one PIPE_CONTROL.
	 */
	ret = i915_gem_object_set_cache_level(obj, I915_CACHE_NONE);
	if (ret)
		return ret;

	/* As the user may map the buffer once pinned in the display plane
	 * (e.g. libkms for the bootup splash), we have to ensure that we
	 * always use map_and_fenceable for all scanout buffers.
	 */
	ret = i915_gem_object_pin(obj, alignment, true, false);
	if (ret)
		return ret;

	i915_gem_object_flush_cpu_write_domain(obj);

	old_write_domain = obj->base.write_domain;
	old_read_domains = obj->base.read_domains;

	/* It should now be out of any other write domains, and we can update
	 * the domain values for our changes.
	 */
	obj->base.write_domain = 0;
	obj->base.read_domains |= I915_GEM_DOMAIN_GTT;

	trace_i915_gem_object_change_domain(obj,
					    old_read_domains,
					    old_write_domain);

	return 0;
}

int
i915_gem_object_finish_gpu(struct drm_i915_gem_object *obj)
{
	int ret;

	if ((obj->base.read_domains & I915_GEM_GPU_DOMAINS) == 0)
		return 0;

	ret = i915_gem_object_wait_rendering(obj, false);
	if (ret)
		return ret;

	/* Ensure that we invalidate the GPU's caches and TLBs. */
	obj->base.read_domains &= ~I915_GEM_GPU_DOMAINS;
	return 0;
}

/**
 * Moves a single object to the CPU read, and possibly write domain.
 *
 * This function returns when the move is complete, including waiting on
 * flushes to occur.
 */
int
i915_gem_object_set_to_cpu_domain(struct drm_i915_gem_object *obj, bool write)
{
	uint32_t old_write_domain, old_read_domains;
	int ret;

	if (obj->base.write_domain == I915_GEM_DOMAIN_CPU)
		return 0;

	ret = i915_gem_object_wait_rendering(obj, !write);
	if (ret)
		return ret;

	i915_gem_object_flush_gtt_write_domain(obj);

	old_write_domain = obj->base.write_domain;
	old_read_domains = obj->base.read_domains;

	/* Flush the CPU cache if it's still invalid. */
	if ((obj->base.read_domains & I915_GEM_DOMAIN_CPU) == 0) {
		i915_gem_clflush_object(obj);

		obj->base.read_domains |= I915_GEM_DOMAIN_CPU;
	}

	/* It should now be out of any other write domains, and we can update
	 * the domain values for our changes.
	 */
	BUG_ON((obj->base.write_domain & ~I915_GEM_DOMAIN_CPU) != 0);

	/* If we're writing through the CPU, then the GPU read domains will
	 * need to be invalidated at next use.
	 */
	if (write) {
		obj->base.read_domains = I915_GEM_DOMAIN_CPU;
		obj->base.write_domain = I915_GEM_DOMAIN_CPU;
	}

	trace_i915_gem_object_change_domain(obj,
					    old_read_domains,
					    old_write_domain);

	return 0;
}

/* Throttle our rendering by waiting until the ring has completed our requests
 * emitted over 20 msec ago.
 *
 * Note that if we were to use the current jiffies each time around the loop,
 * we wouldn't escape the function with any frames outstanding if the time to
 * render a frame was over 20ms.
 *
 * This should get us reasonable parallelism between CPU and GPU but also
 * relatively low latency when blocking on a particular request to finish.
 */
static int
i915_gem_ring_throttle(struct drm_device *dev, struct drm_file *file)
{
	struct drm_i915_private *dev_priv = dev->dev_private;
	struct drm_i915_file_private *file_priv = file->driver_priv;
	unsigned long recent_enough = jiffies - msecs_to_jiffies(20);
	struct drm_i915_gem_request *request;
	struct intel_ring_buffer *ring = NULL;
	unsigned reset_counter;
	u32 seqno = 0;
	int ret;

	ret = i915_gem_wait_for_error(&dev_priv->gpu_error);
	if (ret)
		return ret;

	ret = i915_gem_check_wedge(&dev_priv->gpu_error, false);
	if (ret)
		return ret;

	spin_lock(&file_priv->mm.lock);
	list_for_each_entry(request, &file_priv->mm.request_list, client_list) {
		if (time_after_eq(request->emitted_jiffies, recent_enough))
			break;

		ring = request->ring;
		seqno = request->seqno;
	}
	reset_counter = atomic_read(&dev_priv->gpu_error.reset_counter);
	spin_unlock(&file_priv->mm.lock);

	if (seqno == 0)
		return 0;

	ret = __wait_seqno(ring, seqno, reset_counter, true, NULL);
	if (ret == 0)
		queue_delayed_work(dev_priv->wq, &dev_priv->mm.retire_work, 0);

	return ret;
}

int
i915_gem_object_pin(struct drm_i915_gem_object *obj,
		    uint32_t alignment,
		    bool map_and_fenceable,
		    bool nonblocking)
{
	int ret;

	if (WARN_ON(obj->pin_count == DRM_I915_GEM_OBJECT_MAX_PIN_COUNT))
		return -EBUSY;

	if (i915_gem_obj_ggtt_bound(obj)) {
		if ((alignment && i915_gem_obj_ggtt_offset(obj) & (alignment - 1)) ||
		    (map_and_fenceable && !obj->map_and_fenceable)) {
			WARN(obj->pin_count,
			     "bo is already pinned with incorrect alignment:"
			     " offset=%lx, req.alignment=%x, req.map_and_fenceable=%d,"
			     " obj->map_and_fenceable=%d\n",
			     i915_gem_obj_ggtt_offset(obj), alignment,
			     map_and_fenceable,
			     obj->map_and_fenceable);
			ret = i915_gem_object_unbind(obj);
			if (ret)
				return ret;
		}
	}

	if (!i915_gem_obj_ggtt_bound(obj)) {
		struct drm_i915_private *dev_priv = obj->base.dev->dev_private;

		ret = i915_gem_object_bind_to_gtt(obj, alignment,
						  map_and_fenceable,
						  nonblocking);
		if (ret)
			return ret;

		if (!dev_priv->mm.aliasing_ppgtt)
			i915_gem_gtt_bind_object(obj, obj->cache_level);
	}

	if (!obj->has_global_gtt_mapping && map_and_fenceable)
		i915_gem_gtt_bind_object(obj, obj->cache_level);

	obj->pin_count++;
	obj->pin_mappable |= map_and_fenceable;

	return 0;
}

void
i915_gem_object_unpin(struct drm_i915_gem_object *obj)
{
	BUG_ON(obj->pin_count == 0);
	BUG_ON(!i915_gem_obj_ggtt_bound(obj));

	if (--obj->pin_count == 0)
		obj->pin_mappable = false;
}

int
i915_gem_pin_ioctl(struct drm_device *dev, void *data,
		   struct drm_file *file)
{
	struct drm_i915_gem_pin *args = data;
	struct drm_i915_gem_object *obj;
	int ret;

	ret = i915_mutex_lock_interruptible(dev);
	if (ret)
		return ret;

	obj = to_intel_bo(drm_gem_object_lookup(dev, file, args->handle));
	if (&obj->base == NULL) {
		ret = -ENOENT;
		goto unlock;
	}

	if (obj->madv != I915_MADV_WILLNEED) {
		DRM_ERROR("Attempting to pin a purgeable buffer\n");
		ret = -EINVAL;
		goto out;
	}

	if (obj->pin_filp != NULL && obj->pin_filp != file) {
		DRM_ERROR("Already pinned in i915_gem_pin_ioctl(): %d\n",
			  args->handle);
		ret = -EINVAL;
		goto out;
	}

	if (obj->user_pin_count == 0) {
		ret = i915_gem_object_pin(obj, args->alignment, true, false);
		if (ret)
			goto out;
	}

	obj->user_pin_count++;
	obj->pin_filp = file;

	/* XXX - flush the CPU caches for pinned objects
	 * as the X server doesn't manage domains yet
	 */
	i915_gem_object_flush_cpu_write_domain(obj);
	args->offset = i915_gem_obj_ggtt_offset(obj);
out:
	drm_gem_object_unreference(&obj->base);
unlock:
	mutex_unlock(&dev->struct_mutex);
	return ret;
}

int
i915_gem_unpin_ioctl(struct drm_device *dev, void *data,
		     struct drm_file *file)
{
	struct drm_i915_gem_pin *args = data;
	struct drm_i915_gem_object *obj;
	int ret;

	ret = i915_mutex_lock_interruptible(dev);
	if (ret)
		return ret;

	obj = to_intel_bo(drm_gem_object_lookup(dev, file, args->handle));
	if (&obj->base == NULL) {
		ret = -ENOENT;
		goto unlock;
	}

	if (obj->pin_filp != file) {
		DRM_ERROR("Not pinned by caller in i915_gem_pin_ioctl(): %d\n",
			  args->handle);
		ret = -EINVAL;
		goto out;
	}
	obj->user_pin_count--;
	if (obj->user_pin_count == 0) {
		obj->pin_filp = NULL;
		i915_gem_object_unpin(obj);
	}

out:
	drm_gem_object_unreference(&obj->base);
unlock:
	mutex_unlock(&dev->struct_mutex);
	return ret;
}

int
i915_gem_busy_ioctl(struct drm_device *dev, void *data,
		    struct drm_file *file)
{
	struct drm_i915_gem_busy *args = data;
	struct drm_i915_gem_object *obj;
	int ret;

	ret = i915_mutex_lock_interruptible(dev);
	if (ret)
		return ret;

	obj = to_intel_bo(drm_gem_object_lookup(dev, file, args->handle));
	if (&obj->base == NULL) {
		ret = -ENOENT;
		goto unlock;
	}

	/* Count all active objects as busy, even if they are currently not used
	 * by the gpu. Users of this interface expect objects to eventually
	 * become non-busy without any further actions, therefore emit any
	 * necessary flushes here.
	 */
	ret = i915_gem_object_flush_active(obj);

	args->busy = obj->active;
	if (obj->ring) {
		BUILD_BUG_ON(I915_NUM_RINGS > 16);
		args->busy |= intel_ring_flag(obj->ring) << 16;
	}

	drm_gem_object_unreference(&obj->base);
unlock:
	mutex_unlock(&dev->struct_mutex);
	return ret;
}

int
i915_gem_throttle_ioctl(struct drm_device *dev, void *data,
			struct drm_file *file_priv)
{
	return i915_gem_ring_throttle(dev, file_priv);
}

int
i915_gem_madvise_ioctl(struct drm_device *dev, void *data,
		       struct drm_file *file_priv)
{
	struct drm_i915_gem_madvise *args = data;
	struct drm_i915_gem_object *obj;
	int ret;

	switch (args->madv) {
	case I915_MADV_DONTNEED:
	case I915_MADV_WILLNEED:
	    break;
	default:
	    return -EINVAL;
	}

	ret = i915_mutex_lock_interruptible(dev);
	if (ret)
		return ret;

	obj = to_intel_bo(drm_gem_object_lookup(dev, file_priv, args->handle));
	if (&obj->base == NULL) {
		ret = -ENOENT;
		goto unlock;
	}

	if (obj->pin_count) {
		ret = -EINVAL;
		goto out;
	}

	if (obj->madv != __I915_MADV_PURGED)
		obj->madv = args->madv;

	/* if the object is no longer attached, discard its backing storage */
	if (i915_gem_object_is_purgeable(obj) && obj->pages == NULL)
		i915_gem_object_truncate(obj);

	args->retained = obj->madv != __I915_MADV_PURGED;

out:
	drm_gem_object_unreference(&obj->base);
unlock:
	mutex_unlock(&dev->struct_mutex);
	return ret;
}

void i915_gem_object_init(struct drm_i915_gem_object *obj,
			  const struct drm_i915_gem_object_ops *ops)
{
	INIT_LIST_HEAD(&obj->mm_list);
	INIT_LIST_HEAD(&obj->global_list);
	INIT_LIST_HEAD(&obj->ring_list);
	INIT_LIST_HEAD(&obj->exec_list);
	INIT_LIST_HEAD(&obj->vma_list);

	obj->ops = ops;

	obj->fence_reg = I915_FENCE_REG_NONE;
	obj->madv = I915_MADV_WILLNEED;
	/* Avoid an unnecessary call to unbind on the first bind. */
	obj->map_and_fenceable = true;

	i915_gem_info_add_obj(obj->base.dev->dev_private, obj->base.size);
}

static const struct drm_i915_gem_object_ops i915_gem_object_ops = {
	.get_pages = i915_gem_object_get_pages_gtt,
	.put_pages = i915_gem_object_put_pages_gtt,
};

struct drm_i915_gem_object *i915_gem_alloc_object(struct drm_device *dev,
						  size_t size)
{
	struct drm_i915_gem_object *obj;
	struct address_space *mapping;
	gfp_t mask;

	obj = i915_gem_object_alloc(dev);
	if (obj == NULL)
		return NULL;

	if (drm_gem_object_init(dev, &obj->base, size) != 0) {
		i915_gem_object_free(obj);
		return NULL;
	}

	mask = GFP_HIGHUSER | __GFP_RECLAIMABLE;
	if (IS_CRESTLINE(dev) || IS_BROADWATER(dev)) {
		/* 965gm cannot relocate objects above 4GiB. */
		mask &= ~__GFP_HIGHMEM;
		mask |= __GFP_DMA32;
	}

	mapping = file_inode(obj->base.filp)->i_mapping;
	mapping_set_gfp_mask(mapping, mask);

	i915_gem_object_init(obj, &i915_gem_object_ops);

	obj->base.write_domain = I915_GEM_DOMAIN_CPU;
	obj->base.read_domains = I915_GEM_DOMAIN_CPU;

	if (HAS_LLC(dev)) {
		/* On some devices, we can have the GPU use the LLC (the CPU
		 * cache) for about a 10% performance improvement
		 * compared to uncached.  Graphics requests other than
		 * display scanout are coherent with the CPU in
		 * accessing this cache.  This means in this mode we
		 * don't need to clflush on the CPU side, and on the
		 * GPU side we only need to flush internal caches to
		 * get data visible to the CPU.
		 *
		 * However, we maintain the display planes as UC, and so
		 * need to rebind when first used as such.
		 */
		obj->cache_level = I915_CACHE_LLC;
	} else
		obj->cache_level = I915_CACHE_NONE;

	trace_i915_gem_object_create(obj);

	return obj;
}

int i915_gem_init_object(struct drm_gem_object *obj)
{
	BUG();

	return 0;
}

void i915_gem_free_object(struct drm_gem_object *gem_obj)
{
	struct drm_i915_gem_object *obj = to_intel_bo(gem_obj);
	struct drm_device *dev = obj->base.dev;
	drm_i915_private_t *dev_priv = dev->dev_private;

	trace_i915_gem_object_destroy(obj);

	if (obj->phys_obj)
		i915_gem_detach_phys_object(dev, obj);

	obj->pin_count = 0;
	if (WARN_ON(i915_gem_object_unbind(obj) == -ERESTARTSYS)) {
		bool was_interruptible;

		was_interruptible = dev_priv->mm.interruptible;
		dev_priv->mm.interruptible = false;

		WARN_ON(i915_gem_object_unbind(obj));

		dev_priv->mm.interruptible = was_interruptible;
	}

	/* Stolen objects don't hold a ref, but do hold pin count. Fix that up
	 * before progressing. */
	if (obj->stolen)
		i915_gem_object_unpin_pages(obj);

	if (WARN_ON(obj->pages_pin_count))
		obj->pages_pin_count = 0;
	i915_gem_object_put_pages(obj);
	i915_gem_object_free_mmap_offset(obj);
	i915_gem_object_release_stolen(obj);

	BUG_ON(obj->pages);

	if (obj->base.import_attach)
		drm_prime_gem_destroy(&obj->base, NULL);

	drm_gem_object_release(&obj->base);
	i915_gem_info_remove_obj(dev_priv, obj->base.size);

	kfree(obj->bit_17);
	i915_gem_object_free(obj);
}

struct i915_vma *i915_gem_vma_create(struct drm_i915_gem_object *obj,
				     struct i915_address_space *vm)
{
	struct i915_vma *vma = kzalloc(sizeof(*vma), GFP_KERNEL);
	if (vma == NULL)
		return ERR_PTR(-ENOMEM);

	INIT_LIST_HEAD(&vma->vma_link);
	vma->vm = vm;
	vma->obj = obj;

	return vma;
}

void i915_gem_vma_destroy(struct i915_vma *vma)
{
	WARN_ON(vma->node.allocated);
	kfree(vma);
}

int
i915_gem_idle(struct drm_device *dev)
{
	drm_i915_private_t *dev_priv = dev->dev_private;
	int ret;

	if (dev_priv->ums.mm_suspended) {
		mutex_unlock(&dev->struct_mutex);
		return 0;
	}

	ret = i915_gpu_idle(dev);
	if (ret) {
		mutex_unlock(&dev->struct_mutex);
		return ret;
	}
	i915_gem_retire_requests(dev);

	/* Under UMS, be paranoid and evict. */
	if (!drm_core_check_feature(dev, DRIVER_MODESET))
		i915_gem_evict_everything(dev);

	del_timer_sync(&dev_priv->gpu_error.hangcheck_timer);

	i915_kernel_lost_context(dev);
	i915_gem_cleanup_ringbuffer(dev);

	/* Cancel the retire work handler, which should be idle now. */
	cancel_delayed_work_sync(&dev_priv->mm.retire_work);

	return 0;
}

void i915_gem_l3_remap(struct drm_device *dev)
{
	drm_i915_private_t *dev_priv = dev->dev_private;
	u32 misccpctl;
	int i;

	if (!HAS_L3_GPU_CACHE(dev))
		return;

	if (!dev_priv->l3_parity.remap_info)
		return;

	misccpctl = I915_READ(GEN7_MISCCPCTL);
	I915_WRITE(GEN7_MISCCPCTL, misccpctl & ~GEN7_DOP_CLOCK_GATE_ENABLE);
	POSTING_READ(GEN7_MISCCPCTL);

	for (i = 0; i < GEN7_L3LOG_SIZE; i += 4) {
		u32 remap = I915_READ(GEN7_L3LOG_BASE + i);
		if (remap && remap != dev_priv->l3_parity.remap_info[i/4])
			DRM_DEBUG("0x%x was already programmed to %x\n",
				  GEN7_L3LOG_BASE + i, remap);
		if (remap && !dev_priv->l3_parity.remap_info[i/4])
			DRM_DEBUG_DRIVER("Clearing remapped register\n");
		I915_WRITE(GEN7_L3LOG_BASE + i, dev_priv->l3_parity.remap_info[i/4]);
	}

	/* Make sure all the writes land before disabling dop clock gating */
	POSTING_READ(GEN7_L3LOG_BASE);

	I915_WRITE(GEN7_MISCCPCTL, misccpctl);
}

void i915_gem_init_swizzling(struct drm_device *dev)
{
	drm_i915_private_t *dev_priv = dev->dev_private;

	if (INTEL_INFO(dev)->gen < 5 ||
	    dev_priv->mm.bit_6_swizzle_x == I915_BIT_6_SWIZZLE_NONE)
		return;

	I915_WRITE(DISP_ARB_CTL, I915_READ(DISP_ARB_CTL) |
				 DISP_TILE_SURFACE_SWIZZLING);

	if (IS_GEN5(dev))
		return;

	I915_WRITE(TILECTL, I915_READ(TILECTL) | TILECTL_SWZCTL);
	if (IS_GEN6(dev))
		I915_WRITE(ARB_MODE, _MASKED_BIT_ENABLE(ARB_MODE_SWIZZLE_SNB));
	else if (IS_GEN7(dev))
		I915_WRITE(ARB_MODE, _MASKED_BIT_ENABLE(ARB_MODE_SWIZZLE_IVB));
	else
		BUG();
}

static bool
intel_enable_blt(struct drm_device *dev)
{
	if (!HAS_BLT(dev))
		return false;

	/* The blitter was dysfunctional on early prototypes */
	if (IS_GEN6(dev) && dev->pdev->revision < 8) {
		DRM_INFO("BLT not supported on this pre-production hardware;"
			 " graphics performance will be degraded.\n");
		return false;
	}

	return true;
}

static int i915_gem_init_rings(struct drm_device *dev)
{
	struct drm_i915_private *dev_priv = dev->dev_private;
	int ret;

	ret = intel_init_render_ring_buffer(dev);
	if (ret)
		return ret;

	if (HAS_BSD(dev)) {
		ret = intel_init_bsd_ring_buffer(dev);
		if (ret)
			goto cleanup_render_ring;
	}

	if (intel_enable_blt(dev)) {
		ret = intel_init_blt_ring_buffer(dev);
		if (ret)
			goto cleanup_bsd_ring;
	}

	if (HAS_VEBOX(dev)) {
		ret = intel_init_vebox_ring_buffer(dev);
		if (ret)
			goto cleanup_blt_ring;
	}


	ret = i915_gem_set_seqno(dev, ((u32)~0 - 0x1000));
	if (ret)
		goto cleanup_vebox_ring;

	return 0;

cleanup_vebox_ring:
	intel_cleanup_ring_buffer(&dev_priv->ring[VECS]);
cleanup_blt_ring:
	intel_cleanup_ring_buffer(&dev_priv->ring[BCS]);
cleanup_bsd_ring:
	intel_cleanup_ring_buffer(&dev_priv->ring[VCS]);
cleanup_render_ring:
	intel_cleanup_ring_buffer(&dev_priv->ring[RCS]);

	return ret;
}

int
i915_gem_init_hw(struct drm_device *dev)
{
	drm_i915_private_t *dev_priv = dev->dev_private;
	int ret;

	if (INTEL_INFO(dev)->gen < 6 && !intel_enable_gtt())
		return -EIO;

	if (dev_priv->ellc_size)
		I915_WRITE(HSW_IDICR, I915_READ(HSW_IDICR) | IDIHASHMSK(0xf));

	if (HAS_PCH_NOP(dev)) {
		u32 temp = I915_READ(GEN7_MSG_CTL);
		temp &= ~(WAIT_FOR_PCH_FLR_ACK | WAIT_FOR_PCH_RESET_ACK);
		I915_WRITE(GEN7_MSG_CTL, temp);
	}

	i915_gem_l3_remap(dev);

	i915_gem_init_swizzling(dev);

	ret = i915_gem_init_rings(dev);
	if (ret)
		return ret;

	/*
	 * XXX: There was some w/a described somewhere suggesting loading
	 * contexts before PPGTT.
	 */
	i915_gem_context_init(dev);
	if (dev_priv->mm.aliasing_ppgtt) {
		ret = dev_priv->mm.aliasing_ppgtt->enable(dev);
		if (ret) {
			i915_gem_cleanup_aliasing_ppgtt(dev);
			DRM_INFO("PPGTT enable failed. This is not fatal, but unexpected\n");
		}
	}

	return 0;
}

int i915_gem_init(struct drm_device *dev)
{
	struct drm_i915_private *dev_priv = dev->dev_private;
	int ret;

	mutex_lock(&dev->struct_mutex);

	if (IS_VALLEYVIEW(dev)) {
		/* VLVA0 (potential hack), BIOS isn't actually waking us */
		I915_WRITE(VLV_GTLC_WAKE_CTRL, 1);
		if (wait_for((I915_READ(VLV_GTLC_PW_STATUS) & 1) == 1, 10))
			DRM_DEBUG_DRIVER("allow wake ack timed out\n");
	}

	i915_gem_init_global_gtt(dev);

	ret = i915_gem_init_hw(dev);
	mutex_unlock(&dev->struct_mutex);
	if (ret) {
		i915_gem_cleanup_aliasing_ppgtt(dev);
		return ret;
	}

	/* Allow hardware batchbuffers unless told otherwise, but not for KMS. */
	if (!drm_core_check_feature(dev, DRIVER_MODESET))
		dev_priv->dri1.allow_batchbuffer = 1;
	return 0;
}

void
i915_gem_cleanup_ringbuffer(struct drm_device *dev)
{
	drm_i915_private_t *dev_priv = dev->dev_private;
	struct intel_ring_buffer *ring;
	int i;

	for_each_ring(ring, dev_priv, i)
		intel_cleanup_ring_buffer(ring);
}

int
i915_gem_entervt_ioctl(struct drm_device *dev, void *data,
		       struct drm_file *file_priv)
{
	struct drm_i915_private *dev_priv = dev->dev_private;
	int ret;

	if (drm_core_check_feature(dev, DRIVER_MODESET))
		return 0;

	if (i915_reset_in_progress(&dev_priv->gpu_error)) {
		DRM_ERROR("Reenabling wedged hardware, good luck\n");
		atomic_set(&dev_priv->gpu_error.reset_counter, 0);
	}

	mutex_lock(&dev->struct_mutex);
	dev_priv->ums.mm_suspended = 0;

	ret = i915_gem_init_hw(dev);
	if (ret != 0) {
		mutex_unlock(&dev->struct_mutex);
		return ret;
	}

	BUG_ON(!list_empty(&dev_priv->gtt.base.active_list));
	mutex_unlock(&dev->struct_mutex);

	ret = drm_irq_install(dev);
	if (ret)
		goto cleanup_ringbuffer;

	return 0;

cleanup_ringbuffer:
	mutex_lock(&dev->struct_mutex);
	i915_gem_cleanup_ringbuffer(dev);
	dev_priv->ums.mm_suspended = 1;
	mutex_unlock(&dev->struct_mutex);

	return ret;
}

int
i915_gem_leavevt_ioctl(struct drm_device *dev, void *data,
		       struct drm_file *file_priv)
{
	struct drm_i915_private *dev_priv = dev->dev_private;
	int ret;

	if (drm_core_check_feature(dev, DRIVER_MODESET))
		return 0;

	drm_irq_uninstall(dev);

	mutex_lock(&dev->struct_mutex);
	ret =  i915_gem_idle(dev);

	/* Hack!  Don't let anybody do execbuf while we don't control the chip.
	 * We need to replace this with a semaphore, or something.
	 * And not confound ums.mm_suspended!
	 */
	if (ret != 0)
		dev_priv->ums.mm_suspended = 1;
	mutex_unlock(&dev->struct_mutex);

	return ret;
}

void
i915_gem_lastclose(struct drm_device *dev)
{
	int ret;

	if (drm_core_check_feature(dev, DRIVER_MODESET))
		return;

	mutex_lock(&dev->struct_mutex);
	ret = i915_gem_idle(dev);
	if (ret)
		DRM_ERROR("failed to idle hardware: %d\n", ret);
	mutex_unlock(&dev->struct_mutex);
}

static void
init_ring_lists(struct intel_ring_buffer *ring)
{
	INIT_LIST_HEAD(&ring->active_list);
	INIT_LIST_HEAD(&ring->request_list);
}

void
i915_gem_load(struct drm_device *dev)
{
	drm_i915_private_t *dev_priv = dev->dev_private;
	int i;

	dev_priv->slab =
		kmem_cache_create("i915_gem_object",
				  sizeof(struct drm_i915_gem_object), 0,
				  SLAB_HWCACHE_ALIGN,
				  NULL);

	INIT_LIST_HEAD(&dev_priv->gtt.base.active_list);
	INIT_LIST_HEAD(&dev_priv->gtt.base.inactive_list);
	INIT_LIST_HEAD(&dev_priv->mm.unbound_list);
	INIT_LIST_HEAD(&dev_priv->mm.bound_list);
	INIT_LIST_HEAD(&dev_priv->mm.fence_list);
	for (i = 0; i < I915_NUM_RINGS; i++)
		init_ring_lists(&dev_priv->ring[i]);
	for (i = 0; i < I915_MAX_NUM_FENCES; i++)
		INIT_LIST_HEAD(&dev_priv->fence_regs[i].lru_list);
	INIT_DELAYED_WORK(&dev_priv->mm.retire_work,
			  i915_gem_retire_work_handler);
	init_waitqueue_head(&dev_priv->gpu_error.reset_queue);

	/* On GEN3 we really need to make sure the ARB C3 LP bit is set */
	if (IS_GEN3(dev)) {
		I915_WRITE(MI_ARB_STATE,
			   _MASKED_BIT_ENABLE(MI_ARB_C3_LP_WRITE_ENABLE));
	}

	dev_priv->relative_constants_mode = I915_EXEC_CONSTANTS_REL_GENERAL;

	/* Old X drivers will take 0-2 for front, back, depth buffers */
	if (!drm_core_check_feature(dev, DRIVER_MODESET))
		dev_priv->fence_reg_start = 3;

	if (INTEL_INFO(dev)->gen >= 7 && !IS_VALLEYVIEW(dev))
		dev_priv->num_fence_regs = 32;
	else if (INTEL_INFO(dev)->gen >= 4 || IS_I945G(dev) || IS_I945GM(dev) || IS_G33(dev))
		dev_priv->num_fence_regs = 16;
	else
		dev_priv->num_fence_regs = 8;

	/* Initialize fence registers to zero */
	INIT_LIST_HEAD(&dev_priv->mm.fence_list);
	i915_gem_restore_fences(dev);

	i915_gem_detect_bit_6_swizzle(dev);
	init_waitqueue_head(&dev_priv->pending_flip_queue);

	dev_priv->mm.interruptible = true;

	dev_priv->mm.inactive_shrinker.shrink = i915_gem_inactive_shrink;
	dev_priv->mm.inactive_shrinker.seeks = DEFAULT_SEEKS;
	register_shrinker(&dev_priv->mm.inactive_shrinker);
}

/*
 * Create a physically contiguous memory object for this object
 * e.g. for cursor + overlay regs
 */
static int i915_gem_init_phys_object(struct drm_device *dev,
				     int id, int size, int align)
{
	drm_i915_private_t *dev_priv = dev->dev_private;
	struct drm_i915_gem_phys_object *phys_obj;
	int ret;

	if (dev_priv->mm.phys_objs[id - 1] || !size)
		return 0;

	phys_obj = kzalloc(sizeof(struct drm_i915_gem_phys_object), GFP_KERNEL);
	if (!phys_obj)
		return -ENOMEM;

	phys_obj->id = id;

	phys_obj->handle = drm_pci_alloc(dev, size, align);
	if (!phys_obj->handle) {
		ret = -ENOMEM;
		goto kfree_obj;
	}
#ifdef CONFIG_X86
	set_memory_wc((unsigned long)phys_obj->handle->vaddr, phys_obj->handle->size / PAGE_SIZE);
#endif

	dev_priv->mm.phys_objs[id - 1] = phys_obj;

	return 0;
kfree_obj:
	kfree(phys_obj);
	return ret;
}

static void i915_gem_free_phys_object(struct drm_device *dev, int id)
{
	drm_i915_private_t *dev_priv = dev->dev_private;
	struct drm_i915_gem_phys_object *phys_obj;

	if (!dev_priv->mm.phys_objs[id - 1])
		return;

	phys_obj = dev_priv->mm.phys_objs[id - 1];
	if (phys_obj->cur_obj) {
		i915_gem_detach_phys_object(dev, phys_obj->cur_obj);
	}

#ifdef CONFIG_X86
	set_memory_wb((unsigned long)phys_obj->handle->vaddr, phys_obj->handle->size / PAGE_SIZE);
#endif
	drm_pci_free(dev, phys_obj->handle);
	kfree(phys_obj);
	dev_priv->mm.phys_objs[id - 1] = NULL;
}

void i915_gem_free_all_phys_object(struct drm_device *dev)
{
	int i;

	for (i = I915_GEM_PHYS_CURSOR_0; i <= I915_MAX_PHYS_OBJECT; i++)
		i915_gem_free_phys_object(dev, i);
}

void i915_gem_detach_phys_object(struct drm_device *dev,
				 struct drm_i915_gem_object *obj)
{
	struct address_space *mapping = file_inode(obj->base.filp)->i_mapping;
	char *vaddr;
	int i;
	int page_count;

	if (!obj->phys_obj)
		return;
	vaddr = obj->phys_obj->handle->vaddr;

	page_count = obj->base.size / PAGE_SIZE;
	for (i = 0; i < page_count; i++) {
		struct page *page = shmem_read_mapping_page(mapping, i);
		if (!IS_ERR(page)) {
			char *dst = kmap_atomic(page);
			memcpy(dst, vaddr + i*PAGE_SIZE, PAGE_SIZE);
			kunmap_atomic(dst);

			drm_clflush_pages(&page, 1);

			set_page_dirty(page);
			mark_page_accessed(page);
			page_cache_release(page);
		}
	}
	i915_gem_chipset_flush(dev);

	obj->phys_obj->cur_obj = NULL;
	obj->phys_obj = NULL;
}

int
i915_gem_attach_phys_object(struct drm_device *dev,
			    struct drm_i915_gem_object *obj,
			    int id,
			    int align)
{
	struct address_space *mapping = file_inode(obj->base.filp)->i_mapping;
	drm_i915_private_t *dev_priv = dev->dev_private;
	int ret = 0;
	int page_count;
	int i;

	if (id > I915_MAX_PHYS_OBJECT)
		return -EINVAL;

	if (obj->phys_obj) {
		if (obj->phys_obj->id == id)
			return 0;
		i915_gem_detach_phys_object(dev, obj);
	}

	/* create a new object */
	if (!dev_priv->mm.phys_objs[id - 1]) {
		ret = i915_gem_init_phys_object(dev, id,
						obj->base.size, align);
		if (ret) {
			DRM_ERROR("failed to init phys object %d size: %zu\n",
				  id, obj->base.size);
			return ret;
		}
	}

	/* bind to the object */
	obj->phys_obj = dev_priv->mm.phys_objs[id - 1];
	obj->phys_obj->cur_obj = obj;

	page_count = obj->base.size / PAGE_SIZE;

	for (i = 0; i < page_count; i++) {
		struct page *page;
		char *dst, *src;

		page = shmem_read_mapping_page(mapping, i);
		if (IS_ERR(page))
			return PTR_ERR(page);

		src = kmap_atomic(page);
		dst = obj->phys_obj->handle->vaddr + (i * PAGE_SIZE);
		memcpy(dst, src, PAGE_SIZE);
		kunmap_atomic(src);

		mark_page_accessed(page);
		page_cache_release(page);
	}

	return 0;
}

static int
i915_gem_phys_pwrite(struct drm_device *dev,
		     struct drm_i915_gem_object *obj,
		     struct drm_i915_gem_pwrite *args,
		     struct drm_file *file_priv)
{
	void *vaddr = obj->phys_obj->handle->vaddr + args->offset;
	char __user *user_data = to_user_ptr(args->data_ptr);

	if (__copy_from_user_inatomic_nocache(vaddr, user_data, args->size)) {
		unsigned long unwritten;

		/* The physical object once assigned is fixed for the lifetime
		 * of the obj, so we can safely drop the lock and continue
		 * to access vaddr.
		 */
		mutex_unlock(&dev->struct_mutex);
		unwritten = copy_from_user(vaddr, user_data, args->size);
		mutex_lock(&dev->struct_mutex);
		if (unwritten)
			return -EFAULT;
	}

	i915_gem_chipset_flush(dev);
	return 0;
}

void i915_gem_release(struct drm_device *dev, struct drm_file *file)
{
	struct drm_i915_file_private *file_priv = file->driver_priv;

	/* Clean up our request list when the client is going away, so that
	 * later retire_requests won't dereference our soon-to-be-gone
	 * file_priv.
	 */
	spin_lock(&file_priv->mm.lock);
	while (!list_empty(&file_priv->mm.request_list)) {
		struct drm_i915_gem_request *request;

		request = list_first_entry(&file_priv->mm.request_list,
					   struct drm_i915_gem_request,
					   client_list);
		list_del(&request->client_list);
		request->file_priv = NULL;
	}
	spin_unlock(&file_priv->mm.lock);
}

static bool mutex_is_locked_by(struct mutex *mutex, struct task_struct *task)
{
	if (!mutex_is_locked(mutex))
		return false;

#if defined(CONFIG_SMP) || defined(CONFIG_DEBUG_MUTEXES)
	return mutex->owner == task;
#else
	/* Since UP may be pre-empted, we cannot assume that we own the lock */
	return false;
#endif
}

static int
i915_gem_inactive_shrink(struct shrinker *shrinker, struct shrink_control *sc)
{
	struct drm_i915_private *dev_priv =
		container_of(shrinker,
			     struct drm_i915_private,
			     mm.inactive_shrinker);
	struct drm_device *dev = dev_priv->dev;
	struct i915_address_space *vm = &dev_priv->gtt.base;
	struct drm_i915_gem_object *obj;
	int nr_to_scan = sc->nr_to_scan;
	bool unlock = true;
	int cnt;

	if (!mutex_trylock(&dev->struct_mutex)) {
		if (!mutex_is_locked_by(&dev->struct_mutex, current))
			return 0;

		if (dev_priv->mm.shrinker_no_lock_stealing)
			return 0;

		unlock = false;
	}

	if (nr_to_scan) {
		nr_to_scan -= i915_gem_purge(dev_priv, nr_to_scan);
		if (nr_to_scan > 0)
			nr_to_scan -= __i915_gem_shrink(dev_priv, nr_to_scan,
							false);
		if (nr_to_scan > 0)
			i915_gem_shrink_all(dev_priv);
	}

	cnt = 0;
	list_for_each_entry(obj, &dev_priv->mm.unbound_list, global_list)
		if (obj->pages_pin_count == 0)
			cnt += obj->base.size >> PAGE_SHIFT;
	list_for_each_entry(obj, &vm->inactive_list, mm_list)
		if (obj->pin_count == 0 && obj->pages_pin_count == 0)
			cnt += obj->base.size >> PAGE_SHIFT;

	if (unlock)
		mutex_unlock(&dev->struct_mutex);
	return cnt;
}<|MERGE_RESOLUTION|>--- conflicted
+++ resolved
@@ -2075,15 +2075,8 @@
 	ring->outstanding_lazy_request = 0;
 
 	if (!dev_priv->ums.mm_suspended) {
-<<<<<<< HEAD
-		if (i915_enable_hangcheck) {
-			mod_timer(&dev_priv->gpu_error.hangcheck_timer,
-				  round_jiffies_up(jiffies + DRM_I915_HANGCHECK_JIFFIES));
-		}
-=======
 		i915_queue_hangcheck(ring->dev);
 
->>>>>>> cd234b0b
 		if (was_empty) {
 			queue_delayed_work(dev_priv->wq,
 					   &dev_priv->mm.retire_work,
@@ -2625,9 +2618,6 @@
 	/* Avoid an unnecessary call to unbind on rebind. */
 	obj->map_and_fenceable = true;
 
-<<<<<<< HEAD
-	drm_mm_remove_node(&obj->gtt_space);
-=======
 	vma = __i915_gem_obj_to_vma(obj);
 	list_del(&vma->vma_link);
 	drm_mm_remove_node(&vma->node);
@@ -2639,7 +2629,6 @@
 	WARN_ON(!list_empty(&obj->vma_list));
 	if (list_empty(&obj->vma_list))
 		list_move_tail(&obj->global_list, &dev_priv->mm.unbound_list);
->>>>>>> cd234b0b
 
 	return 0;
 }
@@ -3068,10 +3057,7 @@
 {
 	struct drm_device *dev = obj->base.dev;
 	drm_i915_private_t *dev_priv = dev->dev_private;
-<<<<<<< HEAD
-=======
 	struct i915_address_space *vm = &dev_priv->gtt.base;
->>>>>>> cd234b0b
 	u32 size, fence_size, fence_alignment, unfenced_alignment;
 	bool mappable, fenceable;
 	size_t gtt_max = map_and_fenceable ?
@@ -3120,11 +3106,6 @@
 
 	i915_gem_object_pin_pages(obj);
 
-<<<<<<< HEAD
-search_free:
-	ret = drm_mm_insert_node_in_range_generic(&dev_priv->mm.gtt_space,
-						  &obj->gtt_space,
-=======
 	vma = i915_gem_vma_create(obj, &dev_priv->gtt.base);
 	if (IS_ERR(vma)) {
 		ret = PTR_ERR(vma);
@@ -3134,7 +3115,6 @@
 search_free:
 	ret = drm_mm_insert_node_in_range_generic(&dev_priv->gtt.base.mm,
 						  &vma->node,
->>>>>>> cd234b0b
 						  size, alignment,
 						  obj->cache_level, 0, gtt_max,
 						  DRM_MM_SEARCH_DEFAULT);
@@ -3146,27 +3126,6 @@
 		if (ret == 0)
 			goto search_free;
 
-<<<<<<< HEAD
-		i915_gem_object_unpin_pages(obj);
-		return ret;
-	}
-	if (WARN_ON(!i915_gem_valid_gtt_space(dev, &obj->gtt_space,
-					      obj->cache_level))) {
-		i915_gem_object_unpin_pages(obj);
-		drm_mm_remove_node(&obj->gtt_space);
-		return -EINVAL;
-	}
-
-	ret = i915_gem_gtt_prepare_object(obj);
-	if (ret) {
-		i915_gem_object_unpin_pages(obj);
-		drm_mm_remove_node(&obj->gtt_space);
-		return ret;
-	}
-
-	list_move_tail(&obj->global_list, &dev_priv->mm.bound_list);
-	list_add_tail(&obj->mm_list, &dev_priv->mm.inactive_list);
-=======
 		goto err_free_vma;
 	}
 	if (WARN_ON(!i915_gem_valid_gtt_space(dev, &vma->node,
@@ -3182,7 +3141,6 @@
 	list_move_tail(&obj->global_list, &dev_priv->mm.bound_list);
 	list_add_tail(&obj->mm_list, &vm->inactive_list);
 	list_add(&vma->vma_link, &obj->vma_list);
->>>>>>> cd234b0b
 
 	fenceable =
 		i915_gem_obj_ggtt_size(obj) == fence_size &&
@@ -3360,11 +3318,7 @@
 		return -EBUSY;
 	}
 
-<<<<<<< HEAD
-	if (!i915_gem_valid_gtt_space(dev, &obj->gtt_space, cache_level)) {
-=======
 	if (vma && !i915_gem_valid_gtt_space(dev, &vma->node, cache_level)) {
->>>>>>> cd234b0b
 		ret = i915_gem_object_unbind(obj);
 		if (ret)
 			return ret;
