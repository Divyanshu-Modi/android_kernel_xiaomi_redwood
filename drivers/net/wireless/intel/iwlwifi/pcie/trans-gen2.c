--- conflicted
+++ resolved
@@ -234,12 +234,8 @@
 static int iwl_pcie_gen2_nic_init(struct iwl_trans *trans)
 {
 	struct iwl_trans_pcie *trans_pcie = IWL_TRANS_GET_PCIE_TRANS(trans);
-<<<<<<< HEAD
-	int queue_size = max_t(u32, TFD_CMD_SLOTS, trans->cfg->min_txq_size);
-=======
 	int queue_size = max_t(u32, IWL_CMD_QUEUE_SIZE,
 			       trans->cfg->min_txq_size);
->>>>>>> 0ecfebd2
 
 	/* TODO: most of the logic can be removed in A0 - but not in Z0 */
 	spin_lock(&trans_pcie->irq_lock);
