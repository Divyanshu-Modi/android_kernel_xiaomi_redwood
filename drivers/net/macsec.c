--- conflicted
+++ resolved
@@ -4000,7 +4000,6 @@
 
 	macsec->real_dev = real_dev;
 
-<<<<<<< HEAD
 	if (data && data[IFLA_MACSEC_OFFLOAD])
 		macsec->offload = nla_get_offload(data[IFLA_MACSEC_OFFLOAD]);
 	else
@@ -4011,7 +4010,7 @@
 	if (macsec->offload != MACSEC_OFFLOAD_OFF &&
 	    !macsec_check_offload(macsec->offload, macsec))
 		return -EOPNOTSUPP;
-=======
+
 	/* send_sci must be set to true when transmit sci explicitly is set */
 	if ((data && data[IFLA_MACSEC_SCI]) &&
 	    (data && data[IFLA_MACSEC_INC_SCI])) {
@@ -4020,7 +4019,6 @@
 		if (!send_sci)
 			return -EINVAL;
 	}
->>>>>>> 6a08d031
 
 	if (data && data[IFLA_MACSEC_ICV_LEN])
 		icv_len = nla_get_u8(data[IFLA_MACSEC_ICV_LEN]);
