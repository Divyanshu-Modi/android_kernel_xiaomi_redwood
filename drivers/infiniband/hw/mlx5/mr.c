/*
 * Copyright (c) 2013-2015, Mellanox Technologies. All rights reserved.
 *
 * This software is available to you under a choice of one of two
 * licenses.  You may choose to be licensed under the terms of the GNU
 * General Public License (GPL) Version 2, available from the file
 * COPYING in the main directory of this source tree, or the
 * OpenIB.org BSD license below:
 *
 *     Redistribution and use in source and binary forms, with or
 *     without modification, are permitted provided that the following
 *     conditions are met:
 *
 *      - Redistributions of source code must retain the above
 *        copyright notice, this list of conditions and the following
 *        disclaimer.
 *
 *      - Redistributions in binary form must reproduce the above
 *        copyright notice, this list of conditions and the following
 *        disclaimer in the documentation and/or other materials
 *        provided with the distribution.
 *
 * THE SOFTWARE IS PROVIDED "AS IS", WITHOUT WARRANTY OF ANY KIND,
 * EXPRESS OR IMPLIED, INCLUDING BUT NOT LIMITED TO THE WARRANTIES OF
 * MERCHANTABILITY, FITNESS FOR A PARTICULAR PURPOSE AND
 * NONINFRINGEMENT. IN NO EVENT SHALL THE AUTHORS OR COPYRIGHT HOLDERS
 * BE LIABLE FOR ANY CLAIM, DAMAGES OR OTHER LIABILITY, WHETHER IN AN
 * ACTION OF CONTRACT, TORT OR OTHERWISE, ARISING FROM, OUT OF OR IN
 * CONNECTION WITH THE SOFTWARE OR THE USE OR OTHER DEALINGS IN THE
 * SOFTWARE.
 */


#include <linux/kref.h>
#include <linux/random.h>
#include <linux/debugfs.h>
#include <linux/export.h>
#include <linux/delay.h>
#include <rdma/ib_umem.h>
#include <rdma/ib_umem_odp.h>
#include <rdma/ib_verbs.h>
#include "mlx5_ib.h"

enum {
	MAX_PENDING_REG_MR = 8,
};

#define MLX5_UMR_ALIGN 2048

static void clean_mr(struct mlx5_ib_dev *dev, struct mlx5_ib_mr *mr);
static void dereg_mr(struct mlx5_ib_dev *dev, struct mlx5_ib_mr *mr);
static int mr_cache_max_order(struct mlx5_ib_dev *dev);
static int unreg_umr(struct mlx5_ib_dev *dev, struct mlx5_ib_mr *mr);
static bool umr_can_modify_entity_size(struct mlx5_ib_dev *dev)
{
	return !MLX5_CAP_GEN(dev->mdev, umr_modify_entity_size_disabled);
}

static bool umr_can_use_indirect_mkey(struct mlx5_ib_dev *dev)
{
	return !MLX5_CAP_GEN(dev->mdev, umr_indirect_mkey_disabled);
}

static bool use_umr(struct mlx5_ib_dev *dev, int order)
{
	return order <= mr_cache_max_order(dev) &&
		umr_can_modify_entity_size(dev);
}

static int destroy_mkey(struct mlx5_ib_dev *dev, struct mlx5_ib_mr *mr)
{
	int err = mlx5_core_destroy_mkey(dev->mdev, &mr->mmkey);

	if (IS_ENABLED(CONFIG_INFINIBAND_ON_DEMAND_PAGING))
		/* Wait until all page fault handlers using the mr complete. */
		synchronize_srcu(&dev->mr_srcu);

	return err;
}

static int order2idx(struct mlx5_ib_dev *dev, int order)
{
	struct mlx5_mr_cache *cache = &dev->cache;

	if (order < cache->ent[0].order)
		return 0;
	else
		return order - cache->ent[0].order;
}

static bool use_umr_mtt_update(struct mlx5_ib_mr *mr, u64 start, u64 length)
{
	return ((u64)1 << mr->order) * MLX5_ADAPTER_PAGE_SIZE >=
		length + (start & (MLX5_ADAPTER_PAGE_SIZE - 1));
}

static void update_odp_mr(struct mlx5_ib_mr *mr)
{
	if (is_odp_mr(mr)) {
		/*
		 * This barrier prevents the compiler from moving the
		 * setting of umem->odp_data->private to point to our
		 * MR, before reg_umr finished, to ensure that the MR
		 * initialization have finished before starting to
		 * handle invalidations.
		 */
		smp_wmb();
		to_ib_umem_odp(mr->umem)->private = mr;
		/*
		 * Make sure we will see the new
		 * umem->odp_data->private value in the invalidation
		 * routines, before we can get page faults on the
		 * MR. Page faults can happen once we put the MR in
		 * the tree, below this line. Without the barrier,
		 * there can be a fault handling and an invalidation
		 * before umem->odp_data->private == mr is visible to
		 * the invalidation handler.
		 */
		smp_wmb();
	}
}

static void reg_mr_callback(int status, struct mlx5_async_work *context)
{
	struct mlx5_ib_mr *mr =
		container_of(context, struct mlx5_ib_mr, cb_work);
	struct mlx5_ib_dev *dev = mr->dev;
	struct mlx5_mr_cache *cache = &dev->cache;
	int c = order2idx(dev, mr->order);
	struct mlx5_cache_ent *ent = &cache->ent[c];
	u8 key;
	unsigned long flags;
	struct mlx5_mkey_table *table = &dev->mdev->priv.mkey_table;
	int err;

	spin_lock_irqsave(&ent->lock, flags);
	ent->pending--;
	spin_unlock_irqrestore(&ent->lock, flags);
	if (status) {
		mlx5_ib_warn(dev, "async reg mr failed. status %d\n", status);
		kfree(mr);
		dev->fill_delay = 1;
		mod_timer(&dev->delay_timer, jiffies + HZ);
		return;
	}

	mr->mmkey.type = MLX5_MKEY_MR;
	spin_lock_irqsave(&dev->mdev->priv.mkey_lock, flags);
	key = dev->mdev->priv.mkey_key++;
	spin_unlock_irqrestore(&dev->mdev->priv.mkey_lock, flags);
	mr->mmkey.key = mlx5_idx_to_mkey(MLX5_GET(create_mkey_out, mr->out, mkey_index)) | key;

	cache->last_add = jiffies;

	spin_lock_irqsave(&ent->lock, flags);
	list_add_tail(&mr->list, &ent->head);
	ent->cur++;
	ent->size++;
	spin_unlock_irqrestore(&ent->lock, flags);

	write_lock_irqsave(&table->lock, flags);
	err = radix_tree_insert(&table->tree, mlx5_base_mkey(mr->mmkey.key),
				&mr->mmkey);
	if (err)
		pr_err("Error inserting to mkey tree. 0x%x\n", -err);
	write_unlock_irqrestore(&table->lock, flags);

	if (!completion_done(&ent->compl))
		complete(&ent->compl);
}

static int add_keys(struct mlx5_ib_dev *dev, int c, int num)
{
	struct mlx5_mr_cache *cache = &dev->cache;
	struct mlx5_cache_ent *ent = &cache->ent[c];
	int inlen = MLX5_ST_SZ_BYTES(create_mkey_in);
	struct mlx5_ib_mr *mr;
	void *mkc;
	u32 *in;
	int err = 0;
	int i;

	in = kzalloc(inlen, GFP_KERNEL);
	if (!in)
		return -ENOMEM;

	mkc = MLX5_ADDR_OF(create_mkey_in, in, memory_key_mkey_entry);
	for (i = 0; i < num; i++) {
		if (ent->pending >= MAX_PENDING_REG_MR) {
			err = -EAGAIN;
			break;
		}

		mr = kzalloc(sizeof(*mr), GFP_KERNEL);
		if (!mr) {
			err = -ENOMEM;
			break;
		}
		mr->order = ent->order;
		mr->allocated_from_cache = 1;
		mr->dev = dev;

		MLX5_SET(mkc, mkc, free, 1);
		MLX5_SET(mkc, mkc, umr_en, 1);
		MLX5_SET(mkc, mkc, access_mode_1_0, ent->access_mode & 0x3);
		MLX5_SET(mkc, mkc, access_mode_4_2,
			 (ent->access_mode >> 2) & 0x7);

		MLX5_SET(mkc, mkc, qpn, 0xffffff);
		MLX5_SET(mkc, mkc, translations_octword_size, ent->xlt);
		MLX5_SET(mkc, mkc, log_page_size, ent->page);

		spin_lock_irq(&ent->lock);
		ent->pending++;
		spin_unlock_irq(&ent->lock);
		err = mlx5_core_create_mkey_cb(dev->mdev, &mr->mmkey,
					       &dev->async_ctx, in, inlen,
					       mr->out, sizeof(mr->out),
					       reg_mr_callback, &mr->cb_work);
		if (err) {
			spin_lock_irq(&ent->lock);
			ent->pending--;
			spin_unlock_irq(&ent->lock);
			mlx5_ib_warn(dev, "create mkey failed %d\n", err);
			kfree(mr);
			break;
		}
	}

	kfree(in);
	return err;
}

static void remove_keys(struct mlx5_ib_dev *dev, int c, int num)
{
	struct mlx5_mr_cache *cache = &dev->cache;
	struct mlx5_cache_ent *ent = &cache->ent[c];
	struct mlx5_ib_mr *tmp_mr;
	struct mlx5_ib_mr *mr;
	LIST_HEAD(del_list);
	int i;

	for (i = 0; i < num; i++) {
		spin_lock_irq(&ent->lock);
		if (list_empty(&ent->head)) {
			spin_unlock_irq(&ent->lock);
			break;
		}
		mr = list_first_entry(&ent->head, struct mlx5_ib_mr, list);
		list_move(&mr->list, &del_list);
		ent->cur--;
		ent->size--;
		spin_unlock_irq(&ent->lock);
		mlx5_core_destroy_mkey(dev->mdev, &mr->mmkey);
	}

	if (IS_ENABLED(CONFIG_INFINIBAND_ON_DEMAND_PAGING))
		synchronize_srcu(&dev->mr_srcu);

	list_for_each_entry_safe(mr, tmp_mr, &del_list, list) {
		list_del(&mr->list);
		kfree(mr);
	}
}

static ssize_t size_write(struct file *filp, const char __user *buf,
			  size_t count, loff_t *pos)
{
	struct mlx5_cache_ent *ent = filp->private_data;
	struct mlx5_ib_dev *dev = ent->dev;
	char lbuf[20] = {0};
	u32 var;
	int err;
	int c;

	count = min(count, sizeof(lbuf) - 1);
	if (copy_from_user(lbuf, buf, count))
		return -EFAULT;

	c = order2idx(dev, ent->order);

	if (sscanf(lbuf, "%u", &var) != 1)
		return -EINVAL;

	if (var < ent->limit)
		return -EINVAL;

	if (var > ent->size) {
		do {
			err = add_keys(dev, c, var - ent->size);
			if (err && err != -EAGAIN)
				return err;

			usleep_range(3000, 5000);
		} while (err);
	} else if (var < ent->size) {
		remove_keys(dev, c, ent->size - var);
	}

	return count;
}

static ssize_t size_read(struct file *filp, char __user *buf, size_t count,
			 loff_t *pos)
{
	struct mlx5_cache_ent *ent = filp->private_data;
	char lbuf[20];
	int err;

	err = snprintf(lbuf, sizeof(lbuf), "%d\n", ent->size);
	if (err < 0)
		return err;

	return simple_read_from_buffer(buf, count, pos, lbuf, err);
}

static const struct file_operations size_fops = {
	.owner	= THIS_MODULE,
	.open	= simple_open,
	.write	= size_write,
	.read	= size_read,
};

static ssize_t limit_write(struct file *filp, const char __user *buf,
			   size_t count, loff_t *pos)
{
	struct mlx5_cache_ent *ent = filp->private_data;
	struct mlx5_ib_dev *dev = ent->dev;
	char lbuf[20] = {0};
	u32 var;
	int err;
	int c;

	count = min(count, sizeof(lbuf) - 1);
	if (copy_from_user(lbuf, buf, count))
		return -EFAULT;

	c = order2idx(dev, ent->order);

	if (sscanf(lbuf, "%u", &var) != 1)
		return -EINVAL;

	if (var > ent->size)
		return -EINVAL;

	ent->limit = var;

	if (ent->cur < ent->limit) {
		err = add_keys(dev, c, 2 * ent->limit - ent->cur);
		if (err)
			return err;
	}

	return count;
}

static ssize_t limit_read(struct file *filp, char __user *buf, size_t count,
			  loff_t *pos)
{
	struct mlx5_cache_ent *ent = filp->private_data;
	char lbuf[20];
	int err;

	err = snprintf(lbuf, sizeof(lbuf), "%d\n", ent->limit);
	if (err < 0)
		return err;

	return simple_read_from_buffer(buf, count, pos, lbuf, err);
}

static const struct file_operations limit_fops = {
	.owner	= THIS_MODULE,
	.open	= simple_open,
	.write	= limit_write,
	.read	= limit_read,
};

static int someone_adding(struct mlx5_mr_cache *cache)
{
	int i;

	for (i = 0; i < MAX_MR_CACHE_ENTRIES; i++) {
		if (cache->ent[i].cur < cache->ent[i].limit)
			return 1;
	}

	return 0;
}

static void __cache_work_func(struct mlx5_cache_ent *ent)
{
	struct mlx5_ib_dev *dev = ent->dev;
	struct mlx5_mr_cache *cache = &dev->cache;
	int i = order2idx(dev, ent->order);
	int err;

	if (cache->stopped)
		return;

	ent = &dev->cache.ent[i];
	if (ent->cur < 2 * ent->limit && !dev->fill_delay) {
		err = add_keys(dev, i, 1);
		if (ent->cur < 2 * ent->limit) {
			if (err == -EAGAIN) {
				mlx5_ib_dbg(dev, "returned eagain, order %d\n",
					    i + 2);
				queue_delayed_work(cache->wq, &ent->dwork,
						   msecs_to_jiffies(3));
			} else if (err) {
				mlx5_ib_warn(dev, "command failed order %d, err %d\n",
					     i + 2, err);
				queue_delayed_work(cache->wq, &ent->dwork,
						   msecs_to_jiffies(1000));
			} else {
				queue_work(cache->wq, &ent->work);
			}
		}
	} else if (ent->cur > 2 * ent->limit) {
		/*
		 * The remove_keys() logic is performed as garbage collection
		 * task. Such task is intended to be run when no other active
		 * processes are running.
		 *
		 * The need_resched() will return TRUE if there are user tasks
		 * to be activated in near future.
		 *
		 * In such case, we don't execute remove_keys() and postpone
		 * the garbage collection work to try to run in next cycle,
		 * in order to free CPU resources to other tasks.
		 */
		if (!need_resched() && !someone_adding(cache) &&
		    time_after(jiffies, cache->last_add + 300 * HZ)) {
			remove_keys(dev, i, 1);
			if (ent->cur > ent->limit)
				queue_work(cache->wq, &ent->work);
		} else {
			queue_delayed_work(cache->wq, &ent->dwork, 300 * HZ);
		}
	}
}

static void delayed_cache_work_func(struct work_struct *work)
{
	struct mlx5_cache_ent *ent;

	ent = container_of(work, struct mlx5_cache_ent, dwork.work);
	__cache_work_func(ent);
}

static void cache_work_func(struct work_struct *work)
{
	struct mlx5_cache_ent *ent;

	ent = container_of(work, struct mlx5_cache_ent, work);
	__cache_work_func(ent);
}

struct mlx5_ib_mr *mlx5_mr_cache_alloc(struct mlx5_ib_dev *dev, int entry)
{
	struct mlx5_mr_cache *cache = &dev->cache;
	struct mlx5_cache_ent *ent;
	struct mlx5_ib_mr *mr;
	int err;

	if (entry < 0 || entry >= MAX_MR_CACHE_ENTRIES) {
		mlx5_ib_err(dev, "cache entry %d is out of range\n", entry);
		return NULL;
	}

	ent = &cache->ent[entry];
	while (1) {
		spin_lock_irq(&ent->lock);
		if (list_empty(&ent->head)) {
			spin_unlock_irq(&ent->lock);

			err = add_keys(dev, entry, 1);
			if (err && err != -EAGAIN)
				return ERR_PTR(err);

			wait_for_completion(&ent->compl);
		} else {
			mr = list_first_entry(&ent->head, struct mlx5_ib_mr,
					      list);
			list_del(&mr->list);
			ent->cur--;
			spin_unlock_irq(&ent->lock);
			if (ent->cur < ent->limit)
				queue_work(cache->wq, &ent->work);
			return mr;
		}
	}
}

static struct mlx5_ib_mr *alloc_cached_mr(struct mlx5_ib_dev *dev, int order)
{
	struct mlx5_mr_cache *cache = &dev->cache;
	struct mlx5_ib_mr *mr = NULL;
	struct mlx5_cache_ent *ent;
	int last_umr_cache_entry;
	int c;
	int i;

	c = order2idx(dev, order);
	last_umr_cache_entry = order2idx(dev, mr_cache_max_order(dev));
	if (c < 0 || c > last_umr_cache_entry) {
		mlx5_ib_warn(dev, "order %d, cache index %d\n", order, c);
		return NULL;
	}

	for (i = c; i <= last_umr_cache_entry; i++) {
		ent = &cache->ent[i];

		mlx5_ib_dbg(dev, "order %d, cache index %d\n", ent->order, i);

		spin_lock_irq(&ent->lock);
		if (!list_empty(&ent->head)) {
			mr = list_first_entry(&ent->head, struct mlx5_ib_mr,
					      list);
			list_del(&mr->list);
			ent->cur--;
			spin_unlock_irq(&ent->lock);
			if (ent->cur < ent->limit)
				queue_work(cache->wq, &ent->work);
			break;
		}
		spin_unlock_irq(&ent->lock);

		queue_work(cache->wq, &ent->work);
	}

	if (!mr)
		cache->ent[c].miss++;

	return mr;
}

void mlx5_mr_cache_free(struct mlx5_ib_dev *dev, struct mlx5_ib_mr *mr)
{
	struct mlx5_mr_cache *cache = &dev->cache;
	struct mlx5_cache_ent *ent;
	int shrink = 0;
	int c;

	if (!mr->allocated_from_cache)
		return;

	c = order2idx(dev, mr->order);
	if (c < 0 || c >= MAX_MR_CACHE_ENTRIES) {
		mlx5_ib_warn(dev, "order %d, cache index %d\n", mr->order, c);
		return;
	}

	if (unreg_umr(dev, mr))
		return;

	ent = &cache->ent[c];
	spin_lock_irq(&ent->lock);
	list_add_tail(&mr->list, &ent->head);
	ent->cur++;
	if (ent->cur > 2 * ent->limit)
		shrink = 1;
	spin_unlock_irq(&ent->lock);

	if (shrink)
		queue_work(cache->wq, &ent->work);
}

static void clean_keys(struct mlx5_ib_dev *dev, int c)
{
	struct mlx5_mr_cache *cache = &dev->cache;
	struct mlx5_cache_ent *ent = &cache->ent[c];
	struct mlx5_ib_mr *tmp_mr;
	struct mlx5_ib_mr *mr;
	LIST_HEAD(del_list);

	cancel_delayed_work(&ent->dwork);
	while (1) {
		spin_lock_irq(&ent->lock);
		if (list_empty(&ent->head)) {
			spin_unlock_irq(&ent->lock);
			break;
		}
		mr = list_first_entry(&ent->head, struct mlx5_ib_mr, list);
		list_move(&mr->list, &del_list);
		ent->cur--;
		ent->size--;
		spin_unlock_irq(&ent->lock);
		mlx5_core_destroy_mkey(dev->mdev, &mr->mmkey);
	}

#ifdef CONFIG_INFINIBAND_ON_DEMAND_PAGING
	synchronize_srcu(&dev->mr_srcu);
#endif

	list_for_each_entry_safe(mr, tmp_mr, &del_list, list) {
		list_del(&mr->list);
		kfree(mr);
	}
}

static void mlx5_mr_cache_debugfs_cleanup(struct mlx5_ib_dev *dev)
{
	if (!mlx5_debugfs_root || dev->is_rep)
		return;

	debugfs_remove_recursive(dev->cache.root);
	dev->cache.root = NULL;
}

static void mlx5_mr_cache_debugfs_init(struct mlx5_ib_dev *dev)
{
	struct mlx5_mr_cache *cache = &dev->cache;
	struct mlx5_cache_ent *ent;
	struct dentry *dir;
	int i;

<<<<<<< HEAD
	if (!mlx5_debugfs_root || dev->rep)
=======
	if (!mlx5_debugfs_root || dev->is_rep)
>>>>>>> 0ecfebd2
		return;

	cache->root = debugfs_create_dir("mr_cache", dev->mdev->priv.dbg_root);

	for (i = 0; i < MAX_MR_CACHE_ENTRIES; i++) {
		ent = &cache->ent[i];
		sprintf(ent->name, "%d", ent->order);
		dir = debugfs_create_dir(ent->name, cache->root);
		debugfs_create_file("size", 0600, dir, ent, &size_fops);
		debugfs_create_file("limit", 0600, dir, ent, &limit_fops);
		debugfs_create_u32("cur", 0400, dir, &ent->cur);
		debugfs_create_u32("miss", 0600, dir, &ent->miss);
	}
}

static void delay_time_func(struct timer_list *t)
{
	struct mlx5_ib_dev *dev = from_timer(dev, t, delay_timer);

	dev->fill_delay = 0;
}

int mlx5_mr_cache_init(struct mlx5_ib_dev *dev)
{
	struct mlx5_mr_cache *cache = &dev->cache;
	struct mlx5_cache_ent *ent;
	int i;

	mutex_init(&dev->slow_path_mutex);
	cache->wq = alloc_ordered_workqueue("mkey_cache", WQ_MEM_RECLAIM);
	if (!cache->wq) {
		mlx5_ib_warn(dev, "failed to create work queue\n");
		return -ENOMEM;
	}

	mlx5_cmd_init_async_ctx(dev->mdev, &dev->async_ctx);
	timer_setup(&dev->delay_timer, delay_time_func, 0);
	for (i = 0; i < MAX_MR_CACHE_ENTRIES; i++) {
		ent = &cache->ent[i];
		INIT_LIST_HEAD(&ent->head);
		spin_lock_init(&ent->lock);
		ent->order = i + 2;
		ent->dev = dev;
		ent->limit = 0;

		init_completion(&ent->compl);
		INIT_WORK(&ent->work, cache_work_func);
		INIT_DELAYED_WORK(&ent->dwork, delayed_cache_work_func);

		if (i > MR_CACHE_LAST_STD_ENTRY) {
			mlx5_odp_init_mr_cache_entry(ent);
			continue;
		}

		if (ent->order > mr_cache_max_order(dev))
			continue;

		ent->page = PAGE_SHIFT;
		ent->xlt = (1 << ent->order) * sizeof(struct mlx5_mtt) /
			   MLX5_IB_UMR_OCTOWORD;
		ent->access_mode = MLX5_MKC_ACCESS_MODE_MTT;
		if ((dev->mdev->profile->mask & MLX5_PROF_MASK_MR_CACHE) &&
		    !dev->is_rep &&
		    mlx5_core_is_pf(dev->mdev))
			ent->limit = dev->mdev->profile->mr_cache[i].limit;
		else
			ent->limit = 0;
		queue_work(cache->wq, &ent->work);
	}

	mlx5_mr_cache_debugfs_init(dev);

	return 0;
}

int mlx5_mr_cache_cleanup(struct mlx5_ib_dev *dev)
{
	int i;

	if (!dev->cache.wq)
		return 0;

	dev->cache.stopped = 1;
	flush_workqueue(dev->cache.wq);

	mlx5_mr_cache_debugfs_cleanup(dev);
	mlx5_cmd_cleanup_async_ctx(&dev->async_ctx);

	for (i = 0; i < MAX_MR_CACHE_ENTRIES; i++)
		clean_keys(dev, i);

	destroy_workqueue(dev->cache.wq);
	del_timer_sync(&dev->delay_timer);

	return 0;
}

struct ib_mr *mlx5_ib_get_dma_mr(struct ib_pd *pd, int acc)
{
	struct mlx5_ib_dev *dev = to_mdev(pd->device);
	int inlen = MLX5_ST_SZ_BYTES(create_mkey_in);
	struct mlx5_core_dev *mdev = dev->mdev;
	struct mlx5_ib_mr *mr;
	void *mkc;
	u32 *in;
	int err;

	mr = kzalloc(sizeof(*mr), GFP_KERNEL);
	if (!mr)
		return ERR_PTR(-ENOMEM);

	in = kzalloc(inlen, GFP_KERNEL);
	if (!in) {
		err = -ENOMEM;
		goto err_free;
	}

	mkc = MLX5_ADDR_OF(create_mkey_in, in, memory_key_mkey_entry);

	MLX5_SET(mkc, mkc, access_mode_1_0, MLX5_MKC_ACCESS_MODE_PA);
	MLX5_SET(mkc, mkc, a, !!(acc & IB_ACCESS_REMOTE_ATOMIC));
	MLX5_SET(mkc, mkc, rw, !!(acc & IB_ACCESS_REMOTE_WRITE));
	MLX5_SET(mkc, mkc, rr, !!(acc & IB_ACCESS_REMOTE_READ));
	MLX5_SET(mkc, mkc, lw, !!(acc & IB_ACCESS_LOCAL_WRITE));
	MLX5_SET(mkc, mkc, lr, 1);

	MLX5_SET(mkc, mkc, length64, 1);
	MLX5_SET(mkc, mkc, pd, to_mpd(pd)->pdn);
	MLX5_SET(mkc, mkc, qpn, 0xffffff);
	MLX5_SET64(mkc, mkc, start_addr, 0);

	err = mlx5_core_create_mkey(mdev, &mr->mmkey, in, inlen);
	if (err)
		goto err_in;

	kfree(in);
	mr->mmkey.type = MLX5_MKEY_MR;
	mr->ibmr.lkey = mr->mmkey.key;
	mr->ibmr.rkey = mr->mmkey.key;
	mr->umem = NULL;

	return &mr->ibmr;

err_in:
	kfree(in);

err_free:
	kfree(mr);

	return ERR_PTR(err);
}

static int get_octo_len(u64 addr, u64 len, int page_shift)
{
	u64 page_size = 1ULL << page_shift;
	u64 offset;
	int npages;

	offset = addr & (page_size - 1);
	npages = ALIGN(len + offset, page_size) >> page_shift;
	return (npages + 1) / 2;
}

static int mr_cache_max_order(struct mlx5_ib_dev *dev)
{
	if (MLX5_CAP_GEN(dev->mdev, umr_extended_translation_offset))
		return MR_CACHE_LAST_STD_ENTRY + 2;
	return MLX5_MAX_UMR_SHIFT;
}

static int mr_umem_get(struct mlx5_ib_dev *dev, struct ib_udata *udata,
		       u64 start, u64 length, int access_flags,
		       struct ib_umem **umem, int *npages, int *page_shift,
		       int *ncont, int *order)
{
	struct ib_umem *u;
	int err;

	*umem = NULL;

	u = ib_umem_get(udata, start, length, access_flags, 0);
	err = PTR_ERR_OR_ZERO(u);
	if (err) {
		mlx5_ib_dbg(dev, "umem get failed (%d)\n", err);
		return err;
	}

	mlx5_ib_cont_pages(u, start, MLX5_MKEY_PAGE_SHIFT_MASK, npages,
			   page_shift, ncont, order);
	if (!*npages) {
		mlx5_ib_warn(dev, "avoid zero region\n");
		ib_umem_release(u);
		return -EINVAL;
	}

	*umem = u;

	mlx5_ib_dbg(dev, "npages %d, ncont %d, order %d, page_shift %d\n",
		    *npages, *ncont, *order, *page_shift);

	return 0;
}

static void mlx5_ib_umr_done(struct ib_cq *cq, struct ib_wc *wc)
{
	struct mlx5_ib_umr_context *context =
		container_of(wc->wr_cqe, struct mlx5_ib_umr_context, cqe);

	context->status = wc->status;
	complete(&context->done);
}

static inline void mlx5_ib_init_umr_context(struct mlx5_ib_umr_context *context)
{
	context->cqe.done = mlx5_ib_umr_done;
	context->status = -1;
	init_completion(&context->done);
}

static int mlx5_ib_post_send_wait(struct mlx5_ib_dev *dev,
				  struct mlx5_umr_wr *umrwr)
{
	struct umr_common *umrc = &dev->umrc;
	const struct ib_send_wr *bad;
	int err;
	struct mlx5_ib_umr_context umr_context;

	mlx5_ib_init_umr_context(&umr_context);
	umrwr->wr.wr_cqe = &umr_context.cqe;

	down(&umrc->sem);
	err = ib_post_send(umrc->qp, &umrwr->wr, &bad);
	if (err) {
		mlx5_ib_warn(dev, "UMR post send failed, err %d\n", err);
	} else {
		wait_for_completion(&umr_context.done);
		if (umr_context.status != IB_WC_SUCCESS) {
			mlx5_ib_warn(dev, "reg umr failed (%u)\n",
				     umr_context.status);
			err = -EFAULT;
		}
	}
	up(&umrc->sem);
	return err;
}

static struct mlx5_ib_mr *alloc_mr_from_cache(
				  struct ib_pd *pd, struct ib_umem *umem,
				  u64 virt_addr, u64 len, int npages,
				  int page_shift, int order, int access_flags)
{
	struct mlx5_ib_dev *dev = to_mdev(pd->device);
	struct mlx5_ib_mr *mr;
	int err = 0;
	int i;

	for (i = 0; i < 1; i++) {
		mr = alloc_cached_mr(dev, order);
		if (mr)
			break;

		err = add_keys(dev, order2idx(dev, order), 1);
		if (err && err != -EAGAIN) {
			mlx5_ib_warn(dev, "add_keys failed, err %d\n", err);
			break;
		}
	}

	if (!mr)
		return ERR_PTR(-EAGAIN);

	mr->ibmr.pd = pd;
	mr->umem = umem;
	mr->access_flags = access_flags;
	mr->desc_size = sizeof(struct mlx5_mtt);
	mr->mmkey.iova = virt_addr;
	mr->mmkey.size = len;
	mr->mmkey.pd = to_mpd(pd)->pdn;

	return mr;
}

static inline int populate_xlt(struct mlx5_ib_mr *mr, int idx, int npages,
			       void *xlt, int page_shift, size_t size,
			       int flags)
{
	struct mlx5_ib_dev *dev = mr->dev;
	struct ib_umem *umem = mr->umem;

	if (flags & MLX5_IB_UPD_XLT_INDIRECT) {
		if (!umr_can_use_indirect_mkey(dev))
			return -EPERM;
		mlx5_odp_populate_klm(xlt, idx, npages, mr, flags);
		return npages;
	}

	npages = min_t(size_t, npages, ib_umem_num_pages(umem) - idx);

	if (!(flags & MLX5_IB_UPD_XLT_ZAP)) {
		__mlx5_ib_populate_pas(dev, umem, page_shift,
				       idx, npages, xlt,
				       MLX5_IB_MTT_PRESENT);
		/* Clear padding after the pages
		 * brought from the umem.
		 */
		memset(xlt + (npages * sizeof(struct mlx5_mtt)), 0,
		       size - npages * sizeof(struct mlx5_mtt));
	}

	return npages;
}

#define MLX5_MAX_UMR_CHUNK ((1 << (MLX5_MAX_UMR_SHIFT + 4)) - \
			    MLX5_UMR_MTT_ALIGNMENT)
#define MLX5_SPARE_UMR_CHUNK 0x10000

int mlx5_ib_update_xlt(struct mlx5_ib_mr *mr, u64 idx, int npages,
		       int page_shift, int flags)
{
	struct mlx5_ib_dev *dev = mr->dev;
	struct device *ddev = dev->ib_dev.dev.parent;
	int size;
	void *xlt;
	dma_addr_t dma;
	struct mlx5_umr_wr wr;
	struct ib_sge sg;
	int err = 0;
	int desc_size = (flags & MLX5_IB_UPD_XLT_INDIRECT)
			       ? sizeof(struct mlx5_klm)
			       : sizeof(struct mlx5_mtt);
	const int page_align = MLX5_UMR_MTT_ALIGNMENT / desc_size;
	const int page_mask = page_align - 1;
	size_t pages_mapped = 0;
	size_t pages_to_map = 0;
	size_t pages_iter = 0;
	gfp_t gfp;
	bool use_emergency_page = false;

	if ((flags & MLX5_IB_UPD_XLT_INDIRECT) &&
	    !umr_can_use_indirect_mkey(dev))
		return -EPERM;

	/* UMR copies MTTs in units of MLX5_UMR_MTT_ALIGNMENT bytes,
	 * so we need to align the offset and length accordingly
	 */
	if (idx & page_mask) {
		npages += idx & page_mask;
		idx &= ~page_mask;
	}

	gfp = flags & MLX5_IB_UPD_XLT_ATOMIC ? GFP_ATOMIC : GFP_KERNEL;
	gfp |= __GFP_ZERO | __GFP_NOWARN;

	pages_to_map = ALIGN(npages, page_align);
	size = desc_size * pages_to_map;
	size = min_t(int, size, MLX5_MAX_UMR_CHUNK);

	xlt = (void *)__get_free_pages(gfp, get_order(size));
	if (!xlt && size > MLX5_SPARE_UMR_CHUNK) {
		mlx5_ib_dbg(dev, "Failed to allocate %d bytes of order %d. fallback to spare UMR allocation od %d bytes\n",
			    size, get_order(size), MLX5_SPARE_UMR_CHUNK);

		size = MLX5_SPARE_UMR_CHUNK;
		xlt = (void *)__get_free_pages(gfp, get_order(size));
	}

	if (!xlt) {
		mlx5_ib_warn(dev, "Using XLT emergency buffer\n");
		xlt = (void *)mlx5_ib_get_xlt_emergency_page();
		size = PAGE_SIZE;
		memset(xlt, 0, size);
		use_emergency_page = true;
	}
	pages_iter = size / desc_size;
	dma = dma_map_single(ddev, xlt, size, DMA_TO_DEVICE);
	if (dma_mapping_error(ddev, dma)) {
		mlx5_ib_err(dev, "unable to map DMA during XLT update.\n");
		err = -ENOMEM;
		goto free_xlt;
	}

	sg.addr = dma;
	sg.lkey = dev->umrc.pd->local_dma_lkey;

	memset(&wr, 0, sizeof(wr));
	wr.wr.send_flags = MLX5_IB_SEND_UMR_UPDATE_XLT;
	if (!(flags & MLX5_IB_UPD_XLT_ENABLE))
		wr.wr.send_flags |= MLX5_IB_SEND_UMR_FAIL_IF_FREE;
	wr.wr.sg_list = &sg;
	wr.wr.num_sge = 1;
	wr.wr.opcode = MLX5_IB_WR_UMR;

	wr.pd = mr->ibmr.pd;
	wr.mkey = mr->mmkey.key;
	wr.length = mr->mmkey.size;
	wr.virt_addr = mr->mmkey.iova;
	wr.access_flags = mr->access_flags;
	wr.page_shift = page_shift;

	for (pages_mapped = 0;
	     pages_mapped < pages_to_map && !err;
	     pages_mapped += pages_iter, idx += pages_iter) {
		npages = min_t(int, pages_iter, pages_to_map - pages_mapped);
		dma_sync_single_for_cpu(ddev, dma, size, DMA_TO_DEVICE);
		npages = populate_xlt(mr, idx, npages, xlt,
				      page_shift, size, flags);

		dma_sync_single_for_device(ddev, dma, size, DMA_TO_DEVICE);

		sg.length = ALIGN(npages * desc_size,
				  MLX5_UMR_MTT_ALIGNMENT);

		if (pages_mapped + pages_iter >= pages_to_map) {
			if (flags & MLX5_IB_UPD_XLT_ENABLE)
				wr.wr.send_flags |=
					MLX5_IB_SEND_UMR_ENABLE_MR |
					MLX5_IB_SEND_UMR_UPDATE_PD_ACCESS |
					MLX5_IB_SEND_UMR_UPDATE_TRANSLATION;
			if (flags & MLX5_IB_UPD_XLT_PD ||
			    flags & MLX5_IB_UPD_XLT_ACCESS)
				wr.wr.send_flags |=
					MLX5_IB_SEND_UMR_UPDATE_PD_ACCESS;
			if (flags & MLX5_IB_UPD_XLT_ADDR)
				wr.wr.send_flags |=
					MLX5_IB_SEND_UMR_UPDATE_TRANSLATION;
		}

		wr.offset = idx * desc_size;
		wr.xlt_size = sg.length;

		err = mlx5_ib_post_send_wait(dev, &wr);
	}
	dma_unmap_single(ddev, dma, size, DMA_TO_DEVICE);

free_xlt:
	if (use_emergency_page)
		mlx5_ib_put_xlt_emergency_page();
	else
		free_pages((unsigned long)xlt, get_order(size));

	return err;
}

/*
 * If ibmr is NULL it will be allocated by reg_create.
 * Else, the given ibmr will be used.
 */
static struct mlx5_ib_mr *reg_create(struct ib_mr *ibmr, struct ib_pd *pd,
				     u64 virt_addr, u64 length,
				     struct ib_umem *umem, int npages,
				     int page_shift, int access_flags,
				     bool populate)
{
	struct mlx5_ib_dev *dev = to_mdev(pd->device);
	struct mlx5_ib_mr *mr;
	__be64 *pas;
	void *mkc;
	int inlen;
	u32 *in;
	int err;
	bool pg_cap = !!(MLX5_CAP_GEN(dev->mdev, pg));

	mr = ibmr ? to_mmr(ibmr) : kzalloc(sizeof(*mr), GFP_KERNEL);
	if (!mr)
		return ERR_PTR(-ENOMEM);

	mr->ibmr.pd = pd;
	mr->access_flags = access_flags;

	inlen = MLX5_ST_SZ_BYTES(create_mkey_in);
	if (populate)
		inlen += sizeof(*pas) * roundup(npages, 2);
	in = kvzalloc(inlen, GFP_KERNEL);
	if (!in) {
		err = -ENOMEM;
		goto err_1;
	}
	pas = (__be64 *)MLX5_ADDR_OF(create_mkey_in, in, klm_pas_mtt);
	if (populate && !(access_flags & IB_ACCESS_ON_DEMAND))
		mlx5_ib_populate_pas(dev, umem, page_shift, pas,
				     pg_cap ? MLX5_IB_MTT_PRESENT : 0);

	/* The pg_access bit allows setting the access flags
	 * in the page list submitted with the command. */
	MLX5_SET(create_mkey_in, in, pg_access, !!(pg_cap));

	mkc = MLX5_ADDR_OF(create_mkey_in, in, memory_key_mkey_entry);
	MLX5_SET(mkc, mkc, free, !populate);
	MLX5_SET(mkc, mkc, access_mode_1_0, MLX5_MKC_ACCESS_MODE_MTT);
	MLX5_SET(mkc, mkc, a, !!(access_flags & IB_ACCESS_REMOTE_ATOMIC));
	MLX5_SET(mkc, mkc, rw, !!(access_flags & IB_ACCESS_REMOTE_WRITE));
	MLX5_SET(mkc, mkc, rr, !!(access_flags & IB_ACCESS_REMOTE_READ));
	MLX5_SET(mkc, mkc, lw, !!(access_flags & IB_ACCESS_LOCAL_WRITE));
	MLX5_SET(mkc, mkc, lr, 1);
	MLX5_SET(mkc, mkc, umr_en, 1);

	MLX5_SET64(mkc, mkc, start_addr, virt_addr);
	MLX5_SET64(mkc, mkc, len, length);
	MLX5_SET(mkc, mkc, pd, to_mpd(pd)->pdn);
	MLX5_SET(mkc, mkc, bsf_octword_size, 0);
	MLX5_SET(mkc, mkc, translations_octword_size,
		 get_octo_len(virt_addr, length, page_shift));
	MLX5_SET(mkc, mkc, log_page_size, page_shift);
	MLX5_SET(mkc, mkc, qpn, 0xffffff);
	if (populate) {
		MLX5_SET(create_mkey_in, in, translations_octword_actual_size,
			 get_octo_len(virt_addr, length, page_shift));
	}

	err = mlx5_core_create_mkey(dev->mdev, &mr->mmkey, in, inlen);
	if (err) {
		mlx5_ib_warn(dev, "create mkey failed\n");
		goto err_2;
	}
	mr->mmkey.type = MLX5_MKEY_MR;
	mr->desc_size = sizeof(struct mlx5_mtt);
	mr->dev = dev;
	kvfree(in);

	mlx5_ib_dbg(dev, "mkey = 0x%x\n", mr->mmkey.key);

	return mr;

err_2:
	kvfree(in);

err_1:
	if (!ibmr)
		kfree(mr);

	return ERR_PTR(err);
}

static void set_mr_fields(struct mlx5_ib_dev *dev, struct mlx5_ib_mr *mr,
			  int npages, u64 length, int access_flags)
{
	mr->npages = npages;
	atomic_add(npages, &dev->mdev->priv.reg_pages);
	mr->ibmr.lkey = mr->mmkey.key;
	mr->ibmr.rkey = mr->mmkey.key;
	mr->ibmr.length = length;
	mr->access_flags = access_flags;
}

static struct ib_mr *mlx5_ib_get_dm_mr(struct ib_pd *pd, u64 start_addr,
				       u64 length, int acc, int mode)
{
	struct mlx5_ib_dev *dev = to_mdev(pd->device);
	int inlen = MLX5_ST_SZ_BYTES(create_mkey_in);
	struct mlx5_core_dev *mdev = dev->mdev;
	struct mlx5_ib_mr *mr;
	void *mkc;
	u32 *in;
	int err;

	mr = kzalloc(sizeof(*mr), GFP_KERNEL);
	if (!mr)
		return ERR_PTR(-ENOMEM);

	in = kzalloc(inlen, GFP_KERNEL);
	if (!in) {
		err = -ENOMEM;
		goto err_free;
	}

	mkc = MLX5_ADDR_OF(create_mkey_in, in, memory_key_mkey_entry);

	MLX5_SET(mkc, mkc, access_mode_1_0, mode & 0x3);
	MLX5_SET(mkc, mkc, access_mode_4_2, (mode >> 2) & 0x7);
	MLX5_SET(mkc, mkc, a, !!(acc & IB_ACCESS_REMOTE_ATOMIC));
	MLX5_SET(mkc, mkc, rw, !!(acc & IB_ACCESS_REMOTE_WRITE));
	MLX5_SET(mkc, mkc, rr, !!(acc & IB_ACCESS_REMOTE_READ));
	MLX5_SET(mkc, mkc, lw, !!(acc & IB_ACCESS_LOCAL_WRITE));
	MLX5_SET(mkc, mkc, lr, 1);

	MLX5_SET64(mkc, mkc, len, length);
	MLX5_SET(mkc, mkc, pd, to_mpd(pd)->pdn);
	MLX5_SET(mkc, mkc, qpn, 0xffffff);
	MLX5_SET64(mkc, mkc, start_addr, start_addr);

	err = mlx5_core_create_mkey(mdev, &mr->mmkey, in, inlen);
	if (err)
		goto err_in;

	kfree(in);

	mr->umem = NULL;
	set_mr_fields(dev, mr, 0, length, acc);

	return &mr->ibmr;

err_in:
	kfree(in);

err_free:
	kfree(mr);

	return ERR_PTR(err);
}

int mlx5_ib_advise_mr(struct ib_pd *pd,
		      enum ib_uverbs_advise_mr_advice advice,
		      u32 flags,
		      struct ib_sge *sg_list,
		      u32 num_sge,
		      struct uverbs_attr_bundle *attrs)
{
	if (advice != IB_UVERBS_ADVISE_MR_ADVICE_PREFETCH &&
	    advice != IB_UVERBS_ADVISE_MR_ADVICE_PREFETCH_WRITE)
		return -EOPNOTSUPP;

	return mlx5_ib_advise_mr_prefetch(pd, advice, flags,
					 sg_list, num_sge);
}

struct ib_mr *mlx5_ib_reg_dm_mr(struct ib_pd *pd, struct ib_dm *dm,
				struct ib_dm_mr_attr *attr,
				struct uverbs_attr_bundle *attrs)
{
	struct mlx5_ib_dm *mdm = to_mdm(dm);
	struct mlx5_core_dev *dev = to_mdev(dm->device)->mdev;
	u64 start_addr = mdm->dev_addr + attr->offset;
	int mode;

	switch (mdm->type) {
	case MLX5_IB_UAPI_DM_TYPE_MEMIC:
		if (attr->access_flags & ~MLX5_IB_DM_MEMIC_ALLOWED_ACCESS)
			return ERR_PTR(-EINVAL);

		mode = MLX5_MKC_ACCESS_MODE_MEMIC;
		start_addr -= pci_resource_start(dev->pdev, 0);
		break;
	case MLX5_IB_UAPI_DM_TYPE_STEERING_SW_ICM:
	case MLX5_IB_UAPI_DM_TYPE_HEADER_MODIFY_SW_ICM:
		if (attr->access_flags & ~MLX5_IB_DM_SW_ICM_ALLOWED_ACCESS)
			return ERR_PTR(-EINVAL);

		mode = MLX5_MKC_ACCESS_MODE_SW_ICM;
		break;
	default:
		return ERR_PTR(-EINVAL);
	}

	return mlx5_ib_get_dm_mr(pd, start_addr, attr->length,
				 attr->access_flags, mode);
}

struct ib_mr *mlx5_ib_reg_user_mr(struct ib_pd *pd, u64 start, u64 length,
				  u64 virt_addr, int access_flags,
				  struct ib_udata *udata)
{
	struct mlx5_ib_dev *dev = to_mdev(pd->device);
	struct mlx5_ib_mr *mr = NULL;
	bool populate_mtts = false;
	struct ib_umem *umem;
	int page_shift;
	int npages;
	int ncont;
	int order;
	int err;

	if (!IS_ENABLED(CONFIG_INFINIBAND_USER_MEM))
		return ERR_PTR(-EOPNOTSUPP);

	mlx5_ib_dbg(dev, "start 0x%llx, virt_addr 0x%llx, length 0x%llx, access_flags 0x%x\n",
		    start, virt_addr, length, access_flags);

	if (IS_ENABLED(CONFIG_INFINIBAND_ON_DEMAND_PAGING) && !start &&
	    length == U64_MAX) {
		if (!(access_flags & IB_ACCESS_ON_DEMAND) ||
		    !(dev->odp_caps.general_caps & IB_ODP_SUPPORT_IMPLICIT))
			return ERR_PTR(-EINVAL);

		mr = mlx5_ib_alloc_implicit_mr(to_mpd(pd), udata, access_flags);
		if (IS_ERR(mr))
			return ERR_CAST(mr);
		return &mr->ibmr;
	}

	err = mr_umem_get(dev, udata, start, length, access_flags, &umem,
			  &npages, &page_shift, &ncont, &order);

	if (err < 0)
		return ERR_PTR(err);

	if (use_umr(dev, order)) {
		mr = alloc_mr_from_cache(pd, umem, virt_addr, length, ncont,
					 page_shift, order, access_flags);
		if (PTR_ERR(mr) == -EAGAIN) {
			mlx5_ib_dbg(dev, "cache empty for order %d\n", order);
			mr = NULL;
		}
		populate_mtts = false;
	} else if (!MLX5_CAP_GEN(dev->mdev, umr_extended_translation_offset)) {
		if (access_flags & IB_ACCESS_ON_DEMAND) {
			err = -EINVAL;
			pr_err("Got MR registration for ODP MR > 512MB, not supported for Connect-IB\n");
			goto error;
		}
		populate_mtts = true;
	}

	if (!mr) {
		if (!umr_can_modify_entity_size(dev))
			populate_mtts = true;
		mutex_lock(&dev->slow_path_mutex);
		mr = reg_create(NULL, pd, virt_addr, length, umem, ncont,
				page_shift, access_flags, populate_mtts);
		mutex_unlock(&dev->slow_path_mutex);
	}

	if (IS_ERR(mr)) {
		err = PTR_ERR(mr);
		goto error;
	}

	mlx5_ib_dbg(dev, "mkey 0x%x\n", mr->mmkey.key);

	mr->umem = umem;
	set_mr_fields(dev, mr, npages, length, access_flags);

	update_odp_mr(mr);

	if (!populate_mtts) {
		int update_xlt_flags = MLX5_IB_UPD_XLT_ENABLE;

		if (access_flags & IB_ACCESS_ON_DEMAND)
			update_xlt_flags |= MLX5_IB_UPD_XLT_ZAP;

		err = mlx5_ib_update_xlt(mr, 0, ncont, page_shift,
					 update_xlt_flags);

		if (err) {
			dereg_mr(dev, mr);
			return ERR_PTR(err);
		}
	}

	if (IS_ENABLED(CONFIG_INFINIBAND_ON_DEMAND_PAGING)) {
		mr->live = 1;
		atomic_set(&mr->num_pending_prefetch, 0);
	}

	return &mr->ibmr;
error:
	ib_umem_release(umem);
	return ERR_PTR(err);
}

static int unreg_umr(struct mlx5_ib_dev *dev, struct mlx5_ib_mr *mr)
{
	struct mlx5_core_dev *mdev = dev->mdev;
	struct mlx5_umr_wr umrwr = {};

	if (mdev->state == MLX5_DEVICE_STATE_INTERNAL_ERROR)
		return 0;

	umrwr.wr.send_flags = MLX5_IB_SEND_UMR_DISABLE_MR |
			      MLX5_IB_SEND_UMR_FAIL_IF_FREE;
	umrwr.wr.opcode = MLX5_IB_WR_UMR;
	umrwr.mkey = mr->mmkey.key;

	return mlx5_ib_post_send_wait(dev, &umrwr);
}

static int rereg_umr(struct ib_pd *pd, struct mlx5_ib_mr *mr,
		     int access_flags, int flags)
{
	struct mlx5_ib_dev *dev = to_mdev(pd->device);
	struct mlx5_umr_wr umrwr = {};
	int err;

	umrwr.wr.send_flags = MLX5_IB_SEND_UMR_FAIL_IF_FREE;

	umrwr.wr.opcode = MLX5_IB_WR_UMR;
	umrwr.mkey = mr->mmkey.key;

	if (flags & IB_MR_REREG_PD || flags & IB_MR_REREG_ACCESS) {
		umrwr.pd = pd;
		umrwr.access_flags = access_flags;
		umrwr.wr.send_flags |= MLX5_IB_SEND_UMR_UPDATE_PD_ACCESS;
	}

	err = mlx5_ib_post_send_wait(dev, &umrwr);

	return err;
}

int mlx5_ib_rereg_user_mr(struct ib_mr *ib_mr, int flags, u64 start,
			  u64 length, u64 virt_addr, int new_access_flags,
			  struct ib_pd *new_pd, struct ib_udata *udata)
{
	struct mlx5_ib_dev *dev = to_mdev(ib_mr->device);
	struct mlx5_ib_mr *mr = to_mmr(ib_mr);
	struct ib_pd *pd = (flags & IB_MR_REREG_PD) ? new_pd : ib_mr->pd;
	int access_flags = flags & IB_MR_REREG_ACCESS ?
			    new_access_flags :
			    mr->access_flags;
	int page_shift = 0;
	int upd_flags = 0;
	int npages = 0;
	int ncont = 0;
	int order = 0;
	u64 addr, len;
	int err;

	mlx5_ib_dbg(dev, "start 0x%llx, virt_addr 0x%llx, length 0x%llx, access_flags 0x%x\n",
		    start, virt_addr, length, access_flags);

	atomic_sub(mr->npages, &dev->mdev->priv.reg_pages);

	if (!mr->umem)
		return -EINVAL;

	if (flags & IB_MR_REREG_TRANS) {
		addr = virt_addr;
		len = length;
	} else {
		addr = mr->umem->address;
		len = mr->umem->length;
	}

	if (flags != IB_MR_REREG_PD) {
		/*
		 * Replace umem. This needs to be done whether or not UMR is
		 * used.
		 */
		flags |= IB_MR_REREG_TRANS;
		ib_umem_release(mr->umem);
		mr->umem = NULL;
		err = mr_umem_get(dev, udata, addr, len, access_flags,
				  &mr->umem, &npages, &page_shift, &ncont,
				  &order);
		if (err)
			goto err;
	}

	if (flags & IB_MR_REREG_TRANS && !use_umr_mtt_update(mr, addr, len)) {
		/*
		 * UMR can't be used - MKey needs to be replaced.
		 */
		if (mr->allocated_from_cache)
			err = unreg_umr(dev, mr);
		else
			err = destroy_mkey(dev, mr);
		if (err)
			goto err;

		mr = reg_create(ib_mr, pd, addr, len, mr->umem, ncont,
				page_shift, access_flags, true);

		if (IS_ERR(mr)) {
			err = PTR_ERR(mr);
			mr = to_mmr(ib_mr);
			goto err;
		}

		mr->allocated_from_cache = 0;
		if (IS_ENABLED(CONFIG_INFINIBAND_ON_DEMAND_PAGING))
			mr->live = 1;
	} else {
		/*
		 * Send a UMR WQE
		 */
		mr->ibmr.pd = pd;
		mr->access_flags = access_flags;
		mr->mmkey.iova = addr;
		mr->mmkey.size = len;
		mr->mmkey.pd = to_mpd(pd)->pdn;

		if (flags & IB_MR_REREG_TRANS) {
			upd_flags = MLX5_IB_UPD_XLT_ADDR;
			if (flags & IB_MR_REREG_PD)
				upd_flags |= MLX5_IB_UPD_XLT_PD;
			if (flags & IB_MR_REREG_ACCESS)
				upd_flags |= MLX5_IB_UPD_XLT_ACCESS;
			err = mlx5_ib_update_xlt(mr, 0, npages, page_shift,
						 upd_flags);
		} else {
			err = rereg_umr(pd, mr, access_flags, flags);
		}

		if (err)
			goto err;
	}

	set_mr_fields(dev, mr, npages, len, access_flags);

	update_odp_mr(mr);
	return 0;

err:
	if (mr->umem) {
		ib_umem_release(mr->umem);
		mr->umem = NULL;
	}
	clean_mr(dev, mr);
	return err;
}

static int
mlx5_alloc_priv_descs(struct ib_device *device,
		      struct mlx5_ib_mr *mr,
		      int ndescs,
		      int desc_size)
{
	int size = ndescs * desc_size;
	int add_size;
	int ret;

	add_size = max_t(int, MLX5_UMR_ALIGN - ARCH_KMALLOC_MINALIGN, 0);

	mr->descs_alloc = kzalloc(size + add_size, GFP_KERNEL);
	if (!mr->descs_alloc)
		return -ENOMEM;

	mr->descs = PTR_ALIGN(mr->descs_alloc, MLX5_UMR_ALIGN);

	mr->desc_map = dma_map_single(device->dev.parent, mr->descs,
				      size, DMA_TO_DEVICE);
	if (dma_mapping_error(device->dev.parent, mr->desc_map)) {
		ret = -ENOMEM;
		goto err;
	}

	return 0;
err:
	kfree(mr->descs_alloc);

	return ret;
}

static void
mlx5_free_priv_descs(struct mlx5_ib_mr *mr)
{
	if (mr->descs) {
		struct ib_device *device = mr->ibmr.device;
		int size = mr->max_descs * mr->desc_size;

		dma_unmap_single(device->dev.parent, mr->desc_map,
				 size, DMA_TO_DEVICE);
		kfree(mr->descs_alloc);
		mr->descs = NULL;
	}
}

static void clean_mr(struct mlx5_ib_dev *dev, struct mlx5_ib_mr *mr)
{
	int allocated_from_cache = mr->allocated_from_cache;

	if (mr->sig) {
		if (mlx5_core_destroy_psv(dev->mdev,
					  mr->sig->psv_memory.psv_idx))
			mlx5_ib_warn(dev, "failed to destroy mem psv %d\n",
				     mr->sig->psv_memory.psv_idx);
		if (mlx5_core_destroy_psv(dev->mdev,
					  mr->sig->psv_wire.psv_idx))
			mlx5_ib_warn(dev, "failed to destroy wire psv %d\n",
				     mr->sig->psv_wire.psv_idx);
		kfree(mr->sig);
		mr->sig = NULL;
	}

	mlx5_free_priv_descs(mr);

	if (!allocated_from_cache)
		destroy_mkey(dev, mr);
}

static void dereg_mr(struct mlx5_ib_dev *dev, struct mlx5_ib_mr *mr)
{
	int npages = mr->npages;
	struct ib_umem *umem = mr->umem;

	if (is_odp_mr(mr)) {
		struct ib_umem_odp *umem_odp = to_ib_umem_odp(umem);

		/* Prevent new page faults and
		 * prefetch requests from succeeding
		 */
		mr->live = 0;

		/* dequeue pending prefetch requests for the mr */
		if (atomic_read(&mr->num_pending_prefetch))
			flush_workqueue(system_unbound_wq);
		WARN_ON(atomic_read(&mr->num_pending_prefetch));

		/* Wait for all running page-fault handlers to finish. */
		synchronize_srcu(&dev->mr_srcu);
		/* Destroy all page mappings */
		if (umem_odp->page_list)
			mlx5_ib_invalidate_range(umem_odp, ib_umem_start(umem),
						 ib_umem_end(umem));
		else
			mlx5_ib_free_implicit_mr(mr);
		/*
		 * We kill the umem before the MR for ODP,
		 * so that there will not be any invalidations in
		 * flight, looking at the *mr struct.
		 */
		ib_umem_release(umem);
		atomic_sub(npages, &dev->mdev->priv.reg_pages);

		/* Avoid double-freeing the umem. */
		umem = NULL;
	}

	clean_mr(dev, mr);

	/*
	 * We should unregister the DMA address from the HCA before
	 * remove the DMA mapping.
	 */
	mlx5_mr_cache_free(dev, mr);
	if (umem) {
		ib_umem_release(umem);
		atomic_sub(npages, &dev->mdev->priv.reg_pages);
	}
	if (!mr->allocated_from_cache)
		kfree(mr);
}

int mlx5_ib_dereg_mr(struct ib_mr *ibmr, struct ib_udata *udata)
{
	dereg_mr(to_mdev(ibmr->device), to_mmr(ibmr));
	return 0;
}

struct ib_mr *mlx5_ib_alloc_mr(struct ib_pd *pd, enum ib_mr_type mr_type,
			       u32 max_num_sg, struct ib_udata *udata)
{
	struct mlx5_ib_dev *dev = to_mdev(pd->device);
	int inlen = MLX5_ST_SZ_BYTES(create_mkey_in);
	int ndescs = ALIGN(max_num_sg, 4);
	struct mlx5_ib_mr *mr;
	void *mkc;
	u32 *in;
	int err;

	mr = kzalloc(sizeof(*mr), GFP_KERNEL);
	if (!mr)
		return ERR_PTR(-ENOMEM);

	in = kzalloc(inlen, GFP_KERNEL);
	if (!in) {
		err = -ENOMEM;
		goto err_free;
	}

	mkc = MLX5_ADDR_OF(create_mkey_in, in, memory_key_mkey_entry);
	MLX5_SET(mkc, mkc, free, 1);
	MLX5_SET(mkc, mkc, translations_octword_size, ndescs);
	MLX5_SET(mkc, mkc, qpn, 0xffffff);
	MLX5_SET(mkc, mkc, pd, to_mpd(pd)->pdn);

	if (mr_type == IB_MR_TYPE_MEM_REG) {
		mr->access_mode = MLX5_MKC_ACCESS_MODE_MTT;
		MLX5_SET(mkc, mkc, log_page_size, PAGE_SHIFT);
		err = mlx5_alloc_priv_descs(pd->device, mr,
					    ndescs, sizeof(struct mlx5_mtt));
		if (err)
			goto err_free_in;

		mr->desc_size = sizeof(struct mlx5_mtt);
		mr->max_descs = ndescs;
	} else if (mr_type == IB_MR_TYPE_SG_GAPS) {
		mr->access_mode = MLX5_MKC_ACCESS_MODE_KLMS;

		err = mlx5_alloc_priv_descs(pd->device, mr,
					    ndescs, sizeof(struct mlx5_klm));
		if (err)
			goto err_free_in;
		mr->desc_size = sizeof(struct mlx5_klm);
		mr->max_descs = ndescs;
	} else if (mr_type == IB_MR_TYPE_SIGNATURE) {
		u32 psv_index[2];

		MLX5_SET(mkc, mkc, bsf_en, 1);
		MLX5_SET(mkc, mkc, bsf_octword_size, MLX5_MKEY_BSF_OCTO_SIZE);
		mr->sig = kzalloc(sizeof(*mr->sig), GFP_KERNEL);
		if (!mr->sig) {
			err = -ENOMEM;
			goto err_free_in;
		}

		/* create mem & wire PSVs */
		err = mlx5_core_create_psv(dev->mdev, to_mpd(pd)->pdn,
					   2, psv_index);
		if (err)
			goto err_free_sig;

		mr->access_mode = MLX5_MKC_ACCESS_MODE_KLMS;
		mr->sig->psv_memory.psv_idx = psv_index[0];
		mr->sig->psv_wire.psv_idx = psv_index[1];

		mr->sig->sig_status_checked = true;
		mr->sig->sig_err_exists = false;
		/* Next UMR, Arm SIGERR */
		++mr->sig->sigerr_count;
	} else {
		mlx5_ib_warn(dev, "Invalid mr type %d\n", mr_type);
		err = -EINVAL;
		goto err_free_in;
	}

	MLX5_SET(mkc, mkc, access_mode_1_0, mr->access_mode & 0x3);
	MLX5_SET(mkc, mkc, access_mode_4_2, (mr->access_mode >> 2) & 0x7);
	MLX5_SET(mkc, mkc, umr_en, 1);

	mr->ibmr.device = pd->device;
	err = mlx5_core_create_mkey(dev->mdev, &mr->mmkey, in, inlen);
	if (err)
		goto err_destroy_psv;

	mr->mmkey.type = MLX5_MKEY_MR;
	mr->ibmr.lkey = mr->mmkey.key;
	mr->ibmr.rkey = mr->mmkey.key;
	mr->umem = NULL;
	kfree(in);

	return &mr->ibmr;

err_destroy_psv:
	if (mr->sig) {
		if (mlx5_core_destroy_psv(dev->mdev,
					  mr->sig->psv_memory.psv_idx))
			mlx5_ib_warn(dev, "failed to destroy mem psv %d\n",
				     mr->sig->psv_memory.psv_idx);
		if (mlx5_core_destroy_psv(dev->mdev,
					  mr->sig->psv_wire.psv_idx))
			mlx5_ib_warn(dev, "failed to destroy wire psv %d\n",
				     mr->sig->psv_wire.psv_idx);
	}
	mlx5_free_priv_descs(mr);
err_free_sig:
	kfree(mr->sig);
err_free_in:
	kfree(in);
err_free:
	kfree(mr);
	return ERR_PTR(err);
}

struct ib_mw *mlx5_ib_alloc_mw(struct ib_pd *pd, enum ib_mw_type type,
			       struct ib_udata *udata)
{
	struct mlx5_ib_dev *dev = to_mdev(pd->device);
	int inlen = MLX5_ST_SZ_BYTES(create_mkey_in);
	struct mlx5_ib_mw *mw = NULL;
	u32 *in = NULL;
	void *mkc;
	int ndescs;
	int err;
	struct mlx5_ib_alloc_mw req = {};
	struct {
		__u32	comp_mask;
		__u32	response_length;
	} resp = {};

	err = ib_copy_from_udata(&req, udata, min(udata->inlen, sizeof(req)));
	if (err)
		return ERR_PTR(err);

	if (req.comp_mask || req.reserved1 || req.reserved2)
		return ERR_PTR(-EOPNOTSUPP);

	if (udata->inlen > sizeof(req) &&
	    !ib_is_udata_cleared(udata, sizeof(req),
				 udata->inlen - sizeof(req)))
		return ERR_PTR(-EOPNOTSUPP);

	ndescs = req.num_klms ? roundup(req.num_klms, 4) : roundup(1, 4);

	mw = kzalloc(sizeof(*mw), GFP_KERNEL);
	in = kzalloc(inlen, GFP_KERNEL);
	if (!mw || !in) {
		err = -ENOMEM;
		goto free;
	}

	mkc = MLX5_ADDR_OF(create_mkey_in, in, memory_key_mkey_entry);

	MLX5_SET(mkc, mkc, free, 1);
	MLX5_SET(mkc, mkc, translations_octword_size, ndescs);
	MLX5_SET(mkc, mkc, pd, to_mpd(pd)->pdn);
	MLX5_SET(mkc, mkc, umr_en, 1);
	MLX5_SET(mkc, mkc, lr, 1);
	MLX5_SET(mkc, mkc, access_mode_1_0, MLX5_MKC_ACCESS_MODE_KLMS);
	MLX5_SET(mkc, mkc, en_rinval, !!((type == IB_MW_TYPE_2)));
	MLX5_SET(mkc, mkc, qpn, 0xffffff);

	err = mlx5_core_create_mkey(dev->mdev, &mw->mmkey, in, inlen);
	if (err)
		goto free;

	mw->mmkey.type = MLX5_MKEY_MW;
	mw->ibmw.rkey = mw->mmkey.key;
	mw->ndescs = ndescs;

	resp.response_length = min(offsetof(typeof(resp), response_length) +
				   sizeof(resp.response_length), udata->outlen);
	if (resp.response_length) {
		err = ib_copy_to_udata(udata, &resp, resp.response_length);
		if (err) {
			mlx5_core_destroy_mkey(dev->mdev, &mw->mmkey);
			goto free;
		}
	}

	kfree(in);
	return &mw->ibmw;

free:
	kfree(mw);
	kfree(in);
	return ERR_PTR(err);
}

int mlx5_ib_dealloc_mw(struct ib_mw *mw)
{
	struct mlx5_ib_mw *mmw = to_mmw(mw);
	int err;

	err =  mlx5_core_destroy_mkey((to_mdev(mw->device))->mdev,
				      &mmw->mmkey);
	if (!err)
		kfree(mmw);
	return err;
}

int mlx5_ib_check_mr_status(struct ib_mr *ibmr, u32 check_mask,
			    struct ib_mr_status *mr_status)
{
	struct mlx5_ib_mr *mmr = to_mmr(ibmr);
	int ret = 0;

	if (check_mask & ~IB_MR_CHECK_SIG_STATUS) {
		pr_err("Invalid status check mask\n");
		ret = -EINVAL;
		goto done;
	}

	mr_status->fail_status = 0;
	if (check_mask & IB_MR_CHECK_SIG_STATUS) {
		if (!mmr->sig) {
			ret = -EINVAL;
			pr_err("signature status check requested on a non-signature enabled MR\n");
			goto done;
		}

		mmr->sig->sig_status_checked = true;
		if (!mmr->sig->sig_err_exists)
			goto done;

		if (ibmr->lkey == mmr->sig->err_item.key)
			memcpy(&mr_status->sig_err, &mmr->sig->err_item,
			       sizeof(mr_status->sig_err));
		else {
			mr_status->sig_err.err_type = IB_SIG_BAD_GUARD;
			mr_status->sig_err.sig_err_offset = 0;
			mr_status->sig_err.key = mmr->sig->err_item.key;
		}

		mmr->sig->sig_err_exists = false;
		mr_status->fail_status |= IB_MR_CHECK_SIG_STATUS;
	}

done:
	return ret;
}

static int
mlx5_ib_sg_to_klms(struct mlx5_ib_mr *mr,
		   struct scatterlist *sgl,
		   unsigned short sg_nents,
		   unsigned int *sg_offset_p)
{
	struct scatterlist *sg = sgl;
	struct mlx5_klm *klms = mr->descs;
	unsigned int sg_offset = sg_offset_p ? *sg_offset_p : 0;
	u32 lkey = mr->ibmr.pd->local_dma_lkey;
	int i;

	mr->ibmr.iova = sg_dma_address(sg) + sg_offset;
	mr->ibmr.length = 0;

	for_each_sg(sgl, sg, sg_nents, i) {
		if (unlikely(i >= mr->max_descs))
			break;
		klms[i].va = cpu_to_be64(sg_dma_address(sg) + sg_offset);
		klms[i].bcount = cpu_to_be32(sg_dma_len(sg) - sg_offset);
		klms[i].key = cpu_to_be32(lkey);
		mr->ibmr.length += sg_dma_len(sg) - sg_offset;

		sg_offset = 0;
	}
	mr->ndescs = i;

	if (sg_offset_p)
		*sg_offset_p = sg_offset;

	return i;
}

static int mlx5_set_page(struct ib_mr *ibmr, u64 addr)
{
	struct mlx5_ib_mr *mr = to_mmr(ibmr);
	__be64 *descs;

	if (unlikely(mr->ndescs == mr->max_descs))
		return -ENOMEM;

	descs = mr->descs;
	descs[mr->ndescs++] = cpu_to_be64(addr | MLX5_EN_RD | MLX5_EN_WR);

	return 0;
}

int mlx5_ib_map_mr_sg(struct ib_mr *ibmr, struct scatterlist *sg, int sg_nents,
		      unsigned int *sg_offset)
{
	struct mlx5_ib_mr *mr = to_mmr(ibmr);
	int n;

	mr->ndescs = 0;

	ib_dma_sync_single_for_cpu(ibmr->device, mr->desc_map,
				   mr->desc_size * mr->max_descs,
				   DMA_TO_DEVICE);

	if (mr->access_mode == MLX5_MKC_ACCESS_MODE_KLMS)
		n = mlx5_ib_sg_to_klms(mr, sg, sg_nents, sg_offset);
	else
		n = ib_sg_to_pages(ibmr, sg, sg_nents, sg_offset,
				mlx5_set_page);

	ib_dma_sync_single_for_device(ibmr->device, mr->desc_map,
				      mr->desc_size * mr->max_descs,
				      DMA_TO_DEVICE);

	return n;
}<|MERGE_RESOLUTION|>--- conflicted
+++ resolved
@@ -614,11 +614,7 @@
 	struct dentry *dir;
 	int i;
 
-<<<<<<< HEAD
-	if (!mlx5_debugfs_root || dev->rep)
-=======
 	if (!mlx5_debugfs_root || dev->is_rep)
->>>>>>> 0ecfebd2
 		return;
 
 	cache->root = debugfs_create_dir("mr_cache", dev->mdev->priv.dbg_root);
