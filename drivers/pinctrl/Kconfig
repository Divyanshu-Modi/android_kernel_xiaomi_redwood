#
# PINCTRL infrastructure and drivers
#

config PINCTRL
	bool

menu "Pin controllers"
	depends on PINCTRL

config GENERIC_PINCTRL_GROUPS
	bool

config PINMUX
	bool "Support pin multiplexing controllers" if COMPILE_TEST

config GENERIC_PINMUX_FUNCTIONS
	bool
	select PINMUX

config PINCONF
	bool "Support pin configuration controllers" if COMPILE_TEST

config GENERIC_PINCONF
	bool
	select PINCONF

config DEBUG_PINCTRL
	bool "Debug PINCTRL calls"
	depends on DEBUG_KERNEL
	help
	  Say Y here to add some extra checks and diagnostics to PINCTRL calls.

config PINCTRL_ADI2
	bool "ADI pin controller driver"
	depends on BLACKFIN
	select PINMUX
	select IRQ_DOMAIN
	help
	  This is the pin controller and gpio driver for ADI BF54x, BF60x and
	  future processors. This option is selected automatically when specific
	  machine and arch are selected to build.

config PINCTRL_ARTPEC6
        bool "Axis ARTPEC-6 pin controller driver"
        depends on MACH_ARTPEC6
        select PINMUX
        select GENERIC_PINCONF
        help
          This is the driver for the Axis ARTPEC-6 pin controller. This driver
          supports pin function multiplexing as well as pin bias and drive
          strength configuration. Device tree integration instructions can be
          found in Documentation/devicetree/bindings/pinctrl/axis,artpec6-pinctrl.txt

config PINCTRL_AS3722
	tristate "Pinctrl and GPIO driver for ams AS3722 PMIC"
	depends on MFD_AS3722 && GPIOLIB
	select PINMUX
	select GENERIC_PINCONF
	help
	  AS3722 device supports the configuration of GPIO pins for different
	  functionality. This driver supports the pinmux, push-pull and
	  open drain configuration for the GPIO pins of AS3722 devices. It also
	  supports the GPIO functionality through gpiolib.

config PINCTRL_BF54x
	def_bool y if BF54x
	select PINCTRL_ADI2

config PINCTRL_BF60x
	def_bool y if BF60x
	select PINCTRL_ADI2

config PINCTRL_AT91
	bool "AT91 pinctrl driver"
	depends on OF
	depends on ARCH_AT91
	select PINMUX
	select PINCONF
	select GPIOLIB
	select OF_GPIO
	select GPIOLIB_IRQCHIP
	help
	  Say Y here to enable the at91 pinctrl driver

config PINCTRL_AT91PIO4
	bool "AT91 PIO4 pinctrl driver"
	depends on OF
	depends on ARCH_AT91
	select PINMUX
	select GENERIC_PINCONF
	select GPIOLIB
	select GPIOLIB_IRQCHIP
	select OF_GPIO
	help
	  Say Y here to enable the at91 pinctrl/gpio driver for Atmel PIO4
	  controller available on sama5d2 SoC.

config PINCTRL_AMD
	tristate "AMD GPIO pin control"
	depends on GPIOLIB
	select GPIOLIB_IRQCHIP
	select PINMUX
	select PINCONF
	select GENERIC_PINCONF
	help
	  driver for memory mapped GPIO functionality on AMD platforms
	  (x86 or arm).Most pins are usually muxed to some other
	  functionality by firmware,so only a small amount is available
	  for gpio use.

	  Requires ACPI/FDT device enumeration code to set up a platform
	  device.

config PINCTRL_DA850_PUPD
	tristate "TI DA850/OMAP-L138/AM18XX pullup/pulldown groups"
	depends on OF && (ARCH_DAVINCI_DA850 || COMPILE_TEST)
	select PINCONF
	select GENERIC_PINCONF
	help
	  Driver for TI DA850/OMAP-L138/AM18XX pinconf. Used to control
	  pullup/pulldown pin groups.

config PINCTRL_DIGICOLOR
	bool
	depends on OF && (ARCH_DIGICOLOR || COMPILE_TEST)
	select PINMUX
	select GENERIC_PINCONF

config PINCTRL_LANTIQ
	bool
	depends on LANTIQ
	select PINMUX
	select PINCONF

config PINCTRL_LPC18XX
	bool "NXP LPC18XX/43XX SCU pinctrl driver"
	depends on OF && (ARCH_LPC18XX || COMPILE_TEST)
	default ARCH_LPC18XX
	select PINMUX
	select GENERIC_PINCONF
	help
	  Pinctrl driver for NXP LPC18xx/43xx System Control Unit (SCU).

config PINCTRL_FALCON
	bool
	depends on SOC_FALCON
	depends on PINCTRL_LANTIQ

<<<<<<< HEAD
=======
config PINCTRL_GEMINI
	bool
	depends on ARCH_GEMINI
	default ARCH_GEMINI
	select PINMUX
	select MFD_SYSCON

>>>>>>> bb176f67
config PINCTRL_MCP23S08
	tristate "Microchip MCP23xxx I/O expander"
	depends on SPI_MASTER || I2C
	depends on I2C || I2C=n
	select GPIOLIB_IRQCHIP
	select REGMAP_I2C if I2C
	select REGMAP_SPI if SPI_MASTER
	select GENERIC_PINCONF
	help
	  SPI/I2C driver for Microchip MCP23S08/MCP23S17/MCP23008/MCP23017
	  I/O expanders.
	  This provides a GPIO interface supporting inputs and outputs.
	  The I2C versions of the chips can be used as interrupt-controller.

config PINCTRL_MESON
	bool
	depends on OF
	select PINMUX
	select PINCONF
	select GENERIC_PINCONF
	select GPIOLIB
	select OF_GPIO
	select REGMAP_MMIO

config PINCTRL_OXNAS
	bool
	depends on OF
	select PINMUX
	select PINCONF
	select GENERIC_PINCONF
	select GPIOLIB
	select OF_GPIO
	select GPIOLIB_IRQCHIP
	select MFD_SYSCON

config PINCTRL_ROCKCHIP
	bool
	select PINMUX
	select GENERIC_PINCONF
	select GENERIC_IRQ_CHIP
	select MFD_SYSCON

config PINCTRL_RZA1
	bool "Renesas RZ/A1 gpio and pinctrl driver"
	depends on OF
	depends on ARCH_R7S72100 || COMPILE_TEST
	select GPIOLIB
	select GENERIC_PINCTRL_GROUPS
	select GENERIC_PINMUX_FUNCTIONS
	select GENERIC_PINCONF
	help
	  This selects pinctrl driver for Renesas RZ/A1 platforms.

config PINCTRL_SINGLE
	tristate "One-register-per-pin type device tree based pinctrl driver"
	depends on OF
	select GENERIC_PINCTRL_GROUPS
	select GENERIC_PINMUX_FUNCTIONS
	select GENERIC_PINCONF
	help
	  This selects the device tree based generic pinctrl driver.

config PINCTRL_SIRF
	bool "CSR SiRFprimaII pin controller driver"
	depends on ARCH_SIRF
	select PINMUX
	select PINCONF
	select GENERIC_PINCONF
	select GPIOLIB_IRQCHIP

config PINCTRL_SX150X
	bool "Semtech SX150x I2C GPIO expander pinctrl driver"
	depends on GPIOLIB && I2C=y
	select PINMUX
	select PINCONF
	select GENERIC_PINCONF
	select GPIOLIB_IRQCHIP
	select REGMAP
	help
	  Say yes here to provide support for Semtech SX150x-series I2C
	  GPIO expanders as pinctrl module.
	  Compatible models include:
	  - 8 bits:  sx1508q, sx1502q
	  - 16 bits: sx1509q, sx1506q

config PINCTRL_PISTACHIO
	def_bool y if MACH_PISTACHIO
	depends on GPIOLIB
	select PINMUX
	select GENERIC_PINCONF
	select GPIOLIB_IRQCHIP
	select OF_GPIO

config PINCTRL_ST
	bool
	depends on OF
	select PINMUX
	select PINCONF
	select GPIOLIB_IRQCHIP

config PINCTRL_TZ1090
	bool "Toumaz Xenif TZ1090 pin control driver"
	depends on SOC_TZ1090
	select PINMUX
	select GENERIC_PINCONF

config PINCTRL_TZ1090_PDC
	bool "Toumaz Xenif TZ1090 PDC pin control driver"
	depends on SOC_TZ1090
	select PINMUX
	select PINCONF

config PINCTRL_U300
	bool "U300 pin controller driver"
	depends on ARCH_U300
	select PINMUX
	select GENERIC_PINCONF

config PINCTRL_COH901
	bool "ST-Ericsson U300 COH 901 335/571 GPIO"
	depends on GPIOLIB && ARCH_U300 && PINCTRL_U300
	select GPIOLIB_IRQCHIP
	help
	  Say yes here to support GPIO interface on ST-Ericsson U300.
	  The names of the two IP block variants supported are
	  COH 901 335 and COH 901 571/3. They contain 3, 5 or 7
	  ports of 8 GPIO pins each.

config PINCTRL_MAX77620
	tristate "MAX77620/MAX20024 Pincontrol support"
	depends on MFD_MAX77620 && OF
	select PINMUX
	select GENERIC_PINCONF
	help
	  Say Yes here to enable Pin control support for Maxim PMIC MAX77620.
	  This PMIC has 8 GPIO pins that work as GPIO as well as special
	  function in alternate mode. This driver also configure push-pull,
	  open drain, FPS slots etc.

config PINCTRL_PALMAS
	tristate "Pinctrl driver for the PALMAS Series MFD devices"
	depends on OF && MFD_PALMAS
	select PINMUX
	select GENERIC_PINCONF
	help
	  Palmas device supports the configuration of pins for different
	  functionality. This driver supports the pinmux, push-pull and
	  open drain configuration for the Palmas series devices like
	  TPS65913, TPS80036 etc.

config PINCTRL_PIC32
	bool "Microchip PIC32 pin controller driver"
	depends on OF
	depends on MACH_PIC32
	select PINMUX
	select GENERIC_PINCONF
	select GPIOLIB_IRQCHIP
	select OF_GPIO
	help
	  This is the pin controller and gpio driver for Microchip PIC32
	  microcontrollers. This option is selected automatically when specific
	  machine and arch are selected to build.

config PINCTRL_PIC32MZDA
	def_bool y if PIC32MZDA
	select PINCTRL_PIC32

config PINCTRL_ZYNQ
	bool "Pinctrl driver for Xilinx Zynq"
	depends on ARCH_ZYNQ
	select PINMUX
	select GENERIC_PINCONF
	help
	  This selects the pinctrl driver for Xilinx Zynq.

config PINCTRL_INGENIC
	bool "Pinctrl driver for the Ingenic JZ47xx SoCs"
	default y
	depends on OF
	depends on MACH_INGENIC || COMPILE_TEST
	select GENERIC_PINCONF
	select GENERIC_PINCTRL_GROUPS
	select GENERIC_PINMUX_FUNCTIONS
	select REGMAP_MMIO

<<<<<<< HEAD
=======
config PINCTRL_RK805
	tristate "Pinctrl and GPIO driver for RK805 PMIC"
	depends on MFD_RK808
	select GPIOLIB
	select PINMUX
	select GENERIC_PINCONF
	help
	  This selects the pinctrl driver for RK805.

>>>>>>> bb176f67
source "drivers/pinctrl/aspeed/Kconfig"
source "drivers/pinctrl/bcm/Kconfig"
source "drivers/pinctrl/berlin/Kconfig"
source "drivers/pinctrl/freescale/Kconfig"
source "drivers/pinctrl/intel/Kconfig"
source "drivers/pinctrl/mvebu/Kconfig"
source "drivers/pinctrl/nomadik/Kconfig"
source "drivers/pinctrl/pxa/Kconfig"
source "drivers/pinctrl/qcom/Kconfig"
source "drivers/pinctrl/samsung/Kconfig"
source "drivers/pinctrl/sh-pfc/Kconfig"
source "drivers/pinctrl/spear/Kconfig"
source "drivers/pinctrl/sprd/Kconfig"
source "drivers/pinctrl/stm32/Kconfig"
source "drivers/pinctrl/sunxi/Kconfig"
source "drivers/pinctrl/tegra/Kconfig"
source "drivers/pinctrl/ti/Kconfig"
source "drivers/pinctrl/uniphier/Kconfig"
source "drivers/pinctrl/vt8500/Kconfig"
source "drivers/pinctrl/mediatek/Kconfig"
source "drivers/pinctrl/zte/Kconfig"

config PINCTRL_XWAY
	bool
	depends on SOC_TYPE_XWAY
	depends on PINCTRL_LANTIQ

config PINCTRL_TB10X
	bool
	depends on OF && ARC_PLAT_TB10X
	select GPIOLIB

endmenu<|MERGE_RESOLUTION|>--- conflicted
+++ resolved
@@ -147,8 +147,6 @@
 	depends on SOC_FALCON
 	depends on PINCTRL_LANTIQ
 
-<<<<<<< HEAD
-=======
 config PINCTRL_GEMINI
 	bool
 	depends on ARCH_GEMINI
@@ -156,7 +154,6 @@
 	select PINMUX
 	select MFD_SYSCON
 
->>>>>>> bb176f67
 config PINCTRL_MCP23S08
 	tristate "Microchip MCP23xxx I/O expander"
 	depends on SPI_MASTER || I2C
@@ -342,8 +339,6 @@
 	select GENERIC_PINMUX_FUNCTIONS
 	select REGMAP_MMIO
 
-<<<<<<< HEAD
-=======
 config PINCTRL_RK805
 	tristate "Pinctrl and GPIO driver for RK805 PMIC"
 	depends on MFD_RK808
@@ -353,7 +348,6 @@
 	help
 	  This selects the pinctrl driver for RK805.
 
->>>>>>> bb176f67
 source "drivers/pinctrl/aspeed/Kconfig"
 source "drivers/pinctrl/bcm/Kconfig"
 source "drivers/pinctrl/berlin/Kconfig"
