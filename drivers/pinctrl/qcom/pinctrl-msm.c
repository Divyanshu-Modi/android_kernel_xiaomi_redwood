// SPDX-License-Identifier: GPL-2.0-only
/*
 * Copyright (c) 2013, Sony Mobile Communications AB.
 * Copyright (c) 2013-2019, The Linux Foundation. All rights reserved.
 */

#include <linux/delay.h>
#include <linux/err.h>
#include <linux/io.h>
#include <linux/module.h>
#include <linux/of.h>
#include <linux/platform_device.h>
#include <linux/pinctrl/machine.h>
#include <linux/pinctrl/pinctrl.h>
#include <linux/pinctrl/pinmux.h>
#include <linux/pinctrl/pinconf.h>
#include <linux/pinctrl/pinconf-generic.h>
#include <linux/slab.h>
#include <linux/gpio/driver.h>
#include <linux/interrupt.h>
#include <linux/spinlock.h>
#include <linux/reboot.h>
#include <linux/pm.h>
#include <linux/log2.h>
#include <linux/bitmap.h>

#include <linux/soc/qcom/irq.h>

#include <linux/soc/qcom/irq.h>

#include "../core.h"
#include "../pinconf.h"
#include "pinctrl-msm.h"
#include "../pinctrl-utils.h"

#define MAX_NR_GPIO 300
#define MAX_NR_TILES 4
#define PS_HOLD_OFFSET 0x820
#define QUP_MASK       GENMASK(5, 0)

/**
 * struct msm_pinctrl - state for a pinctrl-msm device
 * @dev:            device handle.
 * @pctrl:          pinctrl handle.
 * @chip:           gpiochip handle.
 * @restart_nb:     restart notifier block.
 * @irq:            parent irq for the TLMM irq_chip.
 * @lock:           Spinlock to protect register resources as well
 *                  as msm_pinctrl data structures.
 * @enabled_irqs:   Bitmap of currently enabled irqs.
 * @dual_edge_irqs: Bitmap of irqs that need sw emulated dual edge
 *                  detection.
 * @skip_wake_irqs: Skip IRQs that are handled by wakeup interrupt contrroller
 * @soc;            Reference to soc_data of platform specific data.
 * @regs:           Base addresses for the TLMM tiles.
 */
struct msm_pinctrl {
	struct device *dev;
	struct pinctrl_dev *pctrl;
	struct gpio_chip chip;
	struct pinctrl_desc desc;
	struct notifier_block restart_nb;

	struct irq_chip irq_chip;
	int irq;

	raw_spinlock_t lock;

	DECLARE_BITMAP(dual_edge_irqs, MAX_NR_GPIO);
	DECLARE_BITMAP(enabled_irqs, MAX_NR_GPIO);
	DECLARE_BITMAP(skip_wake_irqs, MAX_NR_GPIO);

	const struct msm_pinctrl_soc_data *soc;
	void __iomem *regs[MAX_NR_TILES];
};

static struct msm_pinctrl *msm_pinctrl_data;

#define MSM_ACCESSOR(name) \
static u32 msm_readl_##name(struct msm_pinctrl *pctrl, \
			    const struct msm_pingroup *g) \
{ \
	return readl(pctrl->regs[g->tile] + g->name##_reg); \
} \
static void msm_writel_##name(u32 val, struct msm_pinctrl *pctrl, \
			      const struct msm_pingroup *g) \
{ \
	writel(val, pctrl->regs[g->tile] + g->name##_reg); \
}

MSM_ACCESSOR(ctl)
MSM_ACCESSOR(io)
MSM_ACCESSOR(intr_cfg)
MSM_ACCESSOR(intr_status)
MSM_ACCESSOR(intr_target)

static int msm_get_groups_count(struct pinctrl_dev *pctldev)
{
	struct msm_pinctrl *pctrl = pinctrl_dev_get_drvdata(pctldev);

	return pctrl->soc->ngroups;
}

static const char *msm_get_group_name(struct pinctrl_dev *pctldev,
				      unsigned group)
{
	struct msm_pinctrl *pctrl = pinctrl_dev_get_drvdata(pctldev);

	return pctrl->soc->groups[group].name;
}

static int msm_get_group_pins(struct pinctrl_dev *pctldev,
			      unsigned group,
			      const unsigned **pins,
			      unsigned *num_pins)
{
	struct msm_pinctrl *pctrl = pinctrl_dev_get_drvdata(pctldev);

	*pins = pctrl->soc->groups[group].pins;
	*num_pins = pctrl->soc->groups[group].npins;
	return 0;
}

static const struct pinctrl_ops msm_pinctrl_ops = {
	.get_groups_count	= msm_get_groups_count,
	.get_group_name		= msm_get_group_name,
	.get_group_pins		= msm_get_group_pins,
	.dt_node_to_map		= pinconf_generic_dt_node_to_map_group,
	.dt_free_map		= pinctrl_utils_free_map,
};

static int msm_pinmux_request(struct pinctrl_dev *pctldev, unsigned offset)
{
	struct msm_pinctrl *pctrl = pinctrl_dev_get_drvdata(pctldev);
	struct gpio_chip *chip = &pctrl->chip;

	return gpiochip_line_is_valid(chip, offset) ? 0 : -EINVAL;
}

static int msm_get_functions_count(struct pinctrl_dev *pctldev)
{
	struct msm_pinctrl *pctrl = pinctrl_dev_get_drvdata(pctldev);

	return pctrl->soc->nfunctions;
}

static const char *msm_get_function_name(struct pinctrl_dev *pctldev,
					 unsigned function)
{
	struct msm_pinctrl *pctrl = pinctrl_dev_get_drvdata(pctldev);

	return pctrl->soc->functions[function].name;
}

static int msm_get_function_groups(struct pinctrl_dev *pctldev,
				   unsigned function,
				   const char * const **groups,
				   unsigned * const num_groups)
{
	struct msm_pinctrl *pctrl = pinctrl_dev_get_drvdata(pctldev);

	*groups = pctrl->soc->functions[function].groups;
	*num_groups = pctrl->soc->functions[function].ngroups;
	return 0;
}

static int msm_pinmux_set_mux(struct pinctrl_dev *pctldev,
			      unsigned function,
			      unsigned group)
{
	struct msm_pinctrl *pctrl = pinctrl_dev_get_drvdata(pctldev);
	const struct msm_pingroup *g;
	unsigned long flags;
	u32 val, mask;
	int i;

	g = &pctrl->soc->groups[group];
	mask = GENMASK(g->mux_bit + order_base_2(g->nfuncs) - 1, g->mux_bit);

	for (i = 0; i < g->nfuncs; i++) {
		if (g->funcs[i] == function)
			break;
	}

	if (WARN_ON(i == g->nfuncs))
		return -EINVAL;

	raw_spin_lock_irqsave(&pctrl->lock, flags);

	val = msm_readl_ctl(pctrl, g);
	val &= ~mask;
	val |= i << g->mux_bit;
	/* Check if egpio present and enable that feature */
	if (val & BIT(g->egpio_present))
		val |= BIT(g->egpio_enable);

	msm_writel_ctl(val, pctrl, g);

	raw_spin_unlock_irqrestore(&pctrl->lock, flags);

	return 0;
}

static int msm_pinmux_request_gpio(struct pinctrl_dev *pctldev,
				   struct pinctrl_gpio_range *range,
				   unsigned offset)
{
	struct msm_pinctrl *pctrl = pinctrl_dev_get_drvdata(pctldev);
	const struct msm_pingroup *g = &pctrl->soc->groups[offset];

	/* No funcs? Probably ACPI so can't do anything here */
	if (!g->nfuncs)
		return 0;

	/* For now assume function 0 is GPIO because it always is */
	return msm_pinmux_set_mux(pctldev, g->funcs[0], offset);
}

static const struct pinmux_ops msm_pinmux_ops = {
	.request		= msm_pinmux_request,
	.get_functions_count	= msm_get_functions_count,
	.get_function_name	= msm_get_function_name,
	.get_function_groups	= msm_get_function_groups,
	.gpio_request_enable	= msm_pinmux_request_gpio,
	.set_mux		= msm_pinmux_set_mux,
};

static int msm_config_reg(struct msm_pinctrl *pctrl,
			  const struct msm_pingroup *g,
			  unsigned param,
			  unsigned *mask,
			  unsigned *bit)
{
	switch (param) {
	case PIN_CONFIG_BIAS_DISABLE:
	case PIN_CONFIG_BIAS_PULL_DOWN:
	case PIN_CONFIG_BIAS_BUS_HOLD:
	case PIN_CONFIG_BIAS_PULL_UP:
		*bit = g->pull_bit;
		*mask = 3;
		break;
	case PIN_CONFIG_DRIVE_STRENGTH:
		*bit = g->drv_bit;
		*mask = 7;
		break;
	case PIN_CONFIG_OUTPUT:
	case PIN_CONFIG_INPUT_ENABLE:
		*bit = g->oe_bit;
		*mask = 1;
		break;
	default:
		return -ENOTSUPP;
	}

	return 0;
}

#define MSM_NO_PULL		0
#define MSM_PULL_DOWN		1
#define MSM_KEEPER		2
#define MSM_PULL_UP_NO_KEEPER	2
#define MSM_PULL_UP		3

static unsigned msm_regval_to_drive(u32 val)
{
	return (val + 1) * 2;
}

static int msm_config_group_get(struct pinctrl_dev *pctldev,
				unsigned int group,
				unsigned long *config)
{
	const struct msm_pingroup *g;
	struct msm_pinctrl *pctrl = pinctrl_dev_get_drvdata(pctldev);
	unsigned param = pinconf_to_config_param(*config);
	unsigned mask;
	unsigned arg;
	unsigned bit;
	int ret;
	u32 val;

	g = &pctrl->soc->groups[group];

	ret = msm_config_reg(pctrl, g, param, &mask, &bit);
	if (ret < 0)
		return ret;

	val = msm_readl_ctl(pctrl, g);
	arg = (val >> bit) & mask;

	/* Convert register value to pinconf value */
	switch (param) {
	case PIN_CONFIG_BIAS_DISABLE:
		if (arg != MSM_NO_PULL)
			return -EINVAL;
		arg = 1;
		break;
	case PIN_CONFIG_BIAS_PULL_DOWN:
		if (arg != MSM_PULL_DOWN)
			return -EINVAL;
		arg = 1;
		break;
	case PIN_CONFIG_BIAS_BUS_HOLD:
		if (pctrl->soc->pull_no_keeper)
			return -ENOTSUPP;

		if (arg != MSM_KEEPER)
			return -EINVAL;
		arg = 1;
		break;
	case PIN_CONFIG_BIAS_PULL_UP:
		if (pctrl->soc->pull_no_keeper)
			arg = arg == MSM_PULL_UP_NO_KEEPER;
		else
			arg = arg == MSM_PULL_UP;
		if (!arg)
			return -EINVAL;
		break;
	case PIN_CONFIG_DRIVE_STRENGTH:
		arg = msm_regval_to_drive(arg);
		break;
	case PIN_CONFIG_OUTPUT:
		/* Pin is not output */
		if (!arg)
			return -EINVAL;

		val = msm_readl_io(pctrl, g);
		arg = !!(val & BIT(g->in_bit));
		break;
	case PIN_CONFIG_INPUT_ENABLE:
		/* Pin is output */
		if (arg)
			return -EINVAL;
		arg = 1;
		break;
	default:
		return -ENOTSUPP;
	}

	*config = pinconf_to_config_packed(param, arg);

	return 0;
}

static int msm_config_group_set(struct pinctrl_dev *pctldev,
				unsigned group,
				unsigned long *configs,
				unsigned num_configs)
{
	const struct msm_pingroup *g;
	struct msm_pinctrl *pctrl = pinctrl_dev_get_drvdata(pctldev);
	unsigned long flags;
	unsigned param;
	unsigned mask;
	unsigned arg;
	unsigned bit;
	int ret;
	u32 val;
	int i;

	g = &pctrl->soc->groups[group];

	for (i = 0; i < num_configs; i++) {
		param = pinconf_to_config_param(configs[i]);
		arg = pinconf_to_config_argument(configs[i]);

		ret = msm_config_reg(pctrl, g, param, &mask, &bit);
		if (ret < 0)
			return ret;

		/* Convert pinconf values to register values */
		switch (param) {
		case PIN_CONFIG_BIAS_DISABLE:
			arg = MSM_NO_PULL;
			break;
		case PIN_CONFIG_BIAS_PULL_DOWN:
			arg = MSM_PULL_DOWN;
			break;
		case PIN_CONFIG_BIAS_BUS_HOLD:
			if (pctrl->soc->pull_no_keeper)
				return -ENOTSUPP;

			arg = MSM_KEEPER;
			break;
		case PIN_CONFIG_BIAS_PULL_UP:
			if (pctrl->soc->pull_no_keeper)
				arg = MSM_PULL_UP_NO_KEEPER;
			else
				arg = MSM_PULL_UP;
			break;
		case PIN_CONFIG_DRIVE_STRENGTH:
			/* Check for invalid values */
			if (arg > 16 || arg < 2 || (arg % 2) != 0)
				arg = -1;
			else
				arg = (arg / 2) - 1;
			break;
		case PIN_CONFIG_OUTPUT:
			/* set output value */
			raw_spin_lock_irqsave(&pctrl->lock, flags);
			val = msm_readl_io(pctrl, g);
			if (arg)
				val |= BIT(g->out_bit);
			else
				val &= ~BIT(g->out_bit);
			msm_writel_io(val, pctrl, g);
			raw_spin_unlock_irqrestore(&pctrl->lock, flags);

			/* enable output */
			arg = 1;
			break;
		case PIN_CONFIG_INPUT_ENABLE:
			/* disable output */
			arg = 0;
			break;
		default:
			dev_err(pctrl->dev, "Unsupported config parameter: %x\n",
				param);
			return -EINVAL;
		}

		/* Range-check user-supplied value */
		if (arg & ~mask) {
			dev_err(pctrl->dev, "config %x: %x is invalid\n", param, arg);
			return -EINVAL;
		}

		raw_spin_lock_irqsave(&pctrl->lock, flags);
		val = msm_readl_ctl(pctrl, g);
		val &= ~(mask << bit);
		val |= arg << bit;
		msm_writel_ctl(val, pctrl, g);
		raw_spin_unlock_irqrestore(&pctrl->lock, flags);
	}

	return 0;
}

static const struct pinconf_ops msm_pinconf_ops = {
	.is_generic		= true,
	.pin_config_group_get	= msm_config_group_get,
	.pin_config_group_set	= msm_config_group_set,
};

static int msm_gpio_direction_input(struct gpio_chip *chip, unsigned offset)
{
	const struct msm_pingroup *g;
	struct msm_pinctrl *pctrl = gpiochip_get_data(chip);
	unsigned long flags;
	u32 val;

	g = &pctrl->soc->groups[offset];

	raw_spin_lock_irqsave(&pctrl->lock, flags);

	val = msm_readl_ctl(pctrl, g);
	val &= ~BIT(g->oe_bit);
	msm_writel_ctl(val, pctrl, g);

	raw_spin_unlock_irqrestore(&pctrl->lock, flags);

	return 0;
}

static int msm_gpio_direction_output(struct gpio_chip *chip, unsigned offset, int value)
{
	const struct msm_pingroup *g;
	struct msm_pinctrl *pctrl = gpiochip_get_data(chip);
	unsigned long flags;
	u32 val;

	g = &pctrl->soc->groups[offset];

	raw_spin_lock_irqsave(&pctrl->lock, flags);

	val = msm_readl_io(pctrl, g);
	if (value)
		val |= BIT(g->out_bit);
	else
		val &= ~BIT(g->out_bit);
	msm_writel_io(val, pctrl, g);

	val = msm_readl_ctl(pctrl, g);
	val |= BIT(g->oe_bit);
	msm_writel_ctl(val, pctrl, g);

	raw_spin_unlock_irqrestore(&pctrl->lock, flags);

	return 0;
}

static int msm_gpio_get_direction(struct gpio_chip *chip, unsigned int offset)
{
	struct msm_pinctrl *pctrl = gpiochip_get_data(chip);
	const struct msm_pingroup *g;
	u32 val;

	g = &pctrl->soc->groups[offset];

	val = msm_readl_ctl(pctrl, g);

	/* 0 = output, 1 = input */
	return val & BIT(g->oe_bit) ? 0 : 1;
}

static int msm_gpio_get(struct gpio_chip *chip, unsigned offset)
{
	const struct msm_pingroup *g;
	struct msm_pinctrl *pctrl = gpiochip_get_data(chip);
	u32 val;

	g = &pctrl->soc->groups[offset];

	val = msm_readl_io(pctrl, g);
	return !!(val & BIT(g->in_bit));
}

static void msm_gpio_set(struct gpio_chip *chip, unsigned offset, int value)
{
	const struct msm_pingroup *g;
	struct msm_pinctrl *pctrl = gpiochip_get_data(chip);
	unsigned long flags;
	u32 val;

	g = &pctrl->soc->groups[offset];

	raw_spin_lock_irqsave(&pctrl->lock, flags);

	val = msm_readl_io(pctrl, g);
	if (value)
		val |= BIT(g->out_bit);
	else
		val &= ~BIT(g->out_bit);
	msm_writel_io(val, pctrl, g);

	raw_spin_unlock_irqrestore(&pctrl->lock, flags);
}

#ifdef CONFIG_DEBUG_FS
#include <linux/seq_file.h>

static void msm_gpio_dbg_show_one(struct seq_file *s,
				  struct pinctrl_dev *pctldev,
				  struct gpio_chip *chip,
				  unsigned offset,
				  unsigned gpio)
{
	const struct msm_pingroup *g;
	struct msm_pinctrl *pctrl = gpiochip_get_data(chip);
	unsigned func;
	int is_out;
	int drive;
	int pull;
	int val;
	u32 ctl_reg, io_reg;

	static const char * const pulls_keeper[] = {
		"no pull",
		"pull down",
		"keeper",
		"pull up"
	};

	static const char * const pulls_no_keeper[] = {
		"no pull",
		"pull down",
		"pull up",
	};

	if (!gpiochip_line_is_valid(chip, offset))
		return;

	g = &pctrl->soc->groups[offset];
	ctl_reg = msm_readl_ctl(pctrl, g);
	io_reg = msm_readl_io(pctrl, g);

	is_out = !!(ctl_reg & BIT(g->oe_bit));
	func = (ctl_reg >> g->mux_bit) & 7;
	drive = (ctl_reg >> g->drv_bit) & 7;
	pull = (ctl_reg >> g->pull_bit) & 3;

	if (is_out)
		val = !!(io_reg & BIT(g->out_bit));
	else
		val = !!(io_reg & BIT(g->in_bit));

	seq_printf(s, " %-8s: %-3s", g->name, is_out ? "out" : "in");
	seq_printf(s, " %-4s func%d", val ? "high" : "low", func);
	seq_printf(s, " %dmA", msm_regval_to_drive(drive));
	if (pctrl->soc->pull_no_keeper)
		seq_printf(s, " %s", pulls_no_keeper[pull]);
	else
		seq_printf(s, " %s", pulls_keeper[pull]);
	seq_puts(s, "\n");
}

static void msm_gpio_dbg_show(struct seq_file *s, struct gpio_chip *chip)
{
	unsigned gpio = chip->base;
	unsigned i;

	for (i = 0; i < chip->ngpio; i++, gpio++)
		msm_gpio_dbg_show_one(s, NULL, chip, i, gpio);
}

#else
#define msm_gpio_dbg_show NULL
#endif

static int msm_gpio_init_valid_mask(struct gpio_chip *gc,
				    unsigned long *valid_mask,
				    unsigned int ngpios)
{
	struct msm_pinctrl *pctrl = gpiochip_get_data(gc);
	int ret;
	unsigned int len, i;
	const int *reserved = pctrl->soc->reserved_gpios;
	u16 *tmp;

	/* Driver provided reserved list overrides DT and ACPI */
	if (reserved) {
		bitmap_fill(valid_mask, ngpios);
		for (i = 0; reserved[i] >= 0; i++) {
			if (i >= ngpios || reserved[i] >= ngpios) {
				dev_err(pctrl->dev, "invalid list of reserved GPIOs\n");
				return -EINVAL;
			}
			clear_bit(reserved[i], valid_mask);
		}

		return 0;
	}

	/* The number of GPIOs in the ACPI tables */
	len = ret = device_property_count_u16(pctrl->dev, "gpios");
	if (ret < 0)
		return 0;

	if (ret > ngpios)
		return -EINVAL;

	tmp = kmalloc_array(len, sizeof(*tmp), GFP_KERNEL);
	if (!tmp)
		return -ENOMEM;

	ret = device_property_read_u16_array(pctrl->dev, "gpios", tmp, len);
	if (ret < 0) {
		dev_err(pctrl->dev, "could not read list of GPIOs\n");
		goto out;
	}

	bitmap_zero(valid_mask, ngpios);
	for (i = 0; i < len; i++)
		set_bit(tmp[i], valid_mask);

out:
	kfree(tmp);
	return ret;
}

static const struct gpio_chip msm_gpio_template = {
	.direction_input  = msm_gpio_direction_input,
	.direction_output = msm_gpio_direction_output,
	.get_direction    = msm_gpio_get_direction,
	.get              = msm_gpio_get,
	.set              = msm_gpio_set,
	.request          = gpiochip_generic_request,
	.free             = gpiochip_generic_free,
	.dbg_show         = msm_gpio_dbg_show,
};

/* For dual-edge interrupts in software, since some hardware has no
 * such support:
 *
 * At appropriate moments, this function may be called to flip the polarity
 * settings of both-edge irq lines to try and catch the next edge.
 *
 * The attempt is considered successful if:
 * - the status bit goes high, indicating that an edge was caught, or
 * - the input value of the gpio doesn't change during the attempt.
 * If the value changes twice during the process, that would cause the first
 * test to fail but would force the second, as two opposite
 * transitions would cause a detection no matter the polarity setting.
 *
 * The do-loop tries to sledge-hammer closed the timing hole between
 * the initial value-read and the polarity-write - if the line value changes
 * during that window, an interrupt is lost, the new polarity setting is
 * incorrect, and the first success test will fail, causing a retry.
 *
 * Algorithm comes from Google's msmgpio driver.
 */
static void msm_gpio_update_dual_edge_pos(struct msm_pinctrl *pctrl,
					  const struct msm_pingroup *g,
					  struct irq_data *d)
{
	int loop_limit = 100;
	unsigned val, val2, intstat;
	unsigned pol;

	do {
		val = msm_readl_io(pctrl, g) & BIT(g->in_bit);

		pol = msm_readl_intr_cfg(pctrl, g);
		pol ^= BIT(g->intr_polarity_bit);
		msm_writel_intr_cfg(val, pctrl, g);

		val2 = msm_readl_io(pctrl, g) & BIT(g->in_bit);
		intstat = msm_readl_intr_status(pctrl, g);
		if (intstat || (val == val2))
			return;
	} while (loop_limit-- > 0);
	dev_err(pctrl->dev, "dual-edge irq failed to stabilize, %#08x != %#08x\n",
		val, val2);
}

static void msm_gpio_irq_mask(struct irq_data *d)
{
	struct gpio_chip *gc = irq_data_get_irq_chip_data(d);
	struct msm_pinctrl *pctrl = gpiochip_get_data(gc);
	const struct msm_pingroup *g;
	unsigned long flags;
	u32 val;

	if (d->parent_data)
		irq_chip_mask_parent(d);

	if (test_bit(d->hwirq, pctrl->skip_wake_irqs))
		return;

	g = &pctrl->soc->groups[d->hwirq];

	raw_spin_lock_irqsave(&pctrl->lock, flags);

	val = msm_readl_intr_cfg(pctrl, g);
	/*
	 * There are two bits that control interrupt forwarding to the CPU. The
	 * RAW_STATUS_EN bit causes the level or edge sensed on the line to be
	 * latched into the interrupt status register when the hardware detects
	 * an irq that it's configured for (either edge for edge type or level
	 * for level type irq). The 'non-raw' status enable bit causes the
	 * hardware to assert the summary interrupt to the CPU if the latched
	 * status bit is set. There's a bug though, the edge detection logic
	 * seems to have a problem where toggling the RAW_STATUS_EN bit may
	 * cause the status bit to latch spuriously when there isn't any edge
	 * so we can't touch that bit for edge type irqs and we have to keep
	 * the bit set anyway so that edges are latched while the line is masked.
	 *
	 * To make matters more complicated, leaving the RAW_STATUS_EN bit
	 * enabled all the time causes level interrupts to re-latch into the
	 * status register because the level is still present on the line after
	 * we ack it. We clear the raw status enable bit during mask here and
	 * set the bit on unmask so the interrupt can't latch into the hardware
	 * while it's masked.
	 */
	if (irqd_get_trigger_type(d) & IRQ_TYPE_LEVEL_MASK)
		val &= ~BIT(g->intr_raw_status_bit);

	val &= ~BIT(g->intr_enable_bit);
	msm_writel_intr_cfg(val, pctrl, g);

	clear_bit(d->hwirq, pctrl->enabled_irqs);

	raw_spin_unlock_irqrestore(&pctrl->lock, flags);
}

static void msm_gpio_irq_clear_unmask(struct irq_data *d, bool status_clear)
{
	struct gpio_chip *gc = irq_data_get_irq_chip_data(d);
	struct msm_pinctrl *pctrl = gpiochip_get_data(gc);
	const struct msm_pingroup *g;
	unsigned long flags;
	u32 val;

	if (d->parent_data)
		irq_chip_unmask_parent(d);

	if (test_bit(d->hwirq, pctrl->skip_wake_irqs))
		return;

	g = &pctrl->soc->groups[d->hwirq];

	raw_spin_lock_irqsave(&pctrl->lock, flags);

	if (status_clear) {
		/*
		 * clear the interrupt status bit before unmask to avoid
		 * any erroneous interrupts that would have got latched
		 * when the interrupt is not in use.
		 */
		val = msm_readl_intr_status(pctrl, g);
		val &= ~BIT(g->intr_status_bit);
		msm_writel_intr_status(val, pctrl, g);
	}

	val = msm_readl_intr_cfg(pctrl, g);
	val |= BIT(g->intr_raw_status_bit);
	val |= BIT(g->intr_enable_bit);
	msm_writel_intr_cfg(val, pctrl, g);

	set_bit(d->hwirq, pctrl->enabled_irqs);

	raw_spin_unlock_irqrestore(&pctrl->lock, flags);
}

static void msm_gpio_irq_enable(struct irq_data *d)
{
<<<<<<< HEAD
	struct gpio_chip *gc = irq_data_get_irq_chip_data(d);
	struct msm_pinctrl *pctrl = gpiochip_get_data(gc);

=======
>>>>>>> aefd2d63
	/*
	 * Clear the interrupt that may be pending before we enable
	 * the line.
	 * This is especially a problem with the GPIOs routed to the
	 * PDC. These GPIOs are direct-connect interrupts to the GIC.
	 * Disabling the interrupt line at the PDC does not prevent
	 * the interrupt from being latched at the GIC. The state at
	 * GIC needs to be cleared before enabling.
	 */
	if (d->parent_data) {
		irq_chip_set_parent_state(d, IRQCHIP_STATE_PENDING, 0);
		irq_chip_enable_parent(d);
	}
<<<<<<< HEAD

	if (test_bit(d->hwirq, pctrl->skip_wake_irqs))
		return;
=======
>>>>>>> aefd2d63

	msm_gpio_irq_clear_unmask(d, true);
}

static void msm_gpio_irq_disable(struct irq_data *d)
{
	struct gpio_chip *gc = irq_data_get_irq_chip_data(d);
	struct msm_pinctrl *pctrl = gpiochip_get_data(gc);

	if (d->parent_data)
		irq_chip_disable_parent(d);

	if (test_bit(d->hwirq, pctrl->skip_wake_irqs))
		return;

	msm_gpio_irq_mask(d);
}

static void msm_gpio_irq_unmask(struct irq_data *d)
{
	msm_gpio_irq_clear_unmask(d, false);
}

static void msm_gpio_irq_ack(struct irq_data *d)
{
	struct gpio_chip *gc = irq_data_get_irq_chip_data(d);
	struct msm_pinctrl *pctrl = gpiochip_get_data(gc);
	const struct msm_pingroup *g;
	unsigned long flags;
	u32 val;

	if (test_bit(d->hwirq, pctrl->skip_wake_irqs))
		return;

	g = &pctrl->soc->groups[d->hwirq];

	raw_spin_lock_irqsave(&pctrl->lock, flags);

	val = msm_readl_intr_status(pctrl, g);
	if (g->intr_ack_high)
		val |= BIT(g->intr_status_bit);
	else
		val &= ~BIT(g->intr_status_bit);
	msm_writel_intr_status(val, pctrl, g);

	if (test_bit(d->hwirq, pctrl->dual_edge_irqs))
		msm_gpio_update_dual_edge_pos(pctrl, g, d);

	raw_spin_unlock_irqrestore(&pctrl->lock, flags);
}

static int msm_gpio_irq_set_type(struct irq_data *d, unsigned int type)
{
	struct gpio_chip *gc = irq_data_get_irq_chip_data(d);
	struct msm_pinctrl *pctrl = gpiochip_get_data(gc);
	const struct msm_pingroup *g;
	unsigned long flags;
	u32 val;

	if (d->parent_data)
		irq_chip_set_type_parent(d, type);

	if (test_bit(d->hwirq, pctrl->skip_wake_irqs))
		return 0;

	g = &pctrl->soc->groups[d->hwirq];

	raw_spin_lock_irqsave(&pctrl->lock, flags);

	/*
	 * For hw without possibility of detecting both edges
	 */
	if (g->intr_detection_width == 1 && type == IRQ_TYPE_EDGE_BOTH)
		set_bit(d->hwirq, pctrl->dual_edge_irqs);
	else
		clear_bit(d->hwirq, pctrl->dual_edge_irqs);

	/* Route interrupts to application cpu */
	val = msm_readl_intr_target(pctrl, g);
	val &= ~(7 << g->intr_target_bit);
	val |= g->intr_target_kpss_val << g->intr_target_bit;
	msm_writel_intr_target(val, pctrl, g);

	/* Update configuration for gpio.
	 * RAW_STATUS_EN is left on for all gpio irqs. Due to the
	 * internal circuitry of TLMM, toggling the RAW_STATUS
	 * could cause the INTR_STATUS to be set for EDGE interrupts.
	 */
	val = msm_readl_intr_cfg(pctrl, g);
	val |= BIT(g->intr_raw_status_bit);
	if (g->intr_detection_width == 2) {
		val &= ~(3 << g->intr_detection_bit);
		val &= ~(1 << g->intr_polarity_bit);
		switch (type) {
		case IRQ_TYPE_EDGE_RISING:
			val |= 1 << g->intr_detection_bit;
			val |= BIT(g->intr_polarity_bit);
			break;
		case IRQ_TYPE_EDGE_FALLING:
			val |= 2 << g->intr_detection_bit;
			val |= BIT(g->intr_polarity_bit);
			break;
		case IRQ_TYPE_EDGE_BOTH:
			val |= 3 << g->intr_detection_bit;
			val |= BIT(g->intr_polarity_bit);
			break;
		case IRQ_TYPE_LEVEL_LOW:
			break;
		case IRQ_TYPE_LEVEL_HIGH:
			val |= BIT(g->intr_polarity_bit);
			break;
		}
	} else if (g->intr_detection_width == 1) {
		val &= ~(1 << g->intr_detection_bit);
		val &= ~(1 << g->intr_polarity_bit);
		switch (type) {
		case IRQ_TYPE_EDGE_RISING:
			val |= BIT(g->intr_detection_bit);
			val |= BIT(g->intr_polarity_bit);
			break;
		case IRQ_TYPE_EDGE_FALLING:
			val |= BIT(g->intr_detection_bit);
			break;
		case IRQ_TYPE_EDGE_BOTH:
			val |= BIT(g->intr_detection_bit);
			val |= BIT(g->intr_polarity_bit);
			break;
		case IRQ_TYPE_LEVEL_LOW:
			break;
		case IRQ_TYPE_LEVEL_HIGH:
			val |= BIT(g->intr_polarity_bit);
			break;
		}
	} else {
		BUG();
	}
	msm_writel_intr_cfg(val, pctrl, g);

	if (test_bit(d->hwirq, pctrl->dual_edge_irqs))
		msm_gpio_update_dual_edge_pos(pctrl, g, d);

	raw_spin_unlock_irqrestore(&pctrl->lock, flags);

	if (type & (IRQ_TYPE_LEVEL_LOW | IRQ_TYPE_LEVEL_HIGH))
		irq_set_handler_locked(d, handle_level_irq);
	else if (type & (IRQ_TYPE_EDGE_FALLING | IRQ_TYPE_EDGE_RISING))
		irq_set_handler_locked(d, handle_edge_irq);

	return 0;
}

static int msm_gpio_irq_set_wake(struct irq_data *d, unsigned int on)
{
	struct gpio_chip *gc = irq_data_get_irq_chip_data(d);
	struct msm_pinctrl *pctrl = gpiochip_get_data(gc);
	unsigned long flags;

	if (d->parent_data)
		irq_chip_set_wake_parent(d, on);

	/*
	 * While they may not wake up when the TLMM is powered off,
	 * some GPIOs would like to wakeup the system from suspend
	 * when TLMM is powered on. To allow that, enable the GPIO
	 * summary line to be wakeup capable at GIC.
	 */
	raw_spin_lock_irqsave(&pctrl->lock, flags);

	irq_set_irq_wake(pctrl->irq, on);

	raw_spin_unlock_irqrestore(&pctrl->lock, flags);

	return 0;
}

static int msm_gpio_irq_reqres(struct irq_data *d)
{
	struct gpio_chip *gc = irq_data_get_irq_chip_data(d);
	struct msm_pinctrl *pctrl = gpiochip_get_data(gc);
	int ret;

	if (!try_module_get(gc->owner))
		return -ENODEV;

	ret = msm_pinmux_request_gpio(pctrl->pctrl, NULL, d->hwirq);
	if (ret)
		goto out;
	msm_gpio_direction_input(gc, d->hwirq);

	if (gpiochip_lock_as_irq(gc, d->hwirq)) {
		dev_err(gc->parent,
			"unable to lock HW IRQ %lu for IRQ\n",
			d->hwirq);
		ret = -EINVAL;
		goto out;
	}
	return 0;
out:
	module_put(gc->owner);
	return ret;
}

static void msm_gpio_irq_relres(struct irq_data *d)
{
	struct gpio_chip *gc = irq_data_get_irq_chip_data(d);

	gpiochip_unlock_as_irq(gc, d->hwirq);
	module_put(gc->owner);
}

static void msm_gpio_irq_handler(struct irq_desc *desc)
{
	struct gpio_chip *gc = irq_desc_get_handler_data(desc);
	const struct msm_pingroup *g;
	struct msm_pinctrl *pctrl = gpiochip_get_data(gc);
	struct irq_chip *chip = irq_desc_get_chip(desc);
	int irq_pin;
	int handled = 0;
	u32 val;
	int i;

	chained_irq_enter(chip, desc);

	/*
	 * Each pin has it's own IRQ status register, so use
	 * enabled_irq bitmap to limit the number of reads.
	 */
	for_each_set_bit(i, pctrl->enabled_irqs, pctrl->chip.ngpio) {
		g = &pctrl->soc->groups[i];
		val = msm_readl_intr_status(pctrl, g);
		if (val & BIT(g->intr_status_bit)) {
			irq_pin = irq_find_mapping(gc->irq.domain, i);
			generic_handle_irq(irq_pin);
			handled++;
		}
	}

	/* No interrupts were flagged */
	if (handled == 0)
		handle_bad_irq(desc);

	chained_irq_exit(chip, desc);
}

static int msm_gpio_wakeirq(struct gpio_chip *gc,
			    unsigned int child,
			    unsigned int child_type,
			    unsigned int *parent,
			    unsigned int *parent_type)
{
	struct msm_pinctrl *pctrl = gpiochip_get_data(gc);
	const struct msm_gpio_wakeirq_map *map;
	int i;

	*parent = GPIO_NO_WAKE_IRQ;
	*parent_type = IRQ_TYPE_EDGE_RISING;

	for (i = 0; i < pctrl->soc->nwakeirq_map; i++) {
		map = &pctrl->soc->wakeirq_map[i];
		if (map->gpio == child) {
			*parent = map->wakeirq;
			break;
		}
	}

	return 0;
}

static bool msm_gpio_needs_valid_mask(struct msm_pinctrl *pctrl)
{
	if (pctrl->soc->reserved_gpios)
		return true;

	return device_property_count_u16(pctrl->dev, "gpios") > 0;
}

static int msm_gpio_init(struct msm_pinctrl *pctrl)
{
	struct gpio_chip *chip;
	struct gpio_irq_chip *girq;
	int ret;
	unsigned ngpio = pctrl->soc->ngpios;
	struct device_node *dn;

	if (WARN_ON(ngpio > MAX_NR_GPIO))
		return -EINVAL;

	chip = &pctrl->chip;
	chip->base = -1;
	chip->ngpio = ngpio;
	chip->label = dev_name(pctrl->dev);
	chip->parent = pctrl->dev;
	chip->owner = THIS_MODULE;
	chip->of_node = pctrl->dev->of_node;
	if (msm_gpio_needs_valid_mask(pctrl))
		chip->init_valid_mask = msm_gpio_init_valid_mask;

	pctrl->irq_chip.name = "msmgpio";
	pctrl->irq_chip.irq_enable = msm_gpio_irq_enable;
	pctrl->irq_chip.irq_disable = msm_gpio_irq_disable;
	pctrl->irq_chip.irq_mask = msm_gpio_irq_mask;
	pctrl->irq_chip.irq_unmask = msm_gpio_irq_unmask;
	pctrl->irq_chip.irq_ack = msm_gpio_irq_ack;
	pctrl->irq_chip.irq_eoi = irq_chip_eoi_parent;
	pctrl->irq_chip.irq_set_type = msm_gpio_irq_set_type;
	pctrl->irq_chip.irq_set_wake = msm_gpio_irq_set_wake;
	pctrl->irq_chip.irq_request_resources = msm_gpio_irq_reqres;
	pctrl->irq_chip.irq_release_resources = msm_gpio_irq_relres;

	dn = of_parse_phandle(pctrl->dev->of_node, "wakeup-parent", 0);
	if (dn) {
		int i;
		bool skip;
		unsigned int gpio;

		chip->irq.parent_domain = irq_find_matching_host(dn,
						 DOMAIN_BUS_WAKEUP);
		of_node_put(dn);
		if (!chip->irq.parent_domain)
			return -EPROBE_DEFER;
		chip->irq.child_to_parent_hwirq = msm_gpio_wakeirq;

		skip = irq_domain_qcom_handle_wakeup(chip->irq.parent_domain);
		for (i = 0; skip && i < pctrl->soc->nwakeirq_map; i++) {
			gpio = pctrl->soc->wakeirq_map[i].gpio;
			set_bit(gpio, pctrl->skip_wake_irqs);
		}
	}

	girq = &chip->irq;
	girq->chip = &pctrl->irq_chip;
	girq->parent_handler = msm_gpio_irq_handler;
	girq->fwnode = pctrl->dev->fwnode;
	girq->num_parents = 1;
	girq->fwnode = pctrl->dev->fwnode;
	girq->parents = devm_kcalloc(pctrl->dev, 1, sizeof(*girq->parents),
				     GFP_KERNEL);
	if (!girq->parents)
		return -ENOMEM;
	girq->default_type = IRQ_TYPE_NONE;
	girq->handler = handle_bad_irq;
	girq->parents[0] = pctrl->irq;

	ret = gpiochip_add_data(&pctrl->chip, pctrl);
	if (ret) {
		dev_err(pctrl->dev, "Failed register gpiochip\n");
		return ret;
	}

	/*
	 * For DeviceTree-supported systems, the gpio core checks the
	 * pinctrl's device node for the "gpio-ranges" property.
	 * If it is present, it takes care of adding the pin ranges
	 * for the driver. In this case the driver can skip ahead.
	 *
	 * In order to remain compatible with older, existing DeviceTree
	 * files which don't set the "gpio-ranges" property or systems that
	 * utilize ACPI the driver has to call gpiochip_add_pin_range().
	 */
	if (!of_property_read_bool(pctrl->dev->of_node, "gpio-ranges")) {
		ret = gpiochip_add_pin_range(&pctrl->chip,
			dev_name(pctrl->dev), 0, 0, chip->ngpio);
		if (ret) {
			dev_err(pctrl->dev, "Failed to add pin range\n");
			gpiochip_remove(&pctrl->chip);
			return ret;
		}
	}

	/*
	 * Since we are chained to the GIC using the TLMM summary line
	 * and in hierarchy with the wakeup parent interrupt controller,
	 * explicitly set the chained summary line. We need to do this because
	 * the summary line is not routed to the wakeup parent but directly
	 * to the GIC.
	 */
	gpiochip_set_chained_irqchip(chip, &pctrl->irq_chip, pctrl->irq,
				     msm_gpio_irq_handler);

	return 0;
}

static int msm_ps_hold_restart(struct notifier_block *nb, unsigned long action,
			       void *data)
{
	struct msm_pinctrl *pctrl = container_of(nb, struct msm_pinctrl, restart_nb);

	writel(0, pctrl->regs[0] + PS_HOLD_OFFSET);
	mdelay(1000);
	return NOTIFY_DONE;
}

static struct msm_pinctrl *poweroff_pctrl;

static void msm_ps_hold_poweroff(void)
{
	msm_ps_hold_restart(&poweroff_pctrl->restart_nb, 0, NULL);
}

static void msm_pinctrl_setup_pm_reset(struct msm_pinctrl *pctrl)
{
	int i;
	const struct msm_function *func = pctrl->soc->functions;

	for (i = 0; i < pctrl->soc->nfunctions; i++)
		if (!strcmp(func[i].name, "ps_hold")) {
			pctrl->restart_nb.notifier_call = msm_ps_hold_restart;
			pctrl->restart_nb.priority = 128;
			if (register_restart_handler(&pctrl->restart_nb))
				dev_err(pctrl->dev,
					"failed to setup restart handler.\n");
			poweroff_pctrl = pctrl;
			pm_power_off = msm_ps_hold_poweroff;
			break;
		}
}

static __maybe_unused int msm_pinctrl_suspend(struct device *dev)
{
	struct msm_pinctrl *pctrl = dev_get_drvdata(dev);

	return pinctrl_force_sleep(pctrl->pctrl);
}

static __maybe_unused int msm_pinctrl_resume(struct device *dev)
{
	struct msm_pinctrl *pctrl = dev_get_drvdata(dev);

	return pinctrl_force_default(pctrl->pctrl);
}

SIMPLE_DEV_PM_OPS(msm_pinctrl_dev_pm_ops, msm_pinctrl_suspend,
		  msm_pinctrl_resume);

EXPORT_SYMBOL(msm_pinctrl_dev_pm_ops);

int msm_qup_write(u32 mode, u32 val)
{
	int i;
	struct pinctrl_qup *regs = msm_pinctrl_data->soc->qup_regs;
	int num_regs =  msm_pinctrl_data->soc->nqup_regs;

	/*Iterate over modes*/
	for (i = 0; i < num_regs; i++) {
		if (regs[i].mode == mode) {
			writel_relaxed(val & QUP_MASK,
				 msm_pinctrl_data->regs[0] + regs[i].offset);
			return 0;
		}
	}

	return -ENOENT;
}

int msm_qup_read(unsigned int mode)
{
	int i, val;
	struct pinctrl_qup *regs = msm_pinctrl_data->soc->qup_regs;
	int num_regs =  msm_pinctrl_data->soc->nqup_regs;

	/*Iterate over modes*/
	for (i = 0; i < num_regs; i++) {
		if (regs[i].mode == mode) {
			val = readl_relaxed(msm_pinctrl_data->regs[0] +
								regs[i].offset);
			return val & QUP_MASK;
		}
	}

	return -ENOENT;
}

/*
 * msm_gpio_mpm_wake_set - API to make interrupt wakeup capable
 * @dev:        Device corrsponding to pinctrl
 * @gpio:       Gpio number to make interrupt wakeup capable
 * @enable:     Enable/Disable wakeup capability
 */
int msm_gpio_mpm_wake_set(unsigned int gpio, bool enable)
{
	const struct msm_pingroup *g;
	unsigned long flags;
	u32 val;

	g = &msm_pinctrl_data->soc->groups[gpio];
	if (g->wake_bit == -1)
		return -ENOENT;

	raw_spin_lock_irqsave(&msm_pinctrl_data->lock, flags);
	val = readl_relaxed(msm_pinctrl_data->regs[g->tile] + g->wake_reg);
	if (enable)
		val |= BIT(g->wake_bit);
	else
		val &= ~BIT(g->wake_bit);

	writel_relaxed(val, msm_pinctrl_data->regs[g->tile] + g->wake_reg);
	raw_spin_unlock_irqrestore(&msm_pinctrl_data->lock, flags);

	return 0;
}
EXPORT_SYMBOL(msm_gpio_mpm_wake_set);

int msm_pinctrl_probe(struct platform_device *pdev,
		      const struct msm_pinctrl_soc_data *soc_data)
{
	struct msm_pinctrl *pctrl;
	struct resource *res;
	int ret;
	int i;

	msm_pinctrl_data = pctrl = devm_kzalloc(&pdev->dev, sizeof(*pctrl),
						GFP_KERNEL);
	if (!pctrl)
		return -ENOMEM;

	pctrl->dev = &pdev->dev;
	pctrl->soc = soc_data;
	pctrl->chip = msm_gpio_template;

	raw_spin_lock_init(&pctrl->lock);

	if (soc_data->tiles) {
		for (i = 0; i < soc_data->ntiles; i++) {
			res = platform_get_resource_byname(pdev, IORESOURCE_MEM,
							   soc_data->tiles[i]);
			pctrl->regs[i] = devm_ioremap_resource(&pdev->dev, res);
			if (IS_ERR(pctrl->regs[i]))
				return PTR_ERR(pctrl->regs[i]);
		}
	} else {
		res = platform_get_resource(pdev, IORESOURCE_MEM, 0);
		pctrl->regs[0] = devm_ioremap_resource(&pdev->dev, res);
		if (IS_ERR(pctrl->regs[0]))
			return PTR_ERR(pctrl->regs[0]);
	}

	msm_pinctrl_setup_pm_reset(pctrl);

	pctrl->irq = platform_get_irq(pdev, 0);
	if (pctrl->irq < 0)
		return pctrl->irq;

	pctrl->desc.owner = THIS_MODULE;
	pctrl->desc.pctlops = &msm_pinctrl_ops;
	pctrl->desc.pmxops = &msm_pinmux_ops;
	pctrl->desc.confops = &msm_pinconf_ops;
	pctrl->desc.name = dev_name(&pdev->dev);
	pctrl->desc.pins = pctrl->soc->pins;
	pctrl->desc.npins = pctrl->soc->npins;

	pctrl->pctrl = devm_pinctrl_register(&pdev->dev, &pctrl->desc, pctrl);
	if (IS_ERR(pctrl->pctrl)) {
		dev_err(&pdev->dev, "Couldn't register pinctrl driver\n");
		return PTR_ERR(pctrl->pctrl);
	}

	ret = msm_gpio_init(pctrl);
	if (ret)
		return ret;

	platform_set_drvdata(pdev, pctrl);

	dev_dbg(&pdev->dev, "Probed Qualcomm pinctrl driver\n");

	return 0;
}
EXPORT_SYMBOL(msm_pinctrl_probe);

int msm_pinctrl_remove(struct platform_device *pdev)
{
	struct msm_pinctrl *pctrl = platform_get_drvdata(pdev);

	gpiochip_remove(&pctrl->chip);

	unregister_restart_handler(&pctrl->restart_nb);

	return 0;
}
EXPORT_SYMBOL(msm_pinctrl_remove);

MODULE_LICENSE("GPL v2");<|MERGE_RESOLUTION|>--- conflicted
+++ resolved
@@ -804,12 +804,9 @@
 
 static void msm_gpio_irq_enable(struct irq_data *d)
 {
-<<<<<<< HEAD
 	struct gpio_chip *gc = irq_data_get_irq_chip_data(d);
 	struct msm_pinctrl *pctrl = gpiochip_get_data(gc);
 
-=======
->>>>>>> aefd2d63
 	/*
 	 * Clear the interrupt that may be pending before we enable
 	 * the line.
@@ -823,12 +820,9 @@
 		irq_chip_set_parent_state(d, IRQCHIP_STATE_PENDING, 0);
 		irq_chip_enable_parent(d);
 	}
-<<<<<<< HEAD
 
 	if (test_bit(d->hwirq, pctrl->skip_wake_irqs))
 		return;
-=======
->>>>>>> aefd2d63
 
 	msm_gpio_irq_clear_unmask(d, true);
 }
