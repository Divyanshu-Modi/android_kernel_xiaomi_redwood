--- conflicted
+++ resolved
@@ -62,27 +62,6 @@
 int ssusb_wakeup_of_property_parse(struct ssusb_mtk *ssusb,
 				struct device_node *dn)
 {
-<<<<<<< HEAD
-	struct device *dev = ssusb->dev;
-
-	/*
-	 * Wakeup function is optional, so it is not an error if this property
-	 * does not exist, and in such case, no need to get relative
-	 * properties anymore.
-	 */
-	ssusb->wakeup_en = of_property_read_bool(dn, "mediatek,enable-wakeup");
-	if (!ssusb->wakeup_en)
-		return 0;
-
-	ssusb->pericfg = syscon_regmap_lookup_by_phandle(dn,
-						"mediatek,syscon-wakeup");
-	if (IS_ERR(ssusb->pericfg)) {
-		dev_err(dev, "fail to get pericfg regs\n");
-		return PTR_ERR(ssusb->pericfg);
-	}
-
-	return 0;
-=======
 	struct of_phandle_args args;
 	int ret;
 
@@ -110,7 +89,6 @@
 {
 	if (ssusb->uwk_en)
 		ssusb_wakeup_ip_sleep_set(ssusb, enable);
->>>>>>> 661e50bc
 }
 
 static void host_ports_num_get(struct ssusb_mtk *ssusb)
@@ -267,21 +245,4 @@
 {
 	of_platform_depopulate(ssusb->dev);
 	ssusb_host_cleanup(ssusb);
-<<<<<<< HEAD
-}
-
-int ssusb_wakeup_enable(struct ssusb_mtk *ssusb)
-{
-	if (ssusb->wakeup_en)
-		ssusb_wakeup_ip_sleep_en(ssusb);
-
-	return 0;
-}
-
-void ssusb_wakeup_disable(struct ssusb_mtk *ssusb)
-{
-	if (ssusb->wakeup_en)
-		ssusb_wakeup_ip_sleep_dis(ssusb);
-=======
->>>>>>> 661e50bc
 }