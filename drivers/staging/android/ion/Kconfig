# SPDX-License-Identifier: GPL-2.0
menuconfig ION
	bool "Ion Memory Manager"
	depends on HAS_DMA && MMU
	select GENERIC_ALLOCATOR
	select DMA_SHARED_BUFFER
	help
	  Choose this option to enable the ION Memory Manager,
	  used by Android to efficiently allocate buffers
	  from userspace that can be shared between drivers.
	  If you're not using Android its probably safe to
	  say N here.

<<<<<<< HEAD
config ION_SYSTEM_HEAP
	bool "Ion system heap"
	depends on ION
	help
	  Choose this option to enable the Ion system heap. The system heap
	  is backed by pages from the buddy allocator. If in doubt, say Y.

config ION_CARVEOUT_HEAP
	bool "Ion carveout heap support"
	depends on ION
	help
	  Choose this option to enable carveout heaps with Ion. Carveout heaps
	  are backed by memory reserved from the system. Allocation times are
	  typically faster at the cost of memory not being used. Unless you
	  know your system has these regions, you should say N here.

config ION_CMA_HEAP
	bool "Ion CMA heap support"
	depends on ION && DMA_CMA
	help
	  Choose this option to enable CMA heaps with Ion. This heap is backed
	  by the Contiguous Memory Allocator (CMA). If your system has these
	  regions, you should say Y here.

config ION_MSM_HEAPS
	tristate "MSM platform-based Ion heaps support"
	depends on ION && DMA_CMA && QCOM_SECURE_BUFFER
	help
	  Enable this option to enable platform-based Ion heaps. The heaps
          will register with the Ion core framework, at which point userspace
          clients can allocate different types of memory (e.g. secure, cached,
          and uncached) from the different types of heaps. The MSM heaps
          allow Ion buffers to be shared through the shared DMA buffer framework
          and the heaps implement their own cache maintenance operations.
          If you're not sure, enable here.

config ION_FORCE_DMA_SYNC
	bool "Force ION to always DMA sync buffer memory"
	depends on ION
	help
	  Force ION to DMA sync buffer memory when it is allocated and to
	  always DMA sync the buffer memory on calls to begin/end cpu
	  access. This makes ION DMA sync behavior similar to that of the
	  older version of ION.
	  We generally don't want to enable this config as it breaks the
	  cache maintenance model.
	  If you're not sure say N here.

config ION_DEFER_FREE_NO_SCHED_IDLE
	bool "Increases the priority of ION defer free thread"
	depends on ION
	help
	  Certain heaps such as the system heaps make use of a low priority
	  thread to help free buffer allocations back to the pool which might
	  result in future allocations requests going to the buddy instead of
	  the pool when there is a high buffer allocation rate.
	  Choose this option to remove the SCHED_IDLE flag in case of defer
	  free thereby increasing the priority of defer free thread.
	  if you're not sure say Y here.

config ION_POOL_AUTO_REFILL
	bool "Refill the ION heap pools automatically"
	depends on ION
	help
	  Choose this option to refill the ION system heap pools (non-secure)
	  automatically when the pool pages count becomes lower than a set low mark.
	  This refilling is done by worker thread which is invoked asynchronously
	  when the pool count reaches below low mark.
	  if you're not sure say Y here.

config ION_POOL_FILL_MARK
	int "ion pool fillmark size in MB"
	depends on ION_POOL_AUTO_REFILL
	range 16 256
	default 100
	help
	  Set the fillmark of the pool in terms of mega bytes and the lowmark is
	  ION_POOL_LOW_MARK_PERCENT of fillmark value.
=======
source "drivers/staging/android/ion/heaps/Kconfig"
>>>>>>> a63d3d43
<|MERGE_RESOLUTION|>--- conflicted
+++ resolved
@@ -11,85 +11,4 @@
 	  If you're not using Android its probably safe to
 	  say N here.
 
-<<<<<<< HEAD
-config ION_SYSTEM_HEAP
-	bool "Ion system heap"
-	depends on ION
-	help
-	  Choose this option to enable the Ion system heap. The system heap
-	  is backed by pages from the buddy allocator. If in doubt, say Y.
-
-config ION_CARVEOUT_HEAP
-	bool "Ion carveout heap support"
-	depends on ION
-	help
-	  Choose this option to enable carveout heaps with Ion. Carveout heaps
-	  are backed by memory reserved from the system. Allocation times are
-	  typically faster at the cost of memory not being used. Unless you
-	  know your system has these regions, you should say N here.
-
-config ION_CMA_HEAP
-	bool "Ion CMA heap support"
-	depends on ION && DMA_CMA
-	help
-	  Choose this option to enable CMA heaps with Ion. This heap is backed
-	  by the Contiguous Memory Allocator (CMA). If your system has these
-	  regions, you should say Y here.
-
-config ION_MSM_HEAPS
-	tristate "MSM platform-based Ion heaps support"
-	depends on ION && DMA_CMA && QCOM_SECURE_BUFFER
-	help
-	  Enable this option to enable platform-based Ion heaps. The heaps
-          will register with the Ion core framework, at which point userspace
-          clients can allocate different types of memory (e.g. secure, cached,
-          and uncached) from the different types of heaps. The MSM heaps
-          allow Ion buffers to be shared through the shared DMA buffer framework
-          and the heaps implement their own cache maintenance operations.
-          If you're not sure, enable here.
-
-config ION_FORCE_DMA_SYNC
-	bool "Force ION to always DMA sync buffer memory"
-	depends on ION
-	help
-	  Force ION to DMA sync buffer memory when it is allocated and to
-	  always DMA sync the buffer memory on calls to begin/end cpu
-	  access. This makes ION DMA sync behavior similar to that of the
-	  older version of ION.
-	  We generally don't want to enable this config as it breaks the
-	  cache maintenance model.
-	  If you're not sure say N here.
-
-config ION_DEFER_FREE_NO_SCHED_IDLE
-	bool "Increases the priority of ION defer free thread"
-	depends on ION
-	help
-	  Certain heaps such as the system heaps make use of a low priority
-	  thread to help free buffer allocations back to the pool which might
-	  result in future allocations requests going to the buddy instead of
-	  the pool when there is a high buffer allocation rate.
-	  Choose this option to remove the SCHED_IDLE flag in case of defer
-	  free thereby increasing the priority of defer free thread.
-	  if you're not sure say Y here.
-
-config ION_POOL_AUTO_REFILL
-	bool "Refill the ION heap pools automatically"
-	depends on ION
-	help
-	  Choose this option to refill the ION system heap pools (non-secure)
-	  automatically when the pool pages count becomes lower than a set low mark.
-	  This refilling is done by worker thread which is invoked asynchronously
-	  when the pool count reaches below low mark.
-	  if you're not sure say Y here.
-
-config ION_POOL_FILL_MARK
-	int "ion pool fillmark size in MB"
-	depends on ION_POOL_AUTO_REFILL
-	range 16 256
-	default 100
-	help
-	  Set the fillmark of the pool in terms of mega bytes and the lowmark is
-	  ION_POOL_LOW_MARK_PERCENT of fillmark value.
-=======
-source "drivers/staging/android/ion/heaps/Kconfig"
->>>>>>> a63d3d43
+source "drivers/staging/android/ion/heaps/Kconfig"