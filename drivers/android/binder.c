--- conflicted
+++ resolved
@@ -2915,16 +2915,13 @@
 	int t_debug_id = atomic_inc_return(&binder_last_id);
 	char *secctx = NULL;
 	u32 secctx_sz = 0;
-<<<<<<< HEAD
 	bool is_nested = false;
-=======
 	struct list_head sgc_head;
 	struct list_head pf_head;
 	const void __user *user_buffer = (const void __user *)
 				(uintptr_t)tr->data.ptr.buffer;
 	INIT_LIST_HEAD(&sgc_head);
 	INIT_LIST_HEAD(&pf_head);
->>>>>>> 316cdfc4
 
 	e = binder_transaction_log_add(&binder_transaction_log);
 	e->debug_id = t_debug_id;
