// SPDX-License-Identifier: GPL-2.0-only
/*
 * drivers/mmc/host/sdhci-msm.c - Qualcomm SDHCI Platform driver
 *
 * Copyright (c) 2013-2014,2020. The Linux Foundation. All rights reserved.
 */

#include <linux/module.h>
#include <linux/of_device.h>
#include <linux/delay.h>
#include <linux/mmc/mmc.h>
#include <linux/pm_runtime.h>
#include <linux/slab.h>
#include <linux/interconnect.h>
#include <linux/iopoll.h>
#include <linux/regulator/consumer.h>
#include <linux/pm_qos.h>
#include <linux/cpu.h>
#include <linux/cpumask.h>
#include <linux/interrupt.h>
#include <linux/of.h>
#include <linux/reset.h>
#include <linux/pinctrl/consumer.h>
#include <linux/pinctrl/qcom-pinctrl.h>
#include <linux/clk/qcom.h>

#include "sdhci-pltfm.h"
#include "cqhci.h"
#include "cqhci-crypto-qti.h"
#if defined(CONFIG_SDC_QTI)
#include "../core/core.h"
#endif

#define CORE_MCI_VERSION		0x50
#define CORE_VERSION_MAJOR_SHIFT	28
#define CORE_VERSION_MAJOR_MASK		(0xf << CORE_VERSION_MAJOR_SHIFT)
#define CORE_VERSION_MINOR_MASK		0xff
#define CORE_VERSION_TARGET_MASK        0x000000FF
#define SDHCI_MSM_VER_420               0x49

#define CORE_MCI_GENERICS		0x70
#define SWITCHABLE_SIGNALING_VOLTAGE	BIT(29)

#define HC_MODE_EN		0x1
#define CORE_POWER		0x0
#define CORE_SW_RST		BIT(7)
#define FF_CLK_SW_RST_DIS	BIT(13)

#define CORE_PWRCTL_BUS_OFF	BIT(0)
#define CORE_PWRCTL_BUS_ON	BIT(1)
#define CORE_PWRCTL_IO_LOW	BIT(2)
#define CORE_PWRCTL_IO_HIGH	BIT(3)
#define CORE_PWRCTL_BUS_SUCCESS BIT(0)
#define CORE_PWRCTL_BUS_FAIL	BIT(1)
#define CORE_PWRCTL_IO_SUCCESS	BIT(2)
#define CORE_PWRCTL_IO_FAIL	BIT(3)
#define REQ_BUS_OFF		BIT(0)
#define REQ_BUS_ON		BIT(1)
#define REQ_IO_LOW		BIT(2)
#define REQ_IO_HIGH		BIT(3)
#define INT_MASK		0xf
#define MAX_PHASES		16
#define CORE_DLL_LOCK		BIT(7)
#define CORE_DDR_DLL_LOCK	BIT(11)
#define CORE_DLL_EN		BIT(16)
#define CORE_CDR_EN		BIT(17)
#define CORE_CK_OUT_EN		BIT(18)
#define CORE_CDR_EXT_EN		BIT(19)
#define CORE_DLL_PDN		BIT(29)
#define CORE_DLL_RST		BIT(30)
#define CORE_CMD_DAT_TRACK_SEL	BIT(0)

#define CORE_DDR_CAL_EN		BIT(0)
#define CORE_FLL_CYCLE_CNT	BIT(18)
#define CORE_DLL_CLOCK_DISABLE	BIT(21)

#define CORE_VENDOR_SPEC_POR_VAL 0xa9c
#define CORE_CLK_PWRSAVE	BIT(1)
#define CORE_VNDR_SPEC_ADMA_ERR_SIZE_EN	BIT(7)
#define CORE_HC_MCLK_SEL_DFLT	(2 << 8)
#define CORE_HC_MCLK_SEL_HS400	(3 << 8)
#define CORE_HC_MCLK_SEL_MASK	(3 << 8)
#define CORE_IO_PAD_PWR_SWITCH_EN	BIT(15)
#define CORE_IO_PAD_PWR_SWITCH  BIT(16)
#define CORE_HC_SELECT_IN_EN	BIT(18)
#define CORE_HC_SELECT_IN_HS400	(6 << 19)
#define CORE_HC_SELECT_IN_MASK	(7 << 19)

#define CORE_8_BIT_SUPPORT	BIT(18)
#define CORE_3_0V_SUPPORT	BIT(25)
#define CORE_1_8V_SUPPORT	BIT(26)
#define CORE_VOLT_SUPPORT	(CORE_3_0V_SUPPORT | CORE_1_8V_SUPPORT)

#define CORE_SYS_BUS_SUPPORT_64_BIT     BIT(28)

#define CORE_CSR_CDC_CTLR_CFG0		0x130
#define CORE_SW_TRIG_FULL_CALIB		BIT(16)
#define CORE_HW_AUTOCAL_ENA		BIT(17)

#define CORE_CSR_CDC_CTLR_CFG1		0x134
#define CORE_CSR_CDC_CAL_TIMER_CFG0	0x138
#define CORE_TIMER_ENA			BIT(16)

#define CORE_CSR_CDC_CAL_TIMER_CFG1	0x13C
#define CORE_CSR_CDC_REFCOUNT_CFG	0x140
#define CORE_CSR_CDC_COARSE_CAL_CFG	0x144
#define CORE_CDC_OFFSET_CFG		0x14C
#define CORE_CSR_CDC_DELAY_CFG		0x150
#define CORE_CDC_SLAVE_DDA_CFG		0x160
#define CORE_CSR_CDC_STATUS0		0x164
#define CORE_CALIBRATION_DONE		BIT(0)

#define CORE_CDC_ERROR_CODE_MASK	0x7000000

#define CQ_CMD_DBG_RAM                  0x110
#define CQ_CMD_DBG_RAM_WA               0x150
#define CQ_CMD_DBG_RAM_OL               0x154

#define CORE_CSR_CDC_GEN_CFG		0x178
#define CORE_CDC_SWITCH_BYPASS_OFF	BIT(0)
#define CORE_CDC_SWITCH_RC_EN		BIT(1)

#define CORE_CDC_T4_DLY_SEL		BIT(0)
#define CORE_CMDIN_RCLK_EN		BIT(1)
#define CORE_START_CDC_TRAFFIC		BIT(6)

#define CORE_PWRSAVE_DLL	BIT(3)
#define CORE_FIFO_ALT_EN	BIT(10)
#define DDR_CONFIG_POR_VAL		0x80040873
#define DLL_USR_CTL_POR_VAL		0x10800
#define ENABLE_DLL_LOCK_STATUS		BIT(26)
#define FINE_TUNE_MODE_EN		BIT(27)
#define BIAS_OK_SIGNAL			BIT(29)
#define DLL_CONFIG_3_POR_VAL		0x10
#define DLL_CONFIG_POR_VAL		0x6007642C


#define INVALID_TUNING_PHASE	-1
#define sdhci_is_valid_gpio_wakeup_int(_h) ((_h)->sdiowakeup_irq >= 0)
#define SDHCI_MSM_MIN_CLOCK	400000
#define CORE_FREQ_100MHZ	(100 * 1000 * 1000)
#define TCXO_FREQ		19200000

#define ROUND(x, y)		((x) / (y) + \
				((x) % (y) * 10 / (y) >= 5 ? 1 : 0))

#define CDR_SELEXT_SHIFT	20
#define CDR_SELEXT_MASK		(0xf << CDR_SELEXT_SHIFT)
#define CMUX_SHIFT_PHASE_SHIFT	24
#define CMUX_SHIFT_PHASE_MASK	(7 << CMUX_SHIFT_PHASE_SHIFT)

#define MSM_MMC_AUTOSUSPEND_DELAY_MS	10
#define MSM_CLK_GATING_DELAY_MS		200 /* msec */

/* Timeout value to avoid infinite waiting for pwr_irq */
#define MSM_PWR_IRQ_TIMEOUT_MS 5000

#define msm_host_readl(msm_host, host, offset) \
	msm_host->var_ops->msm_readl_relaxed(host, offset)

#define msm_host_writel(msm_host, val, host, offset) \
	msm_host->var_ops->msm_writel_relaxed(val, host, offset)

/* CQHCI vendor specific registers */
#define CQHCI_VENDOR_CFG1	0xA00
#define CQHCI_VENDOR_DIS_RST_ON_CQ_EN	(0x3 << 13)
#define RCLK_TOGGLE BIT(2)

/* enum for writing to TLMM_NORTH_SPARE register as defined by pinctrl API */
#define TLMM_NORTH_SPARE	2
#define TLMM_NORTH_SPARE_CORE_IE	BIT(15)

struct sdhci_msm_offset {
	u32 core_hc_mode;
	u32 core_mci_data_cnt;
	u32 core_mci_status;
	u32 core_mci_fifo_cnt;
	u32 core_mci_version;
	u32 core_generics;
	u32 core_testbus_config;
	u32 core_testbus_sel2_bit;
	u32 core_testbus_ena;
	u32 core_testbus_sel2;
	u32 core_pwrctl_status;
	u32 core_pwrctl_mask;
	u32 core_pwrctl_clear;
	u32 core_pwrctl_ctl;
	u32 core_sdcc_debug_reg;
	u32 core_dll_config;
	u32 core_dll_status;
	u32 core_vendor_spec;
	u32 core_vendor_spec_adma_err_addr0;
	u32 core_vendor_spec_adma_err_addr1;
	u32 core_vendor_spec_func2;
	u32 core_vendor_spec_capabilities0;
	u32 core_ddr_200_cfg;
	u32 core_vendor_spec3;
	u32 core_dll_config_2;
	u32 core_dll_config_3;
	u32 core_ddr_config_old; /* Applicable to sdcc minor ver < 0x49 */
	u32 core_ddr_config;
	u32 core_dll_usr_ctl; /* Present on SDCC5.1 onwards */
};

static const struct sdhci_msm_offset sdhci_msm_v5_offset = {
	.core_mci_data_cnt = 0x35c,
	.core_mci_status = 0x324,
	.core_mci_fifo_cnt = 0x308,
	.core_mci_version = 0x318,
	.core_generics = 0x320,
	.core_testbus_config = 0x32c,
	.core_testbus_sel2_bit = 3,
	.core_testbus_ena = (1 << 31),
	.core_testbus_sel2 = (1 << 3),
	.core_pwrctl_status = 0x240,
	.core_pwrctl_mask = 0x244,
	.core_pwrctl_clear = 0x248,
	.core_pwrctl_ctl = 0x24c,
	.core_sdcc_debug_reg = 0x358,
	.core_dll_config = 0x200,
	.core_dll_status = 0x208,
	.core_vendor_spec = 0x20c,
	.core_vendor_spec_adma_err_addr0 = 0x214,
	.core_vendor_spec_adma_err_addr1 = 0x218,
	.core_vendor_spec_func2 = 0x210,
	.core_vendor_spec_capabilities0 = 0x21c,
	.core_ddr_200_cfg = 0x224,
	.core_vendor_spec3 = 0x250,
	.core_dll_config_2 = 0x254,
	.core_dll_config_3 = 0x258,
	.core_ddr_config = 0x25c,
	.core_dll_usr_ctl = 0x388,
};

static const struct sdhci_msm_offset sdhci_msm_mci_offset = {
	.core_hc_mode = 0x78,
	.core_mci_data_cnt = 0x30,
	.core_mci_status = 0x34,
	.core_mci_fifo_cnt = 0x44,
	.core_mci_version = 0x050,
	.core_generics = 0x70,
	.core_testbus_config = 0x0cc,
	.core_testbus_sel2_bit = 4,
	.core_testbus_ena = (1 << 3),
	.core_testbus_sel2 = (1 << 4),
	.core_pwrctl_status = 0xdc,
	.core_pwrctl_mask = 0xe0,
	.core_pwrctl_clear = 0xe4,
	.core_pwrctl_ctl = 0xe8,
	.core_sdcc_debug_reg = 0x124,
	.core_dll_config = 0x100,
	.core_dll_status = 0x108,
	.core_vendor_spec = 0x10c,
	.core_vendor_spec_adma_err_addr0 = 0x114,
	.core_vendor_spec_adma_err_addr1 = 0x118,
	.core_vendor_spec_func2 = 0x110,
	.core_vendor_spec_capabilities0 = 0x11c,
	.core_ddr_200_cfg = 0x184,
	.core_vendor_spec3 = 0x1b0,
	.core_dll_config_2 = 0x1b4,
	.core_dll_config_3 = 0x1b8,
	.core_ddr_config_old = 0x1b8,
	.core_ddr_config = 0x1bc,
};

struct sdhci_msm_variant_ops {
	u32 (*msm_readl_relaxed)(struct sdhci_host *host, u32 offset);
	void (*msm_writel_relaxed)(u32 val, struct sdhci_host *host,
			u32 offset);
};

/*
 * From V5, register spaces have changed. Wrap this info in a structure
 * and choose the data_structure based on version info mentioned in DT.
 */
struct sdhci_msm_variant_info {
	bool mci_removed;
	bool restore_dll_config;
	const struct sdhci_msm_variant_ops *var_ops;
	const struct sdhci_msm_offset *offset;
};

struct msm_bus_vectors {
	u64 ab;
	u64 ib;
};

struct msm_bus_path {
	unsigned int num_paths;
	struct msm_bus_vectors *vec;
};

struct sdhci_msm_bus_vote_data {
	const char *name;
	unsigned int num_usecase;
	struct msm_bus_path *usecase;

	unsigned int *bw_vecs;
	unsigned int bw_vecs_size;

	struct icc_path *sdhc_ddr;
	struct icc_path *cpu_sdhc;

	u32 curr_vote;
};

/*
 * DLL registers which needs be programmed with HSR settings.
 * Add any new register only at the end and don't change the
 * sequence.
 */
struct sdhci_msm_dll_hsr {
	u32 dll_config;
	u32 dll_config_2;
	u32 dll_config_3;
	u32 dll_usr_ctl;
	u32 ddr_config;
};

struct cqe_regs_restore {
	u32 cqe_vendor_cfg1;
};

struct sdhci_msm_regs_restore {
	bool is_supported;
	bool is_valid;
	u32 vendor_pwrctl_mask;
	u32 vendor_pwrctl_ctl;
	u32 vendor_caps_0;
	u32 vendor_func;
	u32 vendor_func2;
	u32 vendor_func3;
	u32 hc_2c_2e;
	u32 hc_28_2a;
	u32 hc_34_36;
	u32 hc_38_3a;
	u32 hc_3c_3e;
	u32 hc_caps_1;
	u32 testbus_config;
	u32 dll_config;
	u32 dll_config2;
	u32 dll_config3;
	u32 dll_usr_ctl;
};

enum vdd_io_level {
	/* set vdd_io_data->low_vol_level */
	VDD_IO_LOW,
	/* set vdd_io_data->high_vol_level */
	VDD_IO_HIGH,
	/*
	 * set whatever there in voltage_level (third argument) of
	 * sdhci_msm_set_vdd_io_vol() function.
	 */
	VDD_IO_SET_LEVEL,
};

enum dll_init_context {
	DLL_INIT_NORMAL = 0,
	DLL_INIT_FROM_CX_COLLAPSE_EXIT,
};

/* This structure keeps information per regulator */
struct sdhci_msm_reg_data {
	/* voltage regulator handle */
	struct regulator *reg;
	/* regulator name */
	const char *name;
	/* voltage level to be set */
	u32 low_vol_level;
	u32 high_vol_level;
	/* Load values for low power and high power mode */
	u32 lpm_uA;
	u32 hpm_uA;

	/* is this regulator enabled? */
	bool is_enabled;
	/* is this regulator needs to be always on? */
	bool is_always_on;
	/* is low power mode setting required for this regulator? */
	bool lpm_sup;
	bool set_voltage_sup;
};

/*
 * This structure keeps information for all the
 * regulators required for a SDCC slot.
 */
struct sdhci_msm_vreg_data {
	/* keeps VDD/VCC regulator info */
	struct sdhci_msm_reg_data *vdd_data;
	 /* keeps VDD IO regulator info */
	struct sdhci_msm_reg_data *vdd_io_data;
};

/* Per cpu cluster qos group */
struct qos_cpu_group {
	cpumask_t mask;	/* CPU mask of cluster */
	unsigned int *votes;	/* Different votes for cluster */
	struct dev_pm_qos_request *qos_req;	/* Pointer to host qos request*/
	bool voted;
	struct sdhci_msm_host *host;
	bool initialized;
	bool curr_vote;
};

/* Per host qos request structure */
struct sdhci_msm_qos_req {
	struct qos_cpu_group *qcg;	/* CPU group per host */
	unsigned int num_groups;	/* Number of groups */
	unsigned int active_mask;	/* Active affine irq mask */
};

enum constraint {
	QOS_PERF,
	QOS_POWER,
	QOS_MAX,
};

struct sdhci_msm_host {
	struct platform_device *pdev;
	void __iomem *core_mem;	/* MSM SDCC mapped address */
	int pwr_irq;		/* power irq */
	struct clk *bus_clk;	/* SDHC bus voter clock */
	struct clk *xo_clk;	/* TCXO clk needed for FLL feature of cm_dll*/
	/* core, iface, ice, cal, sleep clocks */
	struct clk_bulk_data bulk_clks[5];
	unsigned long clk_rate;
	struct sdhci_msm_vreg_data *vreg_data;
	struct mmc_host *mmc;
	struct cqhci_host *cq_host;
	bool use_14lpp_dll_reset;
	bool tuning_done;
	bool calibration_done;
	u8 saved_tuning_phase;
	bool use_cdclp533;
	u32 curr_pwr_state;
	u32 curr_io_level;
	wait_queue_head_t pwr_irq_wait;
	bool pwr_irq_flag;
	u32 caps_0;
	bool mci_removed;
	bool restore_dll_config;
	const struct sdhci_msm_variant_ops *var_ops;
	const struct sdhci_msm_offset *offset;
	bool use_cdr;
	u32 transfer_mode;
	bool updated_ddr_cfg;
	bool skip_bus_bw_voting;
	struct sdhci_msm_bus_vote_data *bus_vote_data;
	struct delayed_work bus_vote_work;
	struct delayed_work clk_gating_work;
	bool pltfm_init_done;
	bool fake_core_3_0v_support;
	bool use_7nm_dll;
	struct sdhci_msm_dll_hsr *dll_hsr;
	struct sdhci_msm_regs_restore regs_restore;
	struct cqe_regs_restore cqe_regs;
	u32 *sup_ice_clk_table;
	unsigned char sup_ice_clk_cnt;
	u32 ice_clk_max;
	u32 ice_clk_min;
	u32 ice_clk_rate;
	struct workqueue_struct *workq;	/* QoS work queue */
	struct sdhci_msm_qos_req *sdhci_qos;
	struct irq_affinity_notify affinity_notify;
	struct device_attribute clk_gating;
	struct device_attribute pm_qos;
	u32 clk_gating_delay;
	u32 pm_qos_delay;
	bool cqhci_offset_changed;
	bool reg_store;
	struct reset_control *core_reset;
	int sdiowakeup_irq;
	bool is_sdiowakeup_enabled;
	bool sdio_pending_processing;
};

static struct sdhci_msm_host *sdhci_slot[2];

static int sdhci_msm_update_qos_constraints(struct qos_cpu_group *qcg,
					enum constraint type);

static void sdhci_msm_bus_voting(struct sdhci_host *host, bool enable);

static int sdhci_msm_dt_get_array(struct device *dev, const char *prop_name,
				u32 **bw_vecs, int *len, u32 size);

static const struct sdhci_msm_offset *sdhci_priv_msm_offset(struct sdhci_host *host)
{
	struct sdhci_pltfm_host *pltfm_host = sdhci_priv(host);
	struct sdhci_msm_host *msm_host = sdhci_pltfm_priv(pltfm_host);

	return msm_host->offset;
}

/*
 * APIs to read/write to vendor specific registers which were there in the
 * core_mem region before MCI was removed.
 */
static u32 sdhci_msm_mci_variant_readl_relaxed(struct sdhci_host *host,
		u32 offset)
{
	struct sdhci_pltfm_host *pltfm_host = sdhci_priv(host);
	struct sdhci_msm_host *msm_host = sdhci_pltfm_priv(pltfm_host);

	return readl_relaxed(msm_host->core_mem + offset);
}

static u32 sdhci_msm_v5_variant_readl_relaxed(struct sdhci_host *host,
		u32 offset)
{
	return readl_relaxed(host->ioaddr + offset);
}

static void sdhci_msm_mci_variant_writel_relaxed(u32 val,
		struct sdhci_host *host, u32 offset)
{
	struct sdhci_pltfm_host *pltfm_host = sdhci_priv(host);
	struct sdhci_msm_host *msm_host = sdhci_pltfm_priv(pltfm_host);

	writel_relaxed(val, msm_host->core_mem + offset);
}

static void sdhci_msm_v5_variant_writel_relaxed(u32 val,
		struct sdhci_host *host, u32 offset)
{
	writel_relaxed(val, host->ioaddr + offset);
}

static unsigned int msm_get_clock_mult_for_bus_mode(struct sdhci_host *host)
{
	struct mmc_ios ios = host->mmc->ios;
	/*
	 * The SDHC requires internal clock frequency to be double the
	 * actual clock that will be set for DDR mode. The controller
	 * uses the faster clock(100/400MHz) for some of its parts and
	 * send the actual required clock (50/200MHz) to the card.
	 */
	if (ios.timing == MMC_TIMING_UHS_DDR50 ||
	    ios.timing == MMC_TIMING_MMC_DDR52 ||
	    ios.timing == MMC_TIMING_MMC_HS400 ||
	    host->flags & SDHCI_HS400_TUNING)
		return 2;
	return 1;
}

#if defined(CONFIG_SDC_QTI)
static unsigned int sdhci_msm_get_current_limit(struct sdhci_host *host)
{
	struct sdhci_pltfm_host *pltfm_host = sdhci_priv(host);
	struct sdhci_msm_host *msm_host = sdhci_pltfm_priv(pltfm_host);
	struct sdhci_msm_vreg_data *curr_slot = msm_host->vreg_data;
	u32 max_curr = 0;

	if (curr_slot && curr_slot->vdd_data)
		max_curr = curr_slot->vdd_data->hpm_uA;

	return max_curr;
}
#endif

static void msm_set_clock_rate_for_bus_mode(struct sdhci_host *host,
					    unsigned int clock)
{
	struct sdhci_pltfm_host *pltfm_host = sdhci_priv(host);
	struct sdhci_msm_host *msm_host = sdhci_pltfm_priv(pltfm_host);
	struct mmc_ios curr_ios = host->mmc->ios;
	struct clk *core_clk = msm_host->bulk_clks[0].clk;
	unsigned long achieved_rate;
	unsigned int desired_rate;
	unsigned int mult;
	int rc;

	mult = msm_get_clock_mult_for_bus_mode(host);
	desired_rate = clock * mult;
	rc = clk_set_rate(core_clk, desired_rate);
	if (rc) {
		pr_err("%s: Failed to set clock at rate %u at timing %d\n",
		       mmc_hostname(host->mmc), desired_rate, curr_ios.timing);
		return;
	}

	/*
	 * Qualcomm Technologies, Inc. clock drivers by default round
	 * clock _up_ if they can't make the requested rate.  This is not
	 * good for SD.  Yell if we encounter it.
	 */
	achieved_rate = clk_get_rate(core_clk);
	if (achieved_rate > desired_rate)
		pr_debug("%s: Card appears overclocked; req %u Hz, actual %lu Hz\n",
			mmc_hostname(host->mmc), desired_rate, achieved_rate);
	host->mmc->actual_clock = achieved_rate / mult;

	/* Stash the rate we requested to use in sdhci_msm_runtime_resume() */
	msm_host->clk_rate = desired_rate;

	pr_debug("%s: Setting clock at rate %lu at timing %d\n",
		 mmc_hostname(host->mmc), achieved_rate, curr_ios.timing);
}

/* Platform specific tuning */
static inline int msm_dll_poll_ck_out_en(struct sdhci_host *host, u8 poll)
{
	u32 wait_cnt = 50;
	u8 ck_out_en;
	struct mmc_host *mmc = host->mmc;
	const struct sdhci_msm_offset *msm_offset =
					sdhci_priv_msm_offset(host);

	/* Poll for CK_OUT_EN bit.  max. poll time = 50us */
	ck_out_en = !!(readl_relaxed(host->ioaddr +
			msm_offset->core_dll_config) & CORE_CK_OUT_EN);

	while (ck_out_en != poll) {
		if (--wait_cnt == 0) {
			dev_err(mmc_dev(mmc), "%s: CK_OUT_EN bit is not %d\n",
			       mmc_hostname(mmc), poll);
			return -ETIMEDOUT;
		}
		udelay(1);

		ck_out_en = !!(readl_relaxed(host->ioaddr +
			msm_offset->core_dll_config) & CORE_CK_OUT_EN);
	}

	return 0;
}

static int msm_config_cm_dll_phase(struct sdhci_host *host, u8 phase)
{
	int rc;
	static const u8 grey_coded_phase_table[] = {
		0x0, 0x1, 0x3, 0x2, 0x6, 0x7, 0x5, 0x4,
		0xc, 0xd, 0xf, 0xe, 0xa, 0xb, 0x9, 0x8
	};
	unsigned long flags;
	u32 config;
	struct mmc_host *mmc = host->mmc;
	const struct sdhci_msm_offset *msm_offset =
					sdhci_priv_msm_offset(host);

	if (phase > 0xf)
		return -EINVAL;

	spin_lock_irqsave(&host->lock, flags);

	config = readl_relaxed(host->ioaddr + msm_offset->core_dll_config);
	config &= ~(CORE_CDR_EN | CORE_CK_OUT_EN);
	config |= (CORE_CDR_EXT_EN | CORE_DLL_EN);
	writel_relaxed(config, host->ioaddr + msm_offset->core_dll_config);

	/* Wait until CK_OUT_EN bit of DLL_CONFIG register becomes '0' */
	rc = msm_dll_poll_ck_out_en(host, 0);
	if (rc)
		goto err_out;

	/*
	 * Write the selected DLL clock output phase (0 ... 15)
	 * to CDR_SELEXT bit field of DLL_CONFIG register.
	 */
	config = readl_relaxed(host->ioaddr + msm_offset->core_dll_config);
	config &= ~CDR_SELEXT_MASK;
	config |= grey_coded_phase_table[phase] << CDR_SELEXT_SHIFT;
	writel_relaxed(config, host->ioaddr + msm_offset->core_dll_config);

	config = readl_relaxed(host->ioaddr + msm_offset->core_dll_config);
	config |= CORE_CK_OUT_EN;
	writel_relaxed(config, host->ioaddr + msm_offset->core_dll_config);

	/* Wait until CK_OUT_EN bit of DLL_CONFIG register becomes '1' */
	rc = msm_dll_poll_ck_out_en(host, 1);
	if (rc)
		goto err_out;

	config = readl_relaxed(host->ioaddr + msm_offset->core_dll_config);
	config |= CORE_CDR_EN;
	config &= ~CORE_CDR_EXT_EN;
	writel_relaxed(config, host->ioaddr + msm_offset->core_dll_config);
	goto out;

err_out:
	dev_err(mmc_dev(mmc), "%s: Failed to set DLL phase: %d\n",
	       mmc_hostname(mmc), phase);
out:
	spin_unlock_irqrestore(&host->lock, flags);
	return rc;
}

/*
 * Find out the greatest range of consecuitive selected
 * DLL clock output phases that can be used as sampling
 * setting for SD3.0 UHS-I card read operation (in SDR104
 * timing mode) or for eMMC4.5 card read operation (in
 * HS400/HS200 timing mode).
 * Select the 3/4 of the range and configure the DLL with the
 * selected DLL clock output phase.
 */

static int msm_find_most_appropriate_phase(struct sdhci_host *host,
					   u8 *phase_table, u8 total_phases)
{
	int ret;
	u8 ranges[MAX_PHASES][MAX_PHASES] = { {0}, {0} };
	u8 phases_per_row[MAX_PHASES] = { 0 };
	int row_index = 0, col_index = 0, selected_row_index = 0, curr_max = 0;
	int i, cnt, phase_0_raw_index = 0, phase_15_raw_index = 0;
	bool phase_0_found = false, phase_15_found = false;
	struct mmc_host *mmc = host->mmc;

	if (!total_phases || (total_phases > MAX_PHASES)) {
		dev_err(mmc_dev(mmc), "%s: Invalid argument: total_phases=%d\n",
		       mmc_hostname(mmc), total_phases);
		return -EINVAL;
	}

	for (cnt = 0; cnt < total_phases; cnt++) {
		ranges[row_index][col_index] = phase_table[cnt];
		phases_per_row[row_index] += 1;
		col_index++;

		if ((cnt + 1) == total_phases) {
			continue;
		/* check if next phase in phase_table is consecutive or not */
		} else if ((phase_table[cnt] + 1) != phase_table[cnt + 1]) {
			row_index++;
			col_index = 0;
		}
	}

	if (row_index >= MAX_PHASES)
		return -EINVAL;

	/* Check if phase-0 is present in first valid window? */
	if (!ranges[0][0]) {
		phase_0_found = true;
		phase_0_raw_index = 0;
		/* Check if cycle exist between 2 valid windows */
		for (cnt = 1; cnt <= row_index; cnt++) {
			if (phases_per_row[cnt]) {
				for (i = 0; i < phases_per_row[cnt]; i++) {
					if (ranges[cnt][i] == 15) {
						phase_15_found = true;
						phase_15_raw_index = cnt;
						break;
					}
				}
			}
		}
	}

	/* If 2 valid windows form cycle then merge them as single window */
	if (phase_0_found && phase_15_found) {
		/* number of phases in raw where phase 0 is present */
		u8 phases_0 = phases_per_row[phase_0_raw_index];
		/* number of phases in raw where phase 15 is present */
		u8 phases_15 = phases_per_row[phase_15_raw_index];

		if (phases_0 + phases_15 >= MAX_PHASES)
			/*
			 * If there are more than 1 phase windows then total
			 * number of phases in both the windows should not be
			 * more than or equal to MAX_PHASES.
			 */
			return -EINVAL;

		/* Merge 2 cyclic windows */
		i = phases_15;
		for (cnt = 0; cnt < phases_0; cnt++) {
			ranges[phase_15_raw_index][i] =
			    ranges[phase_0_raw_index][cnt];
			if (++i >= MAX_PHASES)
				break;
		}

		phases_per_row[phase_0_raw_index] = 0;
		phases_per_row[phase_15_raw_index] = phases_15 + phases_0;
	}

	for (cnt = 0; cnt <= row_index; cnt++) {
		if (phases_per_row[cnt] > curr_max) {
			curr_max = phases_per_row[cnt];
			selected_row_index = cnt;
		}
	}

	i = (curr_max * 3) / 4;
	if (i)
		i--;

	ret = ranges[selected_row_index][i];

	if (ret >= MAX_PHASES) {
		ret = -EINVAL;
		dev_err(mmc_dev(mmc), "%s: Invalid phase selected=%d\n",
		       mmc_hostname(mmc), ret);
	}

	return ret;
}

static inline void msm_cm_dll_set_freq(struct sdhci_host *host)
{
	u32 mclk_freq = 0, config;
	const struct sdhci_msm_offset *msm_offset =
					sdhci_priv_msm_offset(host);

	/* Program the MCLK value to MCLK_FREQ bit field */
	if (host->clock <= 112000000)
		mclk_freq = 0;
	else if (host->clock <= 125000000)
		mclk_freq = 1;
	else if (host->clock <= 137000000)
		mclk_freq = 2;
	else if (host->clock <= 150000000)
		mclk_freq = 3;
	else if (host->clock <= 162000000)
		mclk_freq = 4;
	else if (host->clock <= 175000000)
		mclk_freq = 5;
	else if (host->clock <= 187000000)
		mclk_freq = 6;
	else if (host->clock <= 208000000)
		mclk_freq = 7;

	config = readl_relaxed(host->ioaddr + msm_offset->core_dll_config);
	config &= ~CMUX_SHIFT_PHASE_MASK;
	config |= mclk_freq << CMUX_SHIFT_PHASE_SHIFT;
	writel_relaxed(config, host->ioaddr + msm_offset->core_dll_config);
}

/* Initialize the DLL (Programmable Delay Line) */
static int msm_init_cm_dll(struct sdhci_host *host,
				enum dll_init_context init_context)
{
	struct mmc_host *mmc = host->mmc;
	struct sdhci_pltfm_host *pltfm_host = sdhci_priv(host);
	struct sdhci_msm_host *msm_host = sdhci_pltfm_priv(pltfm_host);
	int wait_cnt = 50;
	int rc = 0;
	unsigned long flags, dll_clock = 0;
	u32 ddr_cfg_offset, core_vendor_spec;
	const struct sdhci_msm_offset *msm_offset =
					msm_host->offset;

	dll_clock = mmc->actual_clock;
	spin_lock_irqsave(&host->lock, flags);

	core_vendor_spec = readl_relaxed(host->ioaddr +
			msm_offset->core_vendor_spec);

	/*
	 * Step 1 - Always disable PWRSAVE during the DLL power
	 * up regardless of its current setting.
	 */
	writel_relaxed((core_vendor_spec & ~CORE_CLK_PWRSAVE),
			host->ioaddr +
			msm_offset->core_vendor_spec);

	if (msm_host->use_14lpp_dll_reset) {
		/* Step 2 - Disable CK_OUT */
		writel_relaxed((readl_relaxed(host->ioaddr +
			msm_offset->core_dll_config)
			& ~CORE_CK_OUT_EN), host->ioaddr +
			msm_offset->core_dll_config);

		/* Step 3 - Disable the DLL clock */
		writel_relaxed((readl_relaxed(host->ioaddr +
			msm_offset->core_dll_config_2)
			| CORE_DLL_CLOCK_DISABLE), host->ioaddr +
			msm_offset->core_dll_config_2);
	}

	/*
	 * Step 4 - Write 1 to DLL_RST bit of DLL_CONFIG register
	 * and Write 1 to DLL_PDN bit of DLL_CONFIG register.
	 */
	writel_relaxed((readl_relaxed(host->ioaddr +
		msm_offset->core_dll_config) | CORE_DLL_RST),
		host->ioaddr + msm_offset->core_dll_config);

	writel_relaxed((readl_relaxed(host->ioaddr +
		msm_offset->core_dll_config) | CORE_DLL_PDN),
		host->ioaddr + msm_offset->core_dll_config);

	/*
	 * Step 5 and Step 6 - Configure Tassadar DLL and USER_CTRL
	 * (Only applicable for 7FF projects).
	 */
	if (msm_host->use_7nm_dll) {
		if (msm_host->dll_hsr) {
			writel_relaxed(msm_host->dll_hsr->dll_config_3,
					host->ioaddr +
					msm_offset->core_dll_config_3);
			writel_relaxed(msm_host->dll_hsr->dll_usr_ctl,
					host->ioaddr +
					msm_offset->core_dll_usr_ctl);
		} else {
			writel_relaxed(DLL_CONFIG_3_POR_VAL, host->ioaddr +
				msm_offset->core_dll_config_3);
			writel_relaxed(DLL_USR_CTL_POR_VAL | FINE_TUNE_MODE_EN |
					ENABLE_DLL_LOCK_STATUS | BIAS_OK_SIGNAL,
					host->ioaddr +
					msm_offset->core_dll_usr_ctl);
		}
	}

	/*
	 * Step 8 - Set DDR_CONFIG since step 7 is setting TEST_CTRL
	 * that can be skipped.
	 */
	if (msm_host->updated_ddr_cfg)
		ddr_cfg_offset = msm_offset->core_ddr_config;
	else
		ddr_cfg_offset = msm_offset->core_ddr_config_old;

	if (msm_host->dll_hsr && msm_host->dll_hsr->ddr_config)
		writel_relaxed(msm_host->dll_hsr->ddr_config, host->ioaddr +
			ddr_cfg_offset);
	else
		writel_relaxed(DDR_CONFIG_POR_VAL, host->ioaddr +
			ddr_cfg_offset);

	/* Step 9 - Set DLL_CONFIG_2 */
	if (msm_host->use_14lpp_dll_reset) {
		u32 mclk_freq = 0;
		int cycle_cnt = 0;

		/*
		 * Only configure the mclk_freq in normal DLL init
		 * context. If the DLL init is coming from
		 * CX Collapse Exit context, the host->clock may be zero.
		 * The DLL_CONFIG_2 register has already been restored to
		 * proper value prior to getting here.
		 */
		if (init_context == DLL_INIT_NORMAL) {
			cycle_cnt = readl_relaxed(host->ioaddr +
					msm_offset->core_dll_config_2)
					& CORE_FLL_CYCLE_CNT ? 8 : 4;

			mclk_freq = ROUND(dll_clock * cycle_cnt, TCXO_FREQ);

			if (dll_clock < 100000000)
				pr_err("%s: %s: Non standard clk freq =%u\n",
				mmc_hostname(mmc), __func__, dll_clock);

			writel_relaxed(((readl_relaxed(host->ioaddr +
				msm_offset->core_dll_config_2)
				& ~(0xFF << 10)) | (mclk_freq << 10)),
				host->ioaddr + msm_offset->core_dll_config_2);
		}
		/* wait for 5us before enabling DLL clock */
		udelay(5);
	}

	/* Step 10 - Config DLL_CONFIG with HSR values */
	if (msm_host->dll_hsr && msm_host->dll_hsr->dll_config)
		writel_relaxed(msm_host->dll_hsr->dll_config |
			CORE_DLL_RST | CORE_DLL_PDN, host->ioaddr +
			msm_offset->core_dll_config);
	else
		writel_relaxed(DLL_CONFIG_POR_VAL, host->ioaddr +
			msm_offset->core_dll_config);

	/* Step 11 - Wait for 52us */
	spin_unlock_irqrestore(&host->lock, flags);
	usleep_range(55, 60);
	spin_lock_irqsave(&host->lock, flags);

	/*
	 * Step12 - Write 0 to DLL_RST bit of DLL_CONFIG register
	 * and Write 0 to DLL_PDN bit of DLL_CONFIG register.
	 */
	writel_relaxed((readl_relaxed(host->ioaddr +
		msm_offset->core_dll_config) & ~CORE_DLL_RST),
		host->ioaddr + msm_offset->core_dll_config);

	writel_relaxed((readl_relaxed(host->ioaddr +
		msm_offset->core_dll_config) & ~CORE_DLL_PDN),
		host->ioaddr + msm_offset->core_dll_config);

	/* Step 13 - Write 1 to DLL_RST bit of DLL_CONFIG register */
	writel_relaxed((readl_relaxed(host->ioaddr +
		msm_offset->core_dll_config) | CORE_DLL_RST),
		host->ioaddr + msm_offset->core_dll_config);

	/* Step 14 - Write 0 to DLL_RST bit of DLL_CONFIG register */
	writel_relaxed((readl_relaxed(host->ioaddr +
		msm_offset->core_dll_config) & ~CORE_DLL_RST),
		host->ioaddr + msm_offset->core_dll_config);

	/* Step 15 - Set CORE_DLL_CLOCK_DISABLE to 0 */
	if (msm_host->use_14lpp_dll_reset) {
		writel_relaxed((readl_relaxed(host->ioaddr +
				msm_offset->core_dll_config_2)
				& ~CORE_DLL_CLOCK_DISABLE), host->ioaddr +
				msm_offset->core_dll_config_2);
	}

	/*
	 * Step 16 - Wait for 8000 input clock. Here we calculate the
	 * delay from fixed clock freq 192MHz, which turns out 42us.
	 */
	spin_unlock_irqrestore(&host->lock, flags);
	usleep_range(45, 50);
	spin_lock_irqsave(&host->lock, flags);

	/* Step 17 - Set CK_OUT_EN bit to 1. */
	writel_relaxed((readl_relaxed(host->ioaddr +
			msm_offset->core_dll_config)
			| CORE_CK_OUT_EN), host->ioaddr +
			msm_offset->core_dll_config);

	/*
	 * Step 18 - Wait until DLL_LOCK bit of DLL_STATUS register
	 * becomes '1'.
	 */
	while (!(readl_relaxed(host->ioaddr + msm_offset->core_dll_status) &
		 CORE_DLL_LOCK)) {
		/* max. wait for 50us sec for LOCK bit to be set */
		if (--wait_cnt == 0) {
			dev_err(mmc_dev(mmc), "%s: DLL failed to LOCK\n",
			       mmc_hostname(mmc));
			rc = -ETIMEDOUT;
			goto out;
		}
		/* wait for 1us before polling again */
		udelay(1);
	}

out:
	if (core_vendor_spec & CORE_CLK_PWRSAVE) {
		/* Step 19 - Reenable PWRSAVE as needed */
		writel_relaxed((readl_relaxed(host->ioaddr +
			msm_offset->core_vendor_spec)
			| CORE_CLK_PWRSAVE), host->ioaddr +
			msm_offset->core_vendor_spec);
	}

	spin_unlock_irqrestore(&host->lock, flags);
	return rc;
}

static void msm_hc_select_default(struct sdhci_host *host)
{
	struct sdhci_pltfm_host *pltfm_host = sdhci_priv(host);
	struct sdhci_msm_host *msm_host = sdhci_pltfm_priv(pltfm_host);
	u32 config;
	const struct sdhci_msm_offset *msm_offset =
					msm_host->offset;

	if (!msm_host->use_cdclp533) {
		config = readl_relaxed(host->ioaddr +
				msm_offset->core_vendor_spec3);
		config &= ~CORE_PWRSAVE_DLL;
		writel_relaxed(config, host->ioaddr +
				msm_offset->core_vendor_spec3);
	}

	config = readl_relaxed(host->ioaddr + msm_offset->core_vendor_spec);
	config &= ~CORE_HC_MCLK_SEL_MASK;
	config |= CORE_HC_MCLK_SEL_DFLT;
	writel_relaxed(config, host->ioaddr + msm_offset->core_vendor_spec);

	/*
	 * Disable HC_SELECT_IN to be able to use the UHS mode select
	 * configuration from Host Control2 register for all other
	 * modes.
	 * Write 0 to HC_SELECT_IN and HC_SELECT_IN_EN field
	 * in VENDOR_SPEC_FUNC
	 */
	config = readl_relaxed(host->ioaddr + msm_offset->core_vendor_spec);
	config &= ~CORE_HC_SELECT_IN_EN;
	config &= ~CORE_HC_SELECT_IN_MASK;
	writel_relaxed(config, host->ioaddr + msm_offset->core_vendor_spec);

	/*
	 * Make sure above writes impacting free running MCLK are completed
	 * before changing the clk_rate at GCC.
	 */
	wmb();
}

/*
 * After MCLK ugating, toggle the FIFO write clock to get
 * the FIFO pointers and flags to valid state.
 */
static void sdhci_msm_toggle_fifo_write_clk(struct sdhci_host *host)
{
	struct sdhci_pltfm_host *pltfm_host = sdhci_priv(host);
	struct sdhci_msm_host *msm_host = sdhci_pltfm_priv(pltfm_host);
	const struct sdhci_msm_offset *msm_host_offset = msm_host->offset;
	struct mmc_ios ios = host->mmc->ios;
	u32 config;

	if ((msm_host->tuning_done || ios.enhanced_strobe) &&
			(host->mmc->ios.timing == MMC_TIMING_MMC_HS400)) {
		/*
		 * set HC_REG_DLL_CONFIG_3[1] to select MCLK as
		 * DLL input clock
		 */
		config = readl_relaxed(host->ioaddr + msm_host_offset->core_dll_config_3);
		config |= RCLK_TOGGLE;
		writel_relaxed(config, host->ioaddr + msm_host_offset->core_dll_config_3);
		/* ensure above write as toggling same bit quickly */
		wmb();
		udelay(2);
		/*
		 * clear HC_REG_DLL_CONFIG_3[1] to select RCLK as
		 * DLL input clock
		 */
		config = readl_relaxed(host->ioaddr + msm_host_offset->core_dll_config_3);
		config &= ~RCLK_TOGGLE;
		writel_relaxed(config, host->ioaddr + msm_host_offset->core_dll_config_3);
	}
}

static void msm_hc_select_hs400(struct sdhci_host *host)
{
	struct sdhci_pltfm_host *pltfm_host = sdhci_priv(host);
	struct sdhci_msm_host *msm_host = sdhci_pltfm_priv(pltfm_host);
	struct mmc_ios ios = host->mmc->ios;
	u32 config, dll_lock;
	int rc;
	const struct sdhci_msm_offset *msm_offset =
					msm_host->offset;

	/* Select the divided clock (free running MCLK/2) */
	config = readl_relaxed(host->ioaddr + msm_offset->core_vendor_spec);
	config &= ~CORE_HC_MCLK_SEL_MASK;
	config |= CORE_HC_MCLK_SEL_HS400;

	writel_relaxed(config, host->ioaddr + msm_offset->core_vendor_spec);
	/*
	 * Select HS400 mode using the HC_SELECT_IN from VENDOR SPEC
	 * register
	 */
	if ((msm_host->tuning_done || ios.enhanced_strobe) &&
	    !msm_host->calibration_done) {
		config = readl_relaxed(host->ioaddr +
				msm_offset->core_vendor_spec);
		config |= CORE_HC_SELECT_IN_HS400;
		config |= CORE_HC_SELECT_IN_EN;
		writel_relaxed(config, host->ioaddr +
				msm_offset->core_vendor_spec);
	}
	if (!msm_host->clk_rate && !msm_host->use_cdclp533) {
		/*
		 * Poll on DLL_LOCK or DDR_DLL_LOCK bits in
		 * core_dll_status to be set. This should get set
		 * within 15 us at 200 MHz.
		 */
		rc = readl_relaxed_poll_timeout(host->ioaddr +
						msm_offset->core_dll_status,
						dll_lock,
						(dll_lock &
						(CORE_DLL_LOCK |
						CORE_DDR_DLL_LOCK)), 10,
						1000);
		if (rc == -ETIMEDOUT)
			pr_err("%s: Unable to get DLL_LOCK/DDR_DLL_LOCK, dll_status: 0x%08x\n",
			       mmc_hostname(host->mmc), dll_lock);
	}
	/*
	 * Make sure above writes impacting free running MCLK are completed
	 * before changing the clk_rate at GCC.
	 */
	wmb();
}

/*
 * sdhci_msm_hc_select_mode :- In general all timing modes are
 * controlled via UHS mode select in Host Control2 register.
 * eMMC specific HS200/HS400 doesn't have their respective modes
 * defined here, hence we use these values.
 *
 * HS200 - SDR104 (Since they both are equivalent in functionality)
 * HS400 - This involves multiple configurations
 *		Initially SDR104 - when tuning is required as HS200
 *		Then when switching to DDR @ 400MHz (HS400) we use
 *		the vendor specific HC_SELECT_IN to control the mode.
 *
 * In addition to controlling the modes we also need to select the
 * correct input clock for DLL depending on the mode.
 *
 * HS400 - divided clock (free running MCLK/2)
 * All other modes - default (free running MCLK)
 */
static void sdhci_msm_hc_select_mode(struct sdhci_host *host)
{
	struct mmc_ios ios = host->mmc->ios;

	if (ios.timing == MMC_TIMING_MMC_HS400 ||
	    host->flags & SDHCI_HS400_TUNING)
		msm_hc_select_hs400(host);
	else
		msm_hc_select_default(host);
}

static int sdhci_msm_cdclp533_calibration(struct sdhci_host *host)
{
	struct sdhci_pltfm_host *pltfm_host = sdhci_priv(host);
	struct sdhci_msm_host *msm_host = sdhci_pltfm_priv(pltfm_host);
	u32 config, calib_done;
	int ret;
	const struct sdhci_msm_offset *msm_offset =
					msm_host->offset;

	pr_debug("%s: %s: Enter\n", mmc_hostname(host->mmc), __func__);

	/*
	 * Retuning in HS400 (DDR mode) will fail, just reset the
	 * tuning block and restore the saved tuning phase.
	 */
	ret = msm_init_cm_dll(host, DLL_INIT_NORMAL);
	if (ret)
		goto out;

	/* Set the selected phase in delay line hw block */
	ret = msm_config_cm_dll_phase(host, msm_host->saved_tuning_phase);
	if (ret)
		goto out;

	config = readl_relaxed(host->ioaddr + msm_offset->core_dll_config);
	config |= CORE_CMD_DAT_TRACK_SEL;
	writel_relaxed(config, host->ioaddr + msm_offset->core_dll_config);

	config = readl_relaxed(host->ioaddr + msm_offset->core_ddr_200_cfg);
	config &= ~CORE_CDC_T4_DLY_SEL;
	writel_relaxed(config, host->ioaddr + msm_offset->core_ddr_200_cfg);

	config = readl_relaxed(host->ioaddr + CORE_CSR_CDC_GEN_CFG);
	config &= ~CORE_CDC_SWITCH_BYPASS_OFF;
	writel_relaxed(config, host->ioaddr + CORE_CSR_CDC_GEN_CFG);

	config = readl_relaxed(host->ioaddr + CORE_CSR_CDC_GEN_CFG);
	config |= CORE_CDC_SWITCH_RC_EN;
	writel_relaxed(config, host->ioaddr + CORE_CSR_CDC_GEN_CFG);

	config = readl_relaxed(host->ioaddr + msm_offset->core_ddr_200_cfg);
	config &= ~CORE_START_CDC_TRAFFIC;
	writel_relaxed(config, host->ioaddr + msm_offset->core_ddr_200_cfg);

	/* Perform CDC Register Initialization Sequence */

	writel_relaxed(0x11800EC, host->ioaddr + CORE_CSR_CDC_CTLR_CFG0);
	writel_relaxed(0x3011111, host->ioaddr + CORE_CSR_CDC_CTLR_CFG1);
	writel_relaxed(0x1201000, host->ioaddr + CORE_CSR_CDC_CAL_TIMER_CFG0);
	writel_relaxed(0x4, host->ioaddr + CORE_CSR_CDC_CAL_TIMER_CFG1);
	writel_relaxed(0xCB732020, host->ioaddr + CORE_CSR_CDC_REFCOUNT_CFG);
	writel_relaxed(0xB19, host->ioaddr + CORE_CSR_CDC_COARSE_CAL_CFG);
	writel_relaxed(0x4E2, host->ioaddr + CORE_CSR_CDC_DELAY_CFG);
	writel_relaxed(0x0, host->ioaddr + CORE_CDC_OFFSET_CFG);
	writel_relaxed(0x16334, host->ioaddr + CORE_CDC_SLAVE_DDA_CFG);

	/* CDC HW Calibration */

	config = readl_relaxed(host->ioaddr + CORE_CSR_CDC_CTLR_CFG0);
	config |= CORE_SW_TRIG_FULL_CALIB;
	writel_relaxed(config, host->ioaddr + CORE_CSR_CDC_CTLR_CFG0);

	config = readl_relaxed(host->ioaddr + CORE_CSR_CDC_CTLR_CFG0);
	config &= ~CORE_SW_TRIG_FULL_CALIB;
	writel_relaxed(config, host->ioaddr + CORE_CSR_CDC_CTLR_CFG0);

	config = readl_relaxed(host->ioaddr + CORE_CSR_CDC_CTLR_CFG0);
	config |= CORE_HW_AUTOCAL_ENA;
	writel_relaxed(config, host->ioaddr + CORE_CSR_CDC_CTLR_CFG0);

	config = readl_relaxed(host->ioaddr + CORE_CSR_CDC_CAL_TIMER_CFG0);
	config |= CORE_TIMER_ENA;
	writel_relaxed(config, host->ioaddr + CORE_CSR_CDC_CAL_TIMER_CFG0);

	ret = readl_relaxed_poll_timeout(host->ioaddr + CORE_CSR_CDC_STATUS0,
					 calib_done,
					 (calib_done & CORE_CALIBRATION_DONE),
					 1, 50);

	if (ret == -ETIMEDOUT) {
		pr_err("%s: %s: CDC calibration was not completed\n",
		       mmc_hostname(host->mmc), __func__);
		goto out;
	}

	ret = readl_relaxed(host->ioaddr + CORE_CSR_CDC_STATUS0)
			& CORE_CDC_ERROR_CODE_MASK;
	if (ret) {
		pr_err("%s: %s: CDC error code %d\n",
		       mmc_hostname(host->mmc), __func__, ret);
		ret = -EINVAL;
		goto out;
	}

	config = readl_relaxed(host->ioaddr + msm_offset->core_ddr_200_cfg);
	config |= CORE_START_CDC_TRAFFIC;
	writel_relaxed(config, host->ioaddr + msm_offset->core_ddr_200_cfg);
out:
	pr_debug("%s: %s: Exit, ret %d\n", mmc_hostname(host->mmc),
		 __func__, ret);
	return ret;
}

static int sdhci_msm_cm_dll_sdc4_calibration(struct sdhci_host *host)
{
	struct mmc_host *mmc = host->mmc;
	u32 dll_status, config, ddr_cfg_offset;
	int ret;
	struct sdhci_pltfm_host *pltfm_host = sdhci_priv(host);
	struct sdhci_msm_host *msm_host = sdhci_pltfm_priv(pltfm_host);
	const struct sdhci_msm_offset *msm_offset =
					sdhci_priv_msm_offset(host);

	pr_debug("%s: %s: Enter\n", mmc_hostname(host->mmc), __func__);

	/*
	 * Currently the core_ddr_config register defaults to desired
	 * configuration on reset. Currently reprogramming the power on
	 * reset (POR) value in case it might have been modified by
	 * bootloaders. In the future, if this changes, then the desired
	 * values will need to be programmed appropriately.
	 */
	if (msm_host->updated_ddr_cfg)
		ddr_cfg_offset = msm_offset->core_ddr_config;
	else
		ddr_cfg_offset = msm_offset->core_ddr_config_old;

	if (msm_host->dll_hsr && msm_host->dll_hsr->ddr_config)
		config = msm_host->dll_hsr->ddr_config;
	else
		config = DDR_CONFIG_POR_VAL;

	writel_relaxed(config, host->ioaddr + ddr_cfg_offset);

	if (mmc->ios.enhanced_strobe) {
		config = readl_relaxed(host->ioaddr +
				msm_offset->core_ddr_200_cfg);
		config |= CORE_CMDIN_RCLK_EN;
		writel_relaxed(config, host->ioaddr +
				msm_offset->core_ddr_200_cfg);
	}

	config = readl_relaxed(host->ioaddr + msm_offset->core_dll_config_2);
	config |= CORE_DDR_CAL_EN;
	writel_relaxed(config, host->ioaddr + msm_offset->core_dll_config_2);

	ret = readl_relaxed_poll_timeout(host->ioaddr +
					msm_offset->core_dll_status,
					dll_status,
					(dll_status & CORE_DDR_DLL_LOCK),
					10, 1000);

	if (ret == -ETIMEDOUT) {
		pr_err("%s: %s: CM_DLL_SDC4 calibration was not completed\n",
		       mmc_hostname(host->mmc), __func__);
		goto out;
	}

	/*
	 * Set CORE_PWRSAVE_DLL bit in CORE_VENDOR_SPEC3.
	 * When MCLK is gated OFF, it is not gated for less than 0.5us
	 * and MCLK must be switched on for at-least 1us before DATA
	 * starts coming. Controllers with 14lpp and later tech DLL cannot
	 * guarantee above requirement. So PWRSAVE_DLL should not be
	 * turned on for host controllers using this DLL.
	 */
	if (!msm_host->use_14lpp_dll_reset) {
		config = readl_relaxed(host->ioaddr +
				msm_offset->core_vendor_spec3);
		config |= CORE_PWRSAVE_DLL;
		writel_relaxed(config, host->ioaddr +
				msm_offset->core_vendor_spec3);
	}

	/*
	 * Drain writebuffer to ensure above DLL calibration
	 * and PWRSAVE DLL is enabled.
	 */
	wmb();
out:
	pr_debug("%s: %s: Exit, ret %d\n", mmc_hostname(host->mmc),
		 __func__, ret);
	return ret;
}

static int sdhci_msm_hs400_dll_calibration(struct sdhci_host *host)
{
	struct sdhci_pltfm_host *pltfm_host = sdhci_priv(host);
	struct sdhci_msm_host *msm_host = sdhci_pltfm_priv(pltfm_host);
	int ret;
	struct mmc_host *mmc = host->mmc;
	u32 config;
	const struct sdhci_msm_offset *msm_offset =
					msm_host->offset;

	pr_debug("%s: %s: Enter\n", mmc_hostname(host->mmc), __func__);

	/*
	 * Retuning in HS400 (DDR mode) will fail, just reset the
	 * tuning block and restore the saved tuning phase.
	 */
	ret = msm_init_cm_dll(host, DLL_INIT_NORMAL);
	if (ret)
		goto out;

	if (!mmc->ios.enhanced_strobe) {
		/* set the selected phase in delay line hw block */
		ret = msm_config_cm_dll_phase(host,
				      msm_host->saved_tuning_phase);
		if (ret)
			goto out;
		config = readl_relaxed(host->ioaddr +
				msm_offset->core_dll_config);
		config |= CORE_CMD_DAT_TRACK_SEL;
		writel_relaxed(config, host->ioaddr +
				msm_offset->core_dll_config);
	}

	if (msm_host->use_cdclp533)
		ret = sdhci_msm_cdclp533_calibration(host);
	else
		ret = sdhci_msm_cm_dll_sdc4_calibration(host);
out:
	pr_debug("%s: %s: Exit, ret %d\n", mmc_hostname(host->mmc),
		 __func__, ret);
	return ret;
}

static bool sdhci_msm_is_tuning_needed(struct sdhci_host *host)
{
	struct mmc_ios *ios = &host->mmc->ios;

	/*
	 * Tuning is required for SDR104, HS200 and HS400 cards and
	 * if clock frequency is greater than 100MHz in these modes.
	 */
	if (host->clock <= CORE_FREQ_100MHZ ||
	    !(ios->timing == MMC_TIMING_MMC_HS400 ||
	    ios->timing == MMC_TIMING_MMC_HS200 ||
	    ios->timing == MMC_TIMING_UHS_SDR104) ||
	    ios->enhanced_strobe)
		return false;

	return true;
}

static int sdhci_msm_restore_sdr_dll_config(struct sdhci_host *host)
{
	struct sdhci_pltfm_host *pltfm_host = sdhci_priv(host);
	struct sdhci_msm_host *msm_host = sdhci_pltfm_priv(pltfm_host);
	int ret;

	/*
	 * SDR DLL comes into picture only for timing modes which needs
	 * tuning.
	 */
	if (!sdhci_msm_is_tuning_needed(host))
		return 0;

	/* Reset the tuning block */
	ret = msm_init_cm_dll(host, DLL_INIT_NORMAL);
	if (ret)
		return ret;

	/* Restore the tuning block */
	ret = msm_config_cm_dll_phase(host, msm_host->saved_tuning_phase);

	return ret;
}

static void sdhci_msm_set_cdr(struct sdhci_host *host, bool enable)
{
	const struct sdhci_msm_offset *msm_offset = sdhci_priv_msm_offset(host);
	u32 config, oldconfig = readl_relaxed(host->ioaddr +
					      msm_offset->core_dll_config);

	config = oldconfig;
	if (enable) {
		config |= CORE_CDR_EN;
		config &= ~CORE_CDR_EXT_EN;
	} else {
		config &= ~CORE_CDR_EN;
		config |= CORE_CDR_EXT_EN;
	}

	if (config != oldconfig) {
		writel_relaxed(config, host->ioaddr +
			       msm_offset->core_dll_config);
	}
}

static int sdhci_msm_execute_tuning(struct mmc_host *mmc, u32 opcode)
{
	struct sdhci_host *host = mmc_priv(mmc);
	int tuning_seq_cnt = 10;
	u8 phase, tuned_phases[16], tuned_phase_cnt = 0;
	int rc = 0;
	struct mmc_ios ios = host->mmc->ios;
	u32 core_vendor_spec;
	struct sdhci_pltfm_host *pltfm_host = sdhci_priv(host);
	struct sdhci_msm_host *msm_host = sdhci_pltfm_priv(pltfm_host);
	const struct sdhci_msm_offset *msm_offset =
					sdhci_priv_msm_offset(host);

	if (!sdhci_msm_is_tuning_needed(host)) {
		msm_host->use_cdr = false;
		sdhci_msm_set_cdr(host, false);
		return 0;
	}

	/* Clock-Data-Recovery used to dynamically adjust RX sampling point */
	msm_host->use_cdr = true;

	/*
	 * Clear tuning_done flag before tuning to ensure proper
	 * HS400 settings.
	 */
	msm_host->tuning_done = 0;

	/*
	 * For HS400 tuning in HS200 timing requires:
	 * - select MCLK/2 in VENDOR_SPEC
	 * - program MCLK to 400MHz (or nearest supported) in GCC
	 */
	if (host->flags & SDHCI_HS400_TUNING) {
		sdhci_msm_hc_select_mode(host);
		msm_set_clock_rate_for_bus_mode(host, ios.clock);
		host->flags &= ~SDHCI_HS400_TUNING;
	}

	core_vendor_spec = readl_relaxed(host->ioaddr +
			msm_offset->core_vendor_spec);

	/* Make sure that PWRSAVE bit is set to '0' during tuning */
	writel_relaxed((core_vendor_spec & ~CORE_CLK_PWRSAVE),
			host->ioaddr +
			msm_offset->core_vendor_spec);

retry:
	/* First of all reset the tuning block */
	rc = msm_init_cm_dll(host, DLL_INIT_NORMAL);
	if (rc)
		goto out;

	phase = 0;
	do {
		/* Set the phase in delay line hw block */
		rc = msm_config_cm_dll_phase(host, phase);
		if (rc)
			goto out;
		rc = mmc_send_tuning(mmc, opcode, NULL);
		if (!rc) {
			/* Tuning is successful at this tuning point */
			tuned_phases[tuned_phase_cnt++] = phase;
			dev_dbg(mmc_dev(mmc), "%s: Found good phase = %d\n",
				 mmc_hostname(mmc), phase);
		}
	} while (++phase < ARRAY_SIZE(tuned_phases));

	if (tuned_phase_cnt) {
		if (tuned_phase_cnt == ARRAY_SIZE(tuned_phases)) {
			/*
			 * All phases valid is _almost_ as bad as no phases
			 * valid.  Probably all phases are not really reliable
			 * but we didn't detect where the unreliable place is.
			 * That means we'll essentially be guessing and hoping
			 * we get a good phase.  Better to try a few times.
			 */
			dev_dbg(mmc_dev(mmc), "%s: All phases valid; try again\n",
				mmc_hostname(mmc));
			if (--tuning_seq_cnt) {
				tuned_phase_cnt = 0;
				goto retry;
			}
		}

		rc = msm_find_most_appropriate_phase(host, tuned_phases,
						     tuned_phase_cnt);
		if (rc < 0)
			goto out;
		else
			phase = rc;

		/*
		 * Finally set the selected phase in delay
		 * line hw block.
		 */
		rc = msm_config_cm_dll_phase(host, phase);
		if (rc)
			goto out;
		msm_host->saved_tuning_phase = phase;
		dev_dbg(mmc_dev(mmc), "%s: Setting the tuning phase to %d\n",
			 mmc_hostname(mmc), phase);
	} else {
		if (--tuning_seq_cnt)
			goto retry;
		/* Tuning failed */
		dev_dbg(mmc_dev(mmc), "%s: No tuning point found\n",
		       mmc_hostname(mmc));
		rc = -EIO;
	}

	if (!rc)
		msm_host->tuning_done = true;
out:
	/* Set PWRSAVE bit to '1' after completion of tuning as needed */
	if (core_vendor_spec & CORE_CLK_PWRSAVE) {
		writel_relaxed((readl_relaxed(host->ioaddr +
			msm_offset->core_vendor_spec)
			| CORE_CLK_PWRSAVE), host->ioaddr +
			msm_offset->core_vendor_spec);
	}

	return rc;
}

/*
 * sdhci_msm_hs400 - Calibrate the DLL for HS400 bus speed mode operation.
 * This needs to be done for both tuning and enhanced_strobe mode.
 * DLL operation is only needed for clock > 100MHz. For clock <= 100MHz
 * fixed feedback clock is used.
 */
static void sdhci_msm_hs400(struct sdhci_host *host, struct mmc_ios *ios)
{
	struct sdhci_pltfm_host *pltfm_host = sdhci_priv(host);
	struct sdhci_msm_host *msm_host = sdhci_pltfm_priv(pltfm_host);
	int ret;

	if (host->clock > CORE_FREQ_100MHZ &&
	    (msm_host->tuning_done || ios->enhanced_strobe) &&
	    !msm_host->calibration_done) {
		ret = sdhci_msm_hs400_dll_calibration(host);
		if (!ret)
			msm_host->calibration_done = true;
		else
			pr_err("%s: Failed to calibrate DLL for hs400 mode (%d)\n",
			       mmc_hostname(host->mmc), ret);
	}
}

static void sdhci_msm_set_uhs_signaling(struct sdhci_host *host,
					unsigned int uhs)
{
	struct mmc_host *mmc = host->mmc;
	struct sdhci_pltfm_host *pltfm_host = sdhci_priv(host);
	struct sdhci_msm_host *msm_host = sdhci_pltfm_priv(pltfm_host);
	u16 ctrl_2;
	u32 config;
	const struct sdhci_msm_offset *msm_offset =
					msm_host->offset;

	ctrl_2 = sdhci_readw(host, SDHCI_HOST_CONTROL2);
	/* Select Bus Speed Mode for host */
	ctrl_2 &= ~SDHCI_CTRL_UHS_MASK;
	switch (uhs) {
	case MMC_TIMING_UHS_SDR12:
		ctrl_2 |= SDHCI_CTRL_UHS_SDR12;
		break;
	case MMC_TIMING_UHS_SDR25:
		ctrl_2 |= SDHCI_CTRL_UHS_SDR25;
		break;
	case MMC_TIMING_UHS_SDR50:
		ctrl_2 |= SDHCI_CTRL_UHS_SDR50;
		break;
	case MMC_TIMING_MMC_HS400:
	case MMC_TIMING_MMC_HS200:
	case MMC_TIMING_UHS_SDR104:
		ctrl_2 |= SDHCI_CTRL_UHS_SDR104;
		break;
	case MMC_TIMING_UHS_DDR50:
	case MMC_TIMING_MMC_DDR52:
		ctrl_2 |= SDHCI_CTRL_UHS_DDR50;
		break;
	}

	/*
	 * When clock frequency is less than 100MHz, the feedback clock must be
	 * provided and DLL must not be used so that tuning can be skipped. To
	 * provide feedback clock, the mode selection can be any value less
	 * than 3'b011 in bits [2:0] of HOST CONTROL2 register.
	 */
	if (host->clock <= CORE_FREQ_100MHZ) {
		if (uhs == MMC_TIMING_MMC_HS400 ||
		    uhs == MMC_TIMING_MMC_HS200 ||
		    uhs == MMC_TIMING_UHS_SDR104)
			ctrl_2 &= ~SDHCI_CTRL_UHS_MASK;
		/*
		 * DLL is not required for clock <= 100MHz
		 * Thus, make sure DLL it is disabled when not required
		 */
		config = readl_relaxed(host->ioaddr +
				msm_offset->core_dll_config);
		config |= CORE_DLL_RST;
		writel_relaxed(config, host->ioaddr +
				msm_offset->core_dll_config);

		config = readl_relaxed(host->ioaddr +
				msm_offset->core_dll_config);
		config |= CORE_DLL_PDN;
		writel_relaxed(config, host->ioaddr +
				msm_offset->core_dll_config);

		/*
		 * The DLL needs to be restored and CDCLP533 recalibrated
		 * when the clock frequency is set back to 400MHz.
		 */
		msm_host->calibration_done = false;
	}

	dev_dbg(mmc_dev(mmc), "%s: clock=%u uhs=%u ctrl_2=0x%x\n",
		mmc_hostname(host->mmc), host->clock, uhs, ctrl_2);
	sdhci_writew(host, ctrl_2, SDHCI_HOST_CONTROL2);

	if (mmc->ios.timing == MMC_TIMING_MMC_HS400)
		sdhci_msm_hs400(host, &mmc->ios);
}

/*
 * Ensure larger discard size by always setting max_busy_timeout to zero.
 * This will always return max_busy_timeout as zero to the sdhci layer.
 */

static unsigned int sdhci_msm_get_max_timeout_count(struct sdhci_host *host)
{
	return 0;
}

#define MAX_PROP_SIZE 32
static int sdhci_msm_dt_parse_vreg_info(struct device *dev,
		struct sdhci_msm_reg_data **vreg_data, const char *vreg_name)
{
	int len, ret = 0;
	const __be32 *prop;
	char prop_name[MAX_PROP_SIZE];
	struct sdhci_msm_reg_data *vreg;
	struct device_node *np = dev->of_node;

	snprintf(prop_name, MAX_PROP_SIZE, "%s-supply", vreg_name);
	if (!of_parse_phandle(np, prop_name, 0)) {
		dev_info(dev, "No vreg data found for %s\n", vreg_name);
		return ret;
	}

	vreg = devm_kzalloc(dev, sizeof(*vreg), GFP_KERNEL);
	if (!vreg) {
		ret = -ENOMEM;
		return ret;
	}

	vreg->name = vreg_name;

	snprintf(prop_name, MAX_PROP_SIZE,
			"qcom,%s-always-on", vreg_name);
	if (of_get_property(np, prop_name, NULL))
		vreg->is_always_on = true;

	snprintf(prop_name, MAX_PROP_SIZE,
			"qcom,%s-lpm-sup", vreg_name);
	if (of_get_property(np, prop_name, NULL))
		vreg->lpm_sup = true;

	snprintf(prop_name, MAX_PROP_SIZE,
			"qcom,%s-voltage-level", vreg_name);
	prop = of_get_property(np, prop_name, &len);
	if (!prop || (len != (2 * sizeof(__be32)))) {
		dev_warn(dev, "%s %s property\n",
			prop ? "invalid format" : "no", prop_name);
	} else {
		vreg->low_vol_level = be32_to_cpup(&prop[0]);
		vreg->high_vol_level = be32_to_cpup(&prop[1]);
	}

	snprintf(prop_name, MAX_PROP_SIZE,
			"qcom,%s-current-level", vreg_name);
	prop = of_get_property(np, prop_name, &len);
	if (!prop || (len != (2 * sizeof(__be32)))) {
		dev_warn(dev, "%s %s property\n",
			prop ? "invalid format" : "no", prop_name);
	} else {
		vreg->lpm_uA = be32_to_cpup(&prop[0]);
		vreg->hpm_uA = be32_to_cpup(&prop[1]);
	}

	*vreg_data = vreg;
	dev_dbg(dev, "%s: %s %s vol=[%d %d]uV, curr=[%d %d]uA\n",
		vreg->name, vreg->is_always_on ? "always_on," : "",
		vreg->lpm_sup ? "lpm_sup," : "", vreg->low_vol_level,
		vreg->high_vol_level, vreg->lpm_uA, vreg->hpm_uA);

	return ret;
}

static int sdhci_msm_dt_parse_hsr_info(struct device *dev,
		struct sdhci_msm_host *msm_host)

{
	u32 *dll_hsr_table = NULL;
	int dll_hsr_table_len, dll_hsr_reg_count;
	int ret = 0;

	if (sdhci_msm_dt_get_array(dev, "qcom,dll-hsr-list",
			&dll_hsr_table, &dll_hsr_table_len, 0))
		goto skip_hsr;

	dll_hsr_reg_count = sizeof(struct sdhci_msm_dll_hsr) / sizeof(u32);
	if (dll_hsr_table_len != dll_hsr_reg_count) {
		dev_err(dev, "Number of HSR entries are not matching\n");
		ret = -EINVAL;
	} else {
		msm_host->dll_hsr = (struct sdhci_msm_dll_hsr *)dll_hsr_table;
	}

skip_hsr:
	if (!msm_host->dll_hsr)
		dev_info(dev, "Failed to get dll hsr settings from dt\n");
	return ret;
}

static int sdhci_msm_parse_reset_data(struct device *dev,
			struct sdhci_msm_host *msm_host)
{
	int ret = 0;

	msm_host->core_reset = devm_reset_control_get(dev,
					"core_reset");
	if (IS_ERR(msm_host->core_reset)) {
		ret = PTR_ERR(msm_host->core_reset);
		dev_err(dev, "core_reset unavailable,err = %d\n",
				ret);
		msm_host->core_reset = NULL;
	}

	return ret;
}

/* Parse platform data */
static bool sdhci_msm_populate_pdata(struct device *dev,
						struct sdhci_msm_host *msm_host)
{
	struct device_node *np = dev->of_node;
	int ice_clk_table_len;
	u32 *ice_clk_table = NULL;

	msm_host->vreg_data = devm_kzalloc(dev, sizeof(struct
						    sdhci_msm_vreg_data),
					GFP_KERNEL);
	if (!msm_host->vreg_data) {
		dev_err(dev, "failed to allocate memory for vreg data\n");
		goto out;
	}

	if (sdhci_msm_dt_parse_vreg_info(dev, &msm_host->vreg_data->vdd_data,
					 "vdd")) {
		dev_err(dev, "failed parsing vdd data\n");
		goto out;
	}
	if (sdhci_msm_dt_parse_vreg_info(dev,
					 &msm_host->vreg_data->vdd_io_data,
					 "vdd-io")) {
		dev_err(dev, "failed parsing vdd-io data\n");
		goto out;
	}

	if (of_get_property(np, "qcom,core_3_0v_support", NULL))
		msm_host->fake_core_3_0v_support = true;

	msm_host->regs_restore.is_supported =
		of_property_read_bool(np, "qcom,restore-after-cx-collapse");

	if (sdhci_msm_dt_parse_hsr_info(dev, msm_host))
		goto out;

	if (!sdhci_msm_dt_get_array(dev, "qcom,ice-clk-rates",
			&ice_clk_table, &ice_clk_table_len, 0)) {
		if (ice_clk_table && ice_clk_table_len) {
			if (ice_clk_table_len != 2) {
				dev_err(dev, "Need max and min frequencies\n");
				goto out;
			}
			msm_host->sup_ice_clk_table = ice_clk_table;
			msm_host->sup_ice_clk_cnt = ice_clk_table_len;
			msm_host->ice_clk_max = msm_host->sup_ice_clk_table[0];
			msm_host->ice_clk_min = msm_host->sup_ice_clk_table[1];
			dev_dbg(dev, "ICE clock rates (Hz): max: %u min: %u\n",
				msm_host->ice_clk_max, msm_host->ice_clk_min);
		}
	}

	sdhci_msm_parse_reset_data(dev, msm_host);

	return false;
out:
	return true;
}

static inline void sdhci_msm_init_pwr_irq_wait(struct sdhci_msm_host *msm_host)
{
	init_waitqueue_head(&msm_host->pwr_irq_wait);
}

static inline void sdhci_msm_complete_pwr_irq_wait(
		struct sdhci_msm_host *msm_host)
{
	wake_up(&msm_host->pwr_irq_wait);
}

/*
 * sdhci_msm_check_power_status API should be called when registers writes
 * which can toggle sdhci IO bus ON/OFF or change IO lines HIGH/LOW happens.
 * To what state the register writes will change the IO lines should be passed
 * as the argument req_type. This API will check whether the IO line's state
 * is already the expected state and will wait for power irq only if
 * power irq is expected to be trigerred based on the current IO line state
 * and expected IO line state.
 */
static void sdhci_msm_check_power_status(struct sdhci_host *host, u32 req_type)
{
	struct sdhci_pltfm_host *pltfm_host = sdhci_priv(host);
	struct sdhci_msm_host *msm_host = sdhci_pltfm_priv(pltfm_host);
	bool done = false;
	u32 val = SWITCHABLE_SIGNALING_VOLTAGE;
	const struct sdhci_msm_offset *msm_offset =
					msm_host->offset;
	struct mmc_host *mmc = host->mmc;

	pr_debug("%s: %s: request %d curr_pwr_state %x curr_io_level %x\n",
			mmc_hostname(host->mmc), __func__, req_type,
			msm_host->curr_pwr_state, msm_host->curr_io_level);

	/*
	 * The power interrupt will not be generated for signal voltage
	 * switches if SWITCHABLE_SIGNALING_VOLTAGE in MCI_GENERICS is not set.
	 * Since sdhci-msm-v5, this bit has been removed and SW must consider
	 * it as always set.
	 */
	if (!msm_host->mci_removed)
		val = msm_host_readl(msm_host, host,
				msm_offset->core_generics);
	if ((req_type & REQ_IO_HIGH || req_type & REQ_IO_LOW) &&
	    !(val & SWITCHABLE_SIGNALING_VOLTAGE)) {
		return;
	}

	/*
	 * The IRQ for request type IO High/LOW will be generated when -
	 * there is a state change in 1.8V enable bit (bit 3) of
	 * SDHCI_HOST_CONTROL2 register. The reset state of that bit is 0
	 * which indicates 3.3V IO voltage. So, when MMC core layer tries
	 * to set it to 3.3V before card detection happens, the
	 * IRQ doesn't get triggered as there is no state change in this bit.
	 * The driver already handles this case by changing the IO voltage
	 * level to high as part of controller power up sequence. Hence, check
	 * for host->pwr to handle a case where IO voltage high request is
	 * issued even before controller power up.
	 */
	if ((req_type & REQ_IO_HIGH) && !host->pwr) {
		pr_debug("%s: do not wait for power IRQ that never comes, req_type: %d\n",
				mmc_hostname(host->mmc), req_type);
		return;
	}

	if ((req_type & msm_host->curr_pwr_state) ||
			(req_type & msm_host->curr_io_level))
		done = true;
	/*
	 * This is needed here to handle cases where register writes will
	 * not change the current bus state or io level of the controller.
	 * In this case, no power irq will be triggerred and we should
	 * not wait.
	 */
	if (!done) {
		if (!wait_event_timeout(msm_host->pwr_irq_wait,
				msm_host->pwr_irq_flag,
				msecs_to_jiffies(MSM_PWR_IRQ_TIMEOUT_MS)))
			dev_warn(&msm_host->pdev->dev,
				 "%s: pwr_irq for req: (%d) timed out\n",
				 mmc_hostname(host->mmc), req_type);
			mmc_log_string(host->mmc,
				"request(%d) timed out waiting for pwr_irq\n",
				req_type);
	}

	if (mmc->card && mmc->ops->get_cd && !mmc->ops->get_cd(mmc) &&
			(req_type & REQ_BUS_ON)) {
		host->pwr = 0;
		sdhci_writeb(host, 0, SDHCI_POWER_CONTROL);
	}

	pr_debug("%s: %s: request %d done\n", mmc_hostname(host->mmc),
			__func__, req_type);
}

/*
 * Acquire spin-lock host->lock before calling this function
 */
static void sdhci_msm_cfg_sdiowakeup_gpio_irq(struct sdhci_host *host,
					      bool enable)
{
	struct sdhci_pltfm_host *pltfm_host = sdhci_priv(host);
	struct sdhci_msm_host *msm_host = sdhci_pltfm_priv(pltfm_host);

	if (enable && !msm_host->is_sdiowakeup_enabled)
		enable_irq(msm_host->sdiowakeup_irq);
	else if (!enable && msm_host->is_sdiowakeup_enabled)
		disable_irq_nosync(msm_host->sdiowakeup_irq);
	else
		dev_warn(&msm_host->pdev->dev, "%s: wakeup to config: %d curr: %d\n",
			__func__, enable, msm_host->is_sdiowakeup_enabled);
	msm_host->is_sdiowakeup_enabled = enable;
}

static irqreturn_t sdhci_msm_sdiowakeup_irq(int irq, void *data)
{
	struct sdhci_host *host = (struct sdhci_host *)data;
	struct sdhci_pltfm_host *pltfm_host = sdhci_priv(host);
	struct sdhci_msm_host *msm_host = sdhci_pltfm_priv(pltfm_host);

	unsigned long flags;

	pr_debug("%s: irq (%d) received\n", __func__, irq);

	spin_lock_irqsave(&host->lock, flags);
	sdhci_msm_cfg_sdiowakeup_gpio_irq(host, false);
	spin_unlock_irqrestore(&host->lock, flags);
	msm_host->sdio_pending_processing = true;

	return IRQ_HANDLED;
}

static void sdhci_msm_dump_pwr_ctrl_regs(struct sdhci_host *host)
{
	struct sdhci_pltfm_host *pltfm_host = sdhci_priv(host);
	struct sdhci_msm_host *msm_host = sdhci_pltfm_priv(pltfm_host);
	const struct sdhci_msm_offset *msm_offset =
					msm_host->offset;

	pr_err("%s: PWRCTL_STATUS: 0x%08x | PWRCTL_MASK: 0x%08x | PWRCTL_CTL: 0x%08x\n",
		mmc_hostname(host->mmc),
		msm_host_readl(msm_host, host, msm_offset->core_pwrctl_status),
		msm_host_readl(msm_host, host, msm_offset->core_pwrctl_mask),
		msm_host_readl(msm_host, host, msm_offset->core_pwrctl_ctl));
	mmc_log_string(host->mmc,
		"Sts: 0x%08x | Mask: 0x%08x | Ctrl: 0x%08x\n",
		msm_host_readl(msm_host, host, msm_offset->core_pwrctl_status),
		msm_host_readl(msm_host, host, msm_offset->core_pwrctl_mask),
		msm_host_readl(msm_host, host, msm_offset->core_pwrctl_ctl));
}

static int sdhci_msm_clear_pwrctl_status(struct sdhci_host *host, u32 value)
{
	struct sdhci_pltfm_host *pltfm_host = sdhci_priv(host);
	struct sdhci_msm_host *msm_host = sdhci_pltfm_priv(pltfm_host);
	const struct sdhci_msm_offset *msm_offset = msm_host->offset;
	int ret = 0, retry = 10;

	/*
	 * There is a rare HW scenario where the first clear pulse could be
	 * lost when actual reset and clear/read of status register is
	 * happening at a time. Hence, retry for at least 10 times to make
	 * sure status register is cleared. Otherwise, this will result in
	 * a spurious power IRQ resulting in system instability.
	 */
	do {
		if (retry == 0) {
			pr_err("%s: Timedout clearing (0x%x) pwrctl status register\n",
				mmc_hostname(host->mmc), value);
			sdhci_msm_dump_pwr_ctrl_regs(host);
			WARN_ON(1);
			ret = -EBUSY;
			break;
		}

		/*
		 * Clear the PWRCTL_STATUS interrupt bits by writing to the
		 * corresponding bits in the PWRCTL_CLEAR register.
		 */
		msm_host_writel(msm_host, value, host,
				msm_offset->core_pwrctl_clear);
		/*
		 * SDHC has core_mem and hc_mem device memory and these memory
		 * addresses do not fall within 1KB region. Hence, any update to
		 * core_mem address space would require an mb() to ensure this
		 * gets completed before its next update to registers within
		 * hc_mem.
		 */
		mb();
		retry--;
		udelay(10);
	} while (value & msm_host_readl(msm_host, host,
				msm_offset->core_pwrctl_status));

	return ret;
}

/* Regulator utility functions */
static int sdhci_msm_vreg_init_reg(struct device *dev,
					struct sdhci_msm_reg_data *vreg)
{
	int ret = 0;

	/* check if regulator is already initialized? */
	if (vreg->reg)
		goto out;

	/* Get the regulator handle */
	vreg->reg = devm_regulator_get(dev, vreg->name);
	if (IS_ERR(vreg->reg)) {
		ret = PTR_ERR(vreg->reg);
		pr_err("%s: devm_regulator_get(%s) failed. ret=%d\n",
			__func__, vreg->name, ret);
		goto out;
	}

	if (regulator_count_voltages(vreg->reg) > 0) {
		vreg->set_voltage_sup = true;
		/* sanity check */
		if (!vreg->high_vol_level || !vreg->hpm_uA) {
			pr_err("%s: %s invalid constraints specified\n",
			       __func__, vreg->name);
			ret = -EINVAL;
		}
	}

out:
	return ret;
}

static int sdhci_msm_vreg_set_optimum_mode(struct sdhci_msm_reg_data
						  *vreg, int uA_load)
{
	int ret = 0;

	/*
	 * regulators that do not support regulator_set_voltage also
	 * do not support regulator_set_optimum_mode
	 */
	if (vreg->set_voltage_sup) {
		ret = regulator_set_load(vreg->reg, uA_load);
		if (ret < 0)
			pr_err("%s: regulator_set_load(reg=%s,uA_load=%d) failed. ret=%d\n",
			       __func__, vreg->name, uA_load, ret);
		else
			/*
			 * regulator_set_load() can return non zero
			 * value even for success case.
			 */
			ret = 0;
	}
	return ret;
}

static int sdhci_msm_vreg_set_voltage(struct sdhci_msm_reg_data *vreg,
					int min_uV, int max_uV)
{
	int ret = 0;

	if (vreg->set_voltage_sup) {
		ret = regulator_set_voltage(vreg->reg, min_uV, max_uV);
		if (ret) {
			pr_err("%s: regulator_set_voltage(%s)failed. min_uV=%d,max_uV=%d,ret=%d\n",
			       __func__, vreg->name, min_uV, max_uV, ret);
		}
	}

	return ret;
}

static int sdhci_msm_vreg_enable(struct sdhci_msm_reg_data *vreg)
{
	int ret = 0;

	/* Put regulator in HPM (high power mode) */
	ret = sdhci_msm_vreg_set_optimum_mode(vreg, vreg->hpm_uA);
	if (ret < 0)
		return ret;

	if (!vreg->is_enabled) {
		/* Set voltage level */
		ret = sdhci_msm_vreg_set_voltage(vreg, vreg->low_vol_level,
						vreg->high_vol_level);
		if (ret)
			return ret;
	}
	ret = regulator_enable(vreg->reg);
	if (ret) {
		pr_err("%s: regulator_enable(%s) failed. ret=%d\n",
				__func__, vreg->name, ret);
		return ret;
	}
	vreg->is_enabled = true;
	return ret;
}

static int sdhci_msm_vreg_disable(struct sdhci_msm_reg_data *vreg)
{
	int ret = 0;

	/* Never disable regulator marked as always_on */
	if (vreg->is_enabled && !vreg->is_always_on) {
		ret = regulator_disable(vreg->reg);
		if (ret) {
			pr_err("%s: regulator_disable(%s) failed. ret=%d\n",
				__func__, vreg->name, ret);
			goto out;
		}
		vreg->is_enabled = false;

		ret = sdhci_msm_vreg_set_optimum_mode(vreg, 0);
		if (ret < 0)
			goto out;

		/* Set min. voltage level to 0 */
		ret = sdhci_msm_vreg_set_voltage(vreg, 0, vreg->high_vol_level);
		if (ret)
			goto out;
	} else if (vreg->is_enabled && vreg->is_always_on) {
		if (vreg->lpm_sup) {
			/* Put always_on regulator in LPM (low power mode) */
			ret = sdhci_msm_vreg_set_optimum_mode(vreg,
							      vreg->lpm_uA);
			if (ret < 0)
				goto out;
		}
	}
out:
	return ret;
}

static int sdhci_msm_setup_vreg(struct sdhci_msm_host *msm_host,
			bool enable, bool is_init)
{
	int ret = 0, i;
	struct sdhci_msm_vreg_data *curr_slot;
	struct sdhci_msm_reg_data *vreg_table[2];
	struct mmc_host *mmc = msm_host->mmc;
	u32 val = 0;

	curr_slot = msm_host->vreg_data;
	if (!curr_slot) {
		pr_debug("%s: vreg info unavailable,assuming the slot is powered by always on domain\n",
			 __func__);
		goto out;
	}

	vreg_table[0] = curr_slot->vdd_data;
	vreg_table[1] = curr_slot->vdd_io_data;

	/* When eMMC absent disable regulator marked as always_on */
	if (!enable && vreg_table[1]->is_always_on && !mmc->card)
		vreg_table[1]->is_always_on = false;

	if (!enable && !(mmc->caps & MMC_CAP_NONREMOVABLE)) {

		/*
		 * Disable Receiver of the Pad to avoid crowbar currents
		 * when Pad power supplies are collapsed. Provide SW control
		 * on the core_ie of SDC2 Pads. SW write 1’b0
		 * into the bit 15 of register TLMM_NORTH_SPARE.
		 */

		val = msm_spare_read(TLMM_NORTH_SPARE);
		val &= ~TLMM_NORTH_SPARE_CORE_IE;
		msm_spare_write(TLMM_NORTH_SPARE, val);
	}

	for (i = 0; i < ARRAY_SIZE(vreg_table); i++) {
		if (vreg_table[i]) {
			if (enable)
				ret = sdhci_msm_vreg_enable(vreg_table[i]);
			else
				ret = sdhci_msm_vreg_disable(vreg_table[i]);
			if (ret)
				goto out;
		}
	}

	if (enable && !(mmc->caps & MMC_CAP_NONREMOVABLE)) {

		/*
		 * Disable Receiver of the Pad to avoid crowbar currents
		 * when Pad power supplies are collapsed. Provide SW control
		 * on the core_ie of SDC2 Pads. SW write 1’b1
		 * into the bit 15 of register TLMM_NORTH_SPARE.
		 */

		val = msm_spare_read(TLMM_NORTH_SPARE);
		val |= TLMM_NORTH_SPARE_CORE_IE;
		msm_spare_write(TLMM_NORTH_SPARE, val);
	}
out:
	return ret;
}

/* This init function should be called only once for each SDHC slot */
static int sdhci_msm_vreg_init(struct device *dev,
				struct sdhci_msm_host *msm_host,
				bool is_init)
{
	int ret = 0;
	struct sdhci_msm_vreg_data *curr_slot;
	struct sdhci_msm_reg_data *curr_vdd_reg, *curr_vdd_io_reg;

	curr_slot = msm_host->vreg_data;
	if (!curr_slot)
		goto out;

	curr_vdd_reg = curr_slot->vdd_data;
	curr_vdd_io_reg = curr_slot->vdd_io_data;

	if (!is_init)
		/* Deregister all regulators from regulator framework */
		goto out;

	/*
	 * Get the regulator handle from voltage regulator framework
	 * and then try to set the voltage level for the regulator
	 */
	if (curr_vdd_reg) {
		ret = sdhci_msm_vreg_init_reg(dev, curr_vdd_reg);
		if (ret)
			goto out;
	}
	if (curr_vdd_io_reg)
		ret = sdhci_msm_vreg_init_reg(dev, curr_vdd_io_reg);
out:
	if (ret)
		dev_err(dev, "vreg reset failed (%d)\n", ret);

	return ret;
}

static int sdhci_msm_set_vdd_io_vol(struct sdhci_msm_host *msm_host,
			enum vdd_io_level level,
			unsigned int voltage_level)
{
	int ret = 0;
	int set_level;
	struct sdhci_msm_reg_data *vdd_io_reg;

	if (!msm_host->vreg_data)
		return ret;

	vdd_io_reg = msm_host->vreg_data->vdd_io_data;
	if (vdd_io_reg && vdd_io_reg->is_enabled) {
		switch (level) {
		case VDD_IO_LOW:
			set_level = vdd_io_reg->low_vol_level;
			break;
		case VDD_IO_HIGH:
			set_level = vdd_io_reg->high_vol_level;
			break;
		case VDD_IO_SET_LEVEL:
			set_level = voltage_level;
			break;
		default:
			pr_err("%s: invalid argument level = %d\n",
					__func__, level);
			ret = -EINVAL;
			return ret;
		}
		ret = sdhci_msm_vreg_set_voltage(vdd_io_reg, set_level,
				set_level);
	}
	return ret;
}

static void sdhci_msm_handle_pwr_irq(struct sdhci_host *host, int irq)
{
	struct sdhci_pltfm_host *pltfm_host = sdhci_priv(host);
	struct sdhci_msm_host *msm_host = sdhci_pltfm_priv(pltfm_host);
	u32 irq_status, irq_ack = 0;
	int retry = 10;
	u32 pwr_state = 0, io_level = 0;
	u32 config;
	const struct sdhci_msm_offset *msm_offset = msm_host->offset;
	int ret = 0;
	struct mmc_host *mmc = host->mmc;

	irq_status = msm_host_readl(msm_host, host,
			msm_offset->core_pwrctl_status);
	irq_status &= INT_MASK;

	msm_host_writel(msm_host, irq_status, host,
			msm_offset->core_pwrctl_clear);

	/*
	 * There is a rare HW scenario where the first clear pulse could be
	 * lost when actual reset and clear/read of status register is
	 * happening at a time. Hence, retry for at least 10 times to make
	 * sure status register is cleared. Otherwise, this will result in
	 * a spurious power IRQ resulting in system instability.
	 */
	while (irq_status & msm_host_readl(msm_host, host,
				msm_offset->core_pwrctl_status)) {
		if (retry == 0) {
			pr_err("%s: Timedout clearing (0x%x) pwrctl status register\n",
					mmc_hostname(host->mmc), irq_status);
			sdhci_msm_dump_pwr_ctrl_regs(host);
			WARN_ON(1);
			break;
		}
		msm_host_writel(msm_host, irq_status, host,
			msm_offset->core_pwrctl_clear);
		retry--;
		udelay(10);
	}

	if (mmc->card && mmc->ops->get_cd && !mmc->ops->get_cd(mmc) &&
		irq_status & CORE_PWRCTL_BUS_ON) {
		irq_ack = CORE_PWRCTL_BUS_FAIL;
		msm_host_writel(msm_host, irq_ack, host,
				msm_offset->core_pwrctl_ctl);
		return;
	}
	/* Handle BUS ON/OFF*/
	if (irq_status & CORE_PWRCTL_BUS_ON) {
		ret = sdhci_msm_setup_vreg(msm_host, true, false);
		if (!ret)
			ret = sdhci_msm_set_vdd_io_vol(msm_host,
					VDD_IO_HIGH, 0);
		if (ret)
			irq_ack |= CORE_PWRCTL_BUS_FAIL;
		else
			irq_ack |= CORE_PWRCTL_BUS_SUCCESS;

		pwr_state = REQ_BUS_ON;
		io_level = REQ_IO_HIGH;
	}
	if (irq_status & CORE_PWRCTL_BUS_OFF) {
		if (!(host->mmc->caps & MMC_CAP_NONREMOVABLE) ||
		    msm_host->pltfm_init_done)
			ret = sdhci_msm_setup_vreg(msm_host,
					false, false);
		if (!ret)
			ret = sdhci_msm_set_vdd_io_vol(msm_host,
					VDD_IO_LOW, 0);
		if (ret)
			irq_ack |= CORE_PWRCTL_BUS_FAIL;
		else
			irq_ack |= CORE_PWRCTL_BUS_SUCCESS;

		pwr_state = REQ_BUS_OFF;
		io_level = REQ_IO_LOW;
	}
	/* Handle IO LOW/HIGH */
	if (irq_status & CORE_PWRCTL_IO_LOW) {
		/* Switch voltage Low */
		ret = sdhci_msm_set_vdd_io_vol(msm_host, VDD_IO_LOW, 0);
		if (ret)
			irq_ack |= CORE_PWRCTL_IO_FAIL;
		else
			irq_ack |= CORE_PWRCTL_IO_SUCCESS;

		io_level = REQ_IO_LOW;
	}
	if (irq_status & CORE_PWRCTL_IO_HIGH) {
		/* Switch voltage High */
		ret = sdhci_msm_set_vdd_io_vol(msm_host, VDD_IO_HIGH, 0);
		if (ret)
			irq_ack |= CORE_PWRCTL_IO_FAIL;
		else
			irq_ack |= CORE_PWRCTL_IO_SUCCESS;

		io_level = REQ_IO_HIGH;
	}

	/*
	 * The driver has to acknowledge the interrupt, switch voltages and
	 * report back if it succeded or not to this register. The voltage
	 * switches are handled by the sdhci core, so just report success.
	 */
	msm_host_writel(msm_host, irq_ack, host,
			msm_offset->core_pwrctl_ctl);

	/*
	 * If we don't have info regarding the voltage levels supported by
	 * regulators, don't change the IO PAD PWR SWITCH.
	 */
	if (msm_host->caps_0 & CORE_VOLT_SUPPORT) {
		u32 new_config;
		/*
		 * We should unset IO PAD PWR switch only if the register write
		 * can set IO lines high and the regulator also switches to 3 V.
		 * Else, we should keep the IO PAD PWR switch set.
		 * This is applicable to certain targets where eMMC vccq supply
		 * is only 1.8V. In such targets, even during REQ_IO_HIGH, the
		 * IO PAD PWR switch must be kept set to reflect actual
		 * regulator voltage. This way, during initialization of
		 * controllers with only 1.8V, we will set the IO PAD bit
		 * without waiting for a REQ_IO_LOW.
		 */
		config = readl_relaxed(host->ioaddr +
				msm_offset->core_vendor_spec);
		new_config = config;

		if ((io_level & REQ_IO_HIGH) &&
				(msm_host->caps_0 & CORE_3_0V_SUPPORT) &&
				!msm_host->fake_core_3_0v_support)
			new_config &= ~CORE_IO_PAD_PWR_SWITCH;
		else if ((io_level & REQ_IO_LOW) ||
				(msm_host->caps_0 & CORE_1_8V_SUPPORT))
			new_config |= CORE_IO_PAD_PWR_SWITCH;

		if (config ^ new_config)
			writel_relaxed(new_config, host->ioaddr +
					msm_offset->core_vendor_spec);
	}

	if (pwr_state)
		msm_host->curr_pwr_state = pwr_state;
	if (io_level)
		msm_host->curr_io_level = io_level;

	pr_debug("%s: %s: Handled IRQ(%d), irq_status=0x%x, ack=0x%x\n",
		mmc_hostname(msm_host->mmc), __func__, irq, irq_status,
		irq_ack);
}

static irqreturn_t sdhci_msm_pwr_irq(int irq, void *data)
{
	struct sdhci_host *host = (struct sdhci_host *)data;
	struct sdhci_pltfm_host *pltfm_host = sdhci_priv(host);
	struct sdhci_msm_host *msm_host = sdhci_pltfm_priv(pltfm_host);

	sdhci_msm_handle_pwr_irq(host, irq);
	msm_host->pwr_irq_flag = 1;
	sdhci_msm_complete_pwr_irq_wait(msm_host);

	return IRQ_HANDLED;
}

static unsigned int sdhci_msm_get_max_clock(struct sdhci_host *host)
{
	struct sdhci_pltfm_host *pltfm_host = sdhci_priv(host);
	struct sdhci_msm_host *msm_host = sdhci_pltfm_priv(pltfm_host);
	struct clk *core_clk = msm_host->bulk_clks[0].clk;

	return clk_round_rate(core_clk, ULONG_MAX);
}

static unsigned int sdhci_msm_get_min_clock(struct sdhci_host *host)
{
	return SDHCI_MSM_MIN_CLOCK;
}

/**
 * __sdhci_msm_set_clock - sdhci_msm clock control.
 *
 * Description:
 * MSM controller does not use internal divider and
 * instead directly control the GCC clock as per
 * HW recommendation.
 **/
static void __sdhci_msm_set_clock(struct sdhci_host *host, unsigned int clock)
{
	u16 clk;

	sdhci_writew(host, 0, SDHCI_CLOCK_CONTROL);

	if (clock == 0)
		return;

	/*
	 * MSM controller do not use clock divider.
	 * Thus read SDHCI_CLOCK_CONTROL and only enable
	 * clock with no divider value programmed.
	 */
	clk = sdhci_readw(host, SDHCI_CLOCK_CONTROL);
	sdhci_enable_clk(host, clk);
}

/* sdhci_msm_set_clock - Called with (host->lock) spinlock held. */
static void sdhci_msm_set_clock(struct sdhci_host *host, unsigned int clock)
{
	struct sdhci_pltfm_host *pltfm_host = sdhci_priv(host);
	struct sdhci_msm_host *msm_host = sdhci_pltfm_priv(pltfm_host);

	if (!clock) {
		host->mmc->actual_clock = msm_host->clk_rate = 0;
		goto out;
	}

	sdhci_msm_hc_select_mode(host);

	msm_set_clock_rate_for_bus_mode(host, clock);
out:
	/* Vote on bus only with clock frequency or when changing clock
	 * frequency. No need to vote when setting clock frequency as 0
	 * because after setting clock at 0, we release host, which will
	 * eventually call host runtime suspend and unvoting would be
	 * taken care in runtime suspend call.
	 */
	if (!msm_host->skip_bus_bw_voting && clock)
		sdhci_msm_bus_voting(host, true);
	__sdhci_msm_set_clock(host, clock);
}

static void sdhci_msm_registers_save(struct sdhci_host *host)
{
	struct sdhci_pltfm_host *pltfm_host = sdhci_priv(host);
	struct sdhci_msm_host *msm_host = sdhci_pltfm_priv(pltfm_host);
	const struct sdhci_msm_offset *msm_offset = msm_host->offset;
	struct cqhci_host *cq_host = host->mmc->cqe_private;

	if (!msm_host->regs_restore.is_supported &&
			!msm_host->reg_store)
		return;

	msm_host->regs_restore.vendor_func = readl_relaxed(host->ioaddr +
		msm_offset->core_vendor_spec);
	msm_host->regs_restore.vendor_pwrctl_mask =
		readl_relaxed(host->ioaddr +
		msm_offset->core_pwrctl_mask);
	msm_host->regs_restore.vendor_func2 =
		readl_relaxed(host->ioaddr +
		msm_offset->core_vendor_spec_func2);
	msm_host->regs_restore.vendor_func3 =
		readl_relaxed(host->ioaddr +
		msm_offset->core_vendor_spec3);
	msm_host->regs_restore.hc_2c_2e =
		sdhci_readl(host, SDHCI_CLOCK_CONTROL);
	msm_host->regs_restore.hc_3c_3e =
		sdhci_readl(host, SDHCI_AUTO_CMD_STATUS);
	msm_host->regs_restore.vendor_pwrctl_ctl =
		readl_relaxed(host->ioaddr +
		msm_offset->core_pwrctl_ctl);
	msm_host->regs_restore.hc_38_3a =
		sdhci_readl(host, SDHCI_SIGNAL_ENABLE);
	msm_host->regs_restore.hc_34_36 =
		sdhci_readl(host, SDHCI_INT_ENABLE);
	msm_host->regs_restore.hc_28_2a =
		sdhci_readl(host, SDHCI_HOST_CONTROL);
	msm_host->regs_restore.vendor_caps_0 =
		readl_relaxed(host->ioaddr +
		msm_offset->core_vendor_spec_capabilities0);
	msm_host->regs_restore.hc_caps_1 =
		sdhci_readl(host, SDHCI_CAPABILITIES_1);
	msm_host->regs_restore.testbus_config = readl_relaxed(host->ioaddr +
		msm_offset->core_testbus_config);
	msm_host->regs_restore.dll_config = readl_relaxed(host->ioaddr +
		msm_offset->core_dll_config);
	msm_host->regs_restore.dll_config2 = readl_relaxed(host->ioaddr +
		msm_offset->core_dll_config_2);
	msm_host->regs_restore.dll_config = readl_relaxed(host->ioaddr +
		msm_offset->core_dll_config);
	msm_host->regs_restore.dll_config2 = readl_relaxed(host->ioaddr +
		msm_offset->core_dll_config_2);
	msm_host->regs_restore.dll_config3 = readl_relaxed(host->ioaddr +
		msm_offset->core_dll_config_3);
	msm_host->regs_restore.dll_usr_ctl = readl_relaxed(host->ioaddr +
		msm_offset->core_dll_usr_ctl);
	if (cq_host)
		msm_host->cqe_regs.cqe_vendor_cfg1 =
			cqhci_readl(cq_host, CQHCI_VENDOR_CFG1);

	msm_host->regs_restore.is_valid = true;

	pr_debug("%s: %s: registers saved. PWRCTL_MASK = 0x%x\n",
		mmc_hostname(host->mmc), __func__,
		readl_relaxed(host->ioaddr +
			msm_offset->core_pwrctl_mask));
}

static void sdhci_msm_registers_restore(struct sdhci_host *host)
{
	struct sdhci_pltfm_host *pltfm_host = sdhci_priv(host);
	struct sdhci_msm_host *msm_host = sdhci_pltfm_priv(pltfm_host);
	const struct sdhci_msm_offset *msm_offset = msm_host->offset;
	u32 irq_status;
	struct mmc_ios ios = host->mmc->ios;
	struct cqhci_host *cq_host = host->mmc->cqe_private;

	if ((!msm_host->regs_restore.is_supported ||
		!msm_host->regs_restore.is_valid) &&
		!msm_host->reg_store)
		return;

	writel_relaxed(0, host->ioaddr + msm_offset->core_pwrctl_mask);
	writel_relaxed(msm_host->regs_restore.vendor_func, host->ioaddr +
			msm_offset->core_vendor_spec);
	writel_relaxed(msm_host->regs_restore.vendor_func2,
			host->ioaddr +
			msm_offset->core_vendor_spec_func2);
	writel_relaxed(msm_host->regs_restore.vendor_func3,
			host->ioaddr +
			msm_offset->core_vendor_spec3);
	sdhci_writel(host, msm_host->regs_restore.hc_2c_2e,
			SDHCI_CLOCK_CONTROL);
	sdhci_writel(host, msm_host->regs_restore.hc_3c_3e,
			SDHCI_AUTO_CMD_STATUS);
	sdhci_writel(host, msm_host->regs_restore.hc_38_3a,
			SDHCI_SIGNAL_ENABLE);
	sdhci_writel(host, msm_host->regs_restore.hc_34_36,
			SDHCI_INT_ENABLE);
	sdhci_writel(host, msm_host->regs_restore.hc_28_2a,
			SDHCI_HOST_CONTROL);
	writel_relaxed(msm_host->regs_restore.vendor_caps_0,
			host->ioaddr +
			msm_offset->core_vendor_spec_capabilities0);
	sdhci_writel(host, msm_host->regs_restore.hc_caps_1,
			SDHCI_CAPABILITIES_1);
	writel_relaxed(msm_host->regs_restore.testbus_config, host->ioaddr +
			msm_offset->core_testbus_config);
	msm_host->regs_restore.is_valid = false;

	/*
	 * Clear the PWRCTL_STATUS register.
	 * There is a rare HW scenario where the first clear pulse could be
	 * lost when actual reset and clear/read of status register is
	 * happening at a time. Hence, retry for at least 10 times to make
	 * sure status register is cleared. Otherwise, this will result in
	 * a spurious power IRQ resulting in system instability.
	 */
	irq_status = msm_host_readl(msm_host, host,
			msm_offset->core_pwrctl_status);

	irq_status &= INT_MASK;
	sdhci_msm_clear_pwrctl_status(host, irq_status);

	writel_relaxed(msm_host->regs_restore.vendor_pwrctl_ctl,
			host->ioaddr + msm_offset->core_pwrctl_ctl);
	writel_relaxed(msm_host->regs_restore.vendor_pwrctl_mask,
			host->ioaddr + msm_offset->core_pwrctl_mask);

	if (cq_host)
		cqhci_writel(cq_host, msm_host->cqe_regs.cqe_vendor_cfg1 &
				~CMDQ_SEND_STATUS_TRIGGER, CQHCI_VENDOR_CFG1);

	if (((ios.timing == MMC_TIMING_MMC_HS400) ||
			(ios.timing == MMC_TIMING_MMC_HS200) ||
			(ios.timing == MMC_TIMING_UHS_SDR104))
			&& (ios.clock > CORE_FREQ_100MHZ)) {
		writel_relaxed(msm_host->regs_restore.dll_config2,
			host->ioaddr + msm_offset->core_dll_config_2);
		writel_relaxed(msm_host->regs_restore.dll_config3,
			host->ioaddr + msm_offset->core_dll_config_3);
		writel_relaxed(msm_host->regs_restore.dll_usr_ctl,
			host->ioaddr + msm_offset->core_dll_usr_ctl);
		writel_relaxed(msm_host->regs_restore.dll_config &
			~(CORE_DLL_RST | CORE_DLL_PDN),
			host->ioaddr + msm_offset->core_dll_config);

		msm_init_cm_dll(host, DLL_INIT_FROM_CX_COLLAPSE_EXIT);
		msm_config_cm_dll_phase(host, msm_host->saved_tuning_phase);
	}

	pr_debug("%s: %s: registers restored. PWRCTL_MASK = 0x%x\n",
		mmc_hostname(host->mmc), __func__,
		readl_relaxed(host->ioaddr +
			msm_offset->core_pwrctl_mask));
}

static void sdhci_msm_set_timeout(struct sdhci_host *host, struct mmc_command *cmd)
{
	u32 count, start = 15;

	__sdhci_set_timeout(host, cmd);
	count = sdhci_readb(host, SDHCI_TIMEOUT_CONTROL);
	/*
	 * Update software timeout value if its value is less than hardware data
	 * timeout value. Qcom SoC hardware data timeout value was calculated
	 * using 4 * MCLK * 2^(count + 13). where MCLK = 1 / host->clock.
	 */
	if (cmd && cmd->data && host->clock > 400000 &&
	    host->clock <= 50000000 &&
	    ((1 << (count + start)) > (10 * host->clock)))
		host->data_timeout = 22LL * NSEC_PER_SEC;
}

/*
 * Platform specific register write functions. This is so that, if any
 * register write needs to be followed up by platform specific actions,
 * they can be added here. These functions can go to sleep when writes
 * to certain registers are done.
 * These functions are relying on sdhci_set_ios not using spinlock.
 */
static int __sdhci_msm_check_write(struct sdhci_host *host, u16 val, int reg)
{
	struct sdhci_pltfm_host *pltfm_host = sdhci_priv(host);
	struct sdhci_msm_host *msm_host = sdhci_pltfm_priv(pltfm_host);
	u32 req_type = 0;

	switch (reg) {
	case SDHCI_HOST_CONTROL2:
		req_type = (val & SDHCI_CTRL_VDD_180) ? REQ_IO_LOW :
			REQ_IO_HIGH;
		break;
	case SDHCI_SOFTWARE_RESET:
		if (host->pwr && (val & SDHCI_RESET_ALL))
			req_type = REQ_BUS_OFF;
		break;
	case SDHCI_POWER_CONTROL:
		req_type = !val ? REQ_BUS_OFF : REQ_BUS_ON;
		break;
	case SDHCI_TRANSFER_MODE:
		msm_host->transfer_mode = val;
		break;
	case SDHCI_COMMAND:
		if (!msm_host->use_cdr)
			break;
		if ((msm_host->transfer_mode & SDHCI_TRNS_READ) &&
		    SDHCI_GET_CMD(val) != MMC_SEND_TUNING_BLOCK_HS200 &&
		    SDHCI_GET_CMD(val) != MMC_SEND_TUNING_BLOCK)
			sdhci_msm_set_cdr(host, true);
		else
			sdhci_msm_set_cdr(host, false);
		break;
	}

	if (req_type) {
		msm_host->pwr_irq_flag = 0;
		/*
		 * Since this register write may trigger a power irq, ensure
		 * all previous register writes are complete by this point.
		 */
		mb();
	}
	return req_type;
}

/* This function may sleep*/
static void sdhci_msm_writew(struct sdhci_host *host, u16 val, int reg)
{
	u32 req_type = 0;

	req_type = __sdhci_msm_check_write(host, val, reg);
	writew_relaxed(val, host->ioaddr + reg);

	if (req_type)
		sdhci_msm_check_power_status(host, req_type);
}

/* This function may sleep*/
static void sdhci_msm_writeb(struct sdhci_host *host, u8 val, int reg)
{
	u32 req_type = 0;

	req_type = __sdhci_msm_check_write(host, val, reg);

	writeb_relaxed(val, host->ioaddr + reg);

	if (req_type)
		sdhci_msm_check_power_status(host, req_type);
}

static void sdhci_msm_set_regulator_caps(struct sdhci_msm_host *msm_host)
{
	struct mmc_host *mmc = msm_host->mmc;
	struct regulator *supply = mmc->supply.vqmmc;
	u32 caps = 0, config;
	struct sdhci_host *host = mmc_priv(mmc);
	const struct sdhci_msm_offset *msm_offset = msm_host->offset;

	if (!IS_ERR(mmc->supply.vqmmc)) {
		if (regulator_is_supported_voltage(supply, 1700000, 1950000))
			caps |= CORE_1_8V_SUPPORT;
		if (regulator_is_supported_voltage(supply, 2700000, 3600000))
			caps |= CORE_3_0V_SUPPORT;

		if (!caps)
			pr_warn("%s: 1.8/3V not supported for vqmmc\n",
					mmc_hostname(mmc));
	}

	if (caps) {
		/*
		 * Set the PAD_PWR_SWITCH_EN bit so that the PAD_PWR_SWITCH
		 * bit can be used as required later on.
		 */
		u32 io_level = msm_host->curr_io_level;

		config = readl_relaxed(host->ioaddr +
				msm_offset->core_vendor_spec);
		config |= CORE_IO_PAD_PWR_SWITCH_EN;

		if ((io_level & REQ_IO_HIGH) && (caps &	CORE_3_0V_SUPPORT))
			config &= ~CORE_IO_PAD_PWR_SWITCH;
		else if ((io_level & REQ_IO_LOW) || (caps & CORE_1_8V_SUPPORT))
			config |= CORE_IO_PAD_PWR_SWITCH;

		writel_relaxed(config,
				host->ioaddr + msm_offset->core_vendor_spec);
	}
	msm_host->caps_0 |= caps;
	pr_debug("%s: supported caps: 0x%08x\n", mmc_hostname(mmc), caps);
}

static int sdhci_msm_dt_get_array(struct device *dev, const char *prop_name,
				 u32 **bw_vecs, int *len, u32 size)
{
	int ret = 0;
	struct device_node *np = dev->of_node;
	size_t sz;
	u32 *arr = NULL;

	if (!of_get_property(np, prop_name, len)) {
		ret = -EINVAL;
		goto out;
	}
	sz = *len = *len / sizeof(*arr);
	if (sz <= 0 || (size > 0 && (sz > size))) {
		dev_err(dev, "%s invalid size\n", prop_name);
		ret = -EINVAL;
		goto out;
	}

	arr = devm_kzalloc(dev, sz * sizeof(*arr), GFP_KERNEL);
	if (!arr) {
		ret = -ENOMEM;
		goto out;
	}

	ret = of_property_read_u32_array(np, prop_name, arr, sz);
	if (ret < 0) {
		dev_err(dev, "%s failed reading array %d\n", prop_name, ret);
		goto out;
	}
	*bw_vecs = arr;
out:
	if (ret)
		*len = 0;
	return ret;
}

/* Returns required bandwidth in Bytes per Sec */
static unsigned long sdhci_get_bw_required(struct sdhci_host *host,
					struct mmc_ios *ios)
{
	unsigned long bw;
	struct sdhci_pltfm_host *pltfm_host = sdhci_priv(host);
	struct sdhci_msm_host *msm_host = sdhci_pltfm_priv(pltfm_host);

	bw = msm_host->clk_rate;

	if (ios->bus_width == MMC_BUS_WIDTH_4)
		bw /= 2;
	else if (ios->bus_width == MMC_BUS_WIDTH_1)
		bw /= 8;

	return bw;
}

static int sdhci_msm_bus_get_vote_for_bw(struct sdhci_msm_host *host,
					   unsigned int bw)
{
	struct sdhci_msm_bus_vote_data *bvd = host->bus_vote_data;

	const unsigned int *table = bvd->bw_vecs;
	unsigned int size = bvd->bw_vecs_size;
	int i;

	for (i = 0; i < size; i++) {
		if (bw <= table[i])
			return i;
	}

	return i - 1;
}

/*
 * Caller of this function should ensure that msm bus client
 * handle is not null.
 */
static inline int sdhci_msm_bus_set_vote(struct sdhci_msm_host *msm_host,
					     int vote)
{
	struct sdhci_host *host =  platform_get_drvdata(msm_host->pdev);
	struct sdhci_msm_bus_vote_data *bvd = msm_host->bus_vote_data;
	struct msm_bus_path *usecase = bvd->usecase;
	struct msm_bus_vectors *vec = usecase[vote].vec;
	int ddr_rc = 0, cpu_rc = 0;

	if (vote == bvd->curr_vote)
		return 0;

	pr_debug("%s: vote:%d sdhc_ddr ab:%llu ib:%llu cpu_sdhc ab:%llu ib:%llu\n",
			mmc_hostname(host->mmc), vote, vec[0].ab,
			vec[0].ib, vec[1].ab, vec[1].ib);

	if (bvd->sdhc_ddr)
		ddr_rc = icc_set_bw(bvd->sdhc_ddr, vec[0].ab, vec[0].ib);

	if (bvd->cpu_sdhc)
		cpu_rc = icc_set_bw(bvd->cpu_sdhc, vec[1].ab, vec[1].ib);

	if (ddr_rc || cpu_rc) {
		pr_err("%s: icc_set() failed\n",
			mmc_hostname(host->mmc));
		goto out;
	}
	bvd->curr_vote = vote;
out:
	return cpu_rc;
}

/*
 * This function cancels any scheduled delayed work and sets the bus
 * vote based on bw (bandwidth) argument.
 */
static void sdhci_msm_bus_get_and_set_vote(struct sdhci_host *host,
						unsigned int bw)
{
	int vote;
	struct sdhci_pltfm_host *pltfm_host = sdhci_priv(host);
	struct sdhci_msm_host *msm_host = sdhci_pltfm_priv(pltfm_host);

	if (!msm_host->bus_vote_data ||
		(!msm_host->bus_vote_data->sdhc_ddr &&
		!msm_host->bus_vote_data->cpu_sdhc))
		return;
	vote = sdhci_msm_bus_get_vote_for_bw(msm_host, bw);
	sdhci_msm_bus_set_vote(msm_host, vote);
}

static struct sdhci_msm_bus_vote_data *sdhci_msm_get_bus_vote_data(struct device
				       *dev, struct sdhci_msm_host *host)

{
	struct platform_device *pdev = to_platform_device(dev);
	struct device_node *of_node = dev->of_node;
	struct sdhci_msm_bus_vote_data *bvd = NULL;
	struct msm_bus_path *usecase = NULL;
	int ret = 0, i = 0, j, num_paths, len;
	const u32 *vec_arr = NULL;

	if (!pdev) {
		dev_err(dev, "Null platform device!\n");
		return NULL;
	}

	bvd = devm_kzalloc(dev, sizeof(*bvd), GFP_KERNEL);
	if (!bvd)
		return bvd;

	ret = sdhci_msm_dt_get_array(dev, "qcom,bus-bw-vectors-bps",
				&bvd->bw_vecs, &bvd->bw_vecs_size, 0);
	if (ret) {
		if (ret == -EINVAL) {
			dev_dbg(dev, "No dt property of bus bw. voting defined!\n");
			dev_dbg(dev, "Skipping Bus BW voting now!!\n");
			host->skip_bus_bw_voting = true;
		}
		goto out;
	}

	ret = of_property_read_string(of_node, "qcom,msm-bus,name",
					&bvd->name);
	if (ret) {
		dev_err(dev, "Bus name missing err:(%d)\n", ret);
		goto out;
	}

	ret = of_property_read_u32(of_node, "qcom,msm-bus,num-cases",
		&bvd->num_usecase);
	if (ret) {
		dev_err(dev, "num-usecases not found err:(%d)\n", ret);
		goto out;
	}

	usecase = devm_kzalloc(dev, (sizeof(struct msm_bus_path) *
				   bvd->num_usecase), GFP_KERNEL);
	if (!usecase)
		goto out;

	ret = of_property_read_u32(of_node, "qcom,msm-bus,num-paths",
				   &num_paths);
	if (ret) {
		dev_err(dev, "num_paths not found err:(%d)\n", ret);
		goto out;
	}

	vec_arr = of_get_property(of_node, "qcom,msm-bus,vectors-KBps", &len);
	if (!vec_arr) {
		dev_err(dev, "Vector array not found\n");
		goto out;
	}

	for (i = 0; i < bvd->num_usecase; i++) {
		usecase[i].num_paths = num_paths;
		usecase[i].vec = devm_kcalloc(dev, num_paths,
					      sizeof(struct msm_bus_vectors),
					      GFP_KERNEL);
		if (!usecase[i].vec)
			goto out;
		for (j = 0; j < num_paths; j++) {
			int idx = ((i * num_paths) + j) * 2;

			usecase[i].vec[j].ab = (u64)
				be32_to_cpu(vec_arr[idx]);
			usecase[i].vec[j].ib = (u64)
				be32_to_cpu(vec_arr[idx + 1]);
		}
	}

	bvd->usecase = usecase;
	return bvd;
out:
	bvd = NULL;
	return bvd;
}

static int sdhci_msm_bus_register(struct sdhci_msm_host *host,
				struct platform_device *pdev)
{
	struct sdhci_msm_bus_vote_data *bsd;
	struct device *dev = &pdev->dev;
	int ret = 0;

	bsd = sdhci_msm_get_bus_vote_data(dev, host);
	if (!bsd) {
		dev_err(&pdev->dev, "Failed to get bus_scale data\n");
		return -EINVAL;
	}
	host->bus_vote_data = bsd;

	bsd->sdhc_ddr = of_icc_get(&pdev->dev, "sdhc-ddr");
	if (IS_ERR_OR_NULL(bsd->sdhc_ddr)) {
		dev_info(&pdev->dev, "(%ld): failed getting %s path\n",
			PTR_ERR(bsd->sdhc_ddr), "sdhc-ddr");
		bsd->sdhc_ddr = NULL;
	}

	bsd->cpu_sdhc = of_icc_get(&pdev->dev, "cpu-sdhc");
	if (IS_ERR_OR_NULL(bsd->cpu_sdhc)) {
		dev_info(&pdev->dev, "(%ld): failed getting %s path\n",
			PTR_ERR(bsd->cpu_sdhc), "cpu-sdhc");
		bsd->cpu_sdhc = NULL;
	}

	return ret;
}

static void sdhci_msm_bus_unregister(struct device *dev,
				struct sdhci_msm_host *host)
{
	struct sdhci_msm_bus_vote_data *bsd = host->bus_vote_data;

	if (bsd->sdhc_ddr)
		icc_put(bsd->sdhc_ddr);

	if (bsd->cpu_sdhc)
		icc_put(bsd->cpu_sdhc);
}

static void sdhci_msm_bus_voting(struct sdhci_host *host, bool enable)
{
	struct mmc_ios *ios = &host->mmc->ios;
	unsigned int bw;

	if (enable) {
		bw = sdhci_get_bw_required(host, ios);
		sdhci_msm_bus_get_and_set_vote(host, bw);
	} else
		sdhci_msm_bus_get_and_set_vote(host, 0);
}

/*****************************************************************************\
 *                                                                           *
 * MSM Command Queue Engine (CQE)                                            *
 *                                                                           *
\*****************************************************************************/

static u32 sdhci_msm_cqe_irq(struct sdhci_host *host, u32 intmask)
{
	int cmd_error = 0;
	int data_error = 0;

	if (!sdhci_cqe_irq(host, intmask, &cmd_error, &data_error))
		return intmask;

	cqhci_irq(host->mmc, intmask, cmd_error, data_error);
	return 0;
}

static void sdhci_msm_cqe_disable(struct mmc_host *mmc, bool recovery)
{
	struct sdhci_host *host = mmc_priv(mmc);
	unsigned long flags;
	u32 ctrl;

	/*
	 * When CQE is halted, the legacy SDHCI path operates only
	 * on 16-byte descriptors in 64bit mode.
	 */
	if (host->flags & SDHCI_USE_64_BIT_DMA)
		host->desc_sz = 16;

	spin_lock_irqsave(&host->lock, flags);

	/*
	 * During CQE command transfers, command complete bit gets latched.
	 * So s/w should clear command complete interrupt status when CQE is
	 * either halted or disabled. Otherwise unexpected SDCHI legacy
	 * interrupt gets triggered when CQE is halted/disabled.
	 */
	ctrl = sdhci_readl(host, SDHCI_INT_ENABLE);
	ctrl |= SDHCI_INT_RESPONSE;
	sdhci_writel(host,  ctrl, SDHCI_INT_ENABLE);
	sdhci_writel(host, SDHCI_INT_RESPONSE, SDHCI_INT_STATUS);

	spin_unlock_irqrestore(&host->lock, flags);

	sdhci_cqe_disable(mmc, recovery);
}

static void sdhci_msm_cqe_enable(struct mmc_host *mmc)
{
	struct sdhci_host *host = mmc_priv(mmc);

#if !defined(CONFIG_SDC_QTI)
	if (host->flags & SDHCI_USE_64_BIT_DMA)
		host->desc_sz = 12;
#endif
	sdhci_cqe_enable(mmc);

	/* Set maximum timeout as per qti spec */
	sdhci_writeb(host, 0xF, SDHCI_TIMEOUT_CONTROL);
}

static void sdhci_msm_cqe_sdhci_dumpregs(struct mmc_host *mmc)
{
	struct sdhci_host *host = mmc_priv(mmc);

	sdhci_dumpregs(host);
}

static const struct cqhci_host_ops sdhci_msm_cqhci_ops = {
	.enable		= sdhci_msm_cqe_enable,
	.disable	= sdhci_msm_cqe_disable,
	.dumpregs	= sdhci_msm_cqe_sdhci_dumpregs,
};

static int sdhci_msm_cqe_add_host(struct sdhci_host *host,
				struct platform_device *pdev)
{
	struct sdhci_pltfm_host *pltfm_host = sdhci_priv(host);
	struct sdhci_msm_host *msm_host = sdhci_pltfm_priv(pltfm_host);
	struct cqhci_host *cq_host;
	bool dma64;
	u32 cqcfg;
	int ret;

#if defined(CONFIG_SDC_QTI)
	/*
	 * When CQE is halted, SDHC operates only on 16byte ADMA descriptors.
	 * So ensure ADMA table is allocated for 16byte descriptors.
	 */
	if (host->caps & SDHCI_CAN_64BIT)
		host->alloc_desc_sz = 16;
#endif

	ret = sdhci_setup_host(host);
	if (ret)
		return ret;

	cq_host = cqhci_pltfm_init(pdev);
	if (IS_ERR(cq_host)) {
		ret = PTR_ERR(cq_host);
		dev_err(&pdev->dev, "cqhci-pltfm init: failed: %d\n", ret);
		goto cleanup;
	}

	msm_host->mmc->caps2 |= MMC_CAP2_CQE | MMC_CAP2_CQE_DCMD;
	cq_host->ops = &sdhci_msm_cqhci_ops;
	msm_host->cq_host = cq_host;
	cq_host->offset_changed = msm_host->cqhci_offset_changed;

	dma64 = host->flags & SDHCI_USE_64_BIT_DMA;

	/*
	 * Set the vendor specific ops needed for ICE.
	 * Default implementation if the ops are not set.
	 */
	cqhci_crypto_qti_set_vops(cq_host);

	ret = cqhci_init(cq_host, host->mmc, dma64);
	if (ret) {
		dev_err(&pdev->dev, "%s: CQE init: failed (%d)\n",
				mmc_hostname(host->mmc), ret);
		goto cleanup;
	}

	/* Disable cqe reset due to cqe enable signal */
	cqcfg = cqhci_readl(cq_host, CQHCI_VENDOR_CFG1);
	cqcfg |= CQHCI_VENDOR_DIS_RST_ON_CQ_EN;
	cqhci_writel(cq_host, cqcfg, CQHCI_VENDOR_CFG1);

#if defined(CONFIG_SDC_QTI)
	/*
	 * SDHC expects 12byte ADMA descriptors till CQE is enabled.
	 * So limit desc_sz to 12 so that the data commands that are sent
	 * during card initialization (before CQE gets enabled) would
	 * get executed without any issues.
	 */
	if (host->flags & SDHCI_USE_64_BIT_DMA)
		host->desc_sz = 12;
#endif

	ret = __sdhci_add_host(host);
	if (ret)
		goto cleanup;

	dev_info(&pdev->dev, "%s: CQE init: success\n",
			mmc_hostname(host->mmc));
	return ret;

cleanup:
	sdhci_cleanup_host(host);
	return ret;
}

static void sdhci_msm_reset(struct sdhci_host *host, u8 mask)
{
	if ((host->mmc->caps2 & MMC_CAP2_CQE) && (mask & SDHCI_RESET_ALL))
		cqhci_deactivate(host->mmc);
	sdhci_reset(host, mask);
}

#define MAX_TEST_BUS 60
#define DRIVER_NAME "sdhci_msm"
#define SDHCI_MSM_DUMP(f, x...) \
	pr_err("%s: " DRIVER_NAME ": " f, mmc_hostname(host->mmc), ## x)
#define DRV_NAME "cqhci-host"

#if defined(CONFIG_SDC_QTI)
static void sdhci_msm_cqe_dump_debug_ram(struct sdhci_host *host)
{
	int i = 0;
	struct sdhci_pltfm_host *pltfm_host = sdhci_priv(host);
	struct sdhci_msm_host *msm_host = sdhci_pltfm_priv(pltfm_host);
	const struct sdhci_msm_offset *msm_offset = msm_host->offset;

	struct cqhci_host *cq_host;
	u32 version;
	u16 minor;
	int offset;

	if (msm_host->cq_host)
		cq_host = msm_host->cq_host;
	else
		return;

	version =  msm_host_readl(msm_host, host,
				 msm_offset->core_mci_version);
	minor = version & CORE_VERSION_TARGET_MASK;

	/* registers offset changed starting from 4.2.0 */
	offset = minor >= SDHCI_MSM_VER_420 ? 0 : 0x48;

	if (cq_host->offset_changed)
		offset += CQE_V5_VENDOR_CFG;
	pr_err("---- Debug RAM dump ----\n");
	pr_err(DRV_NAME ": Debug RAM wrap-around: 0x%08x | Debug RAM overlap: 0x%08x\n",
	       cqhci_readl(cq_host, CQ_CMD_DBG_RAM_WA + offset),
	       cqhci_readl(cq_host, CQ_CMD_DBG_RAM_OL + offset));

	while (i < 16) {
		pr_err(DRV_NAME ": Debug RAM dump [%d]: 0x%08x\n", i,
		       cqhci_readl(cq_host, CQ_CMD_DBG_RAM + offset + (4 * i)));
		i++;
	}
	pr_err("-------------------------\n");
}


static void sdhci_msm_dump_vendor_regs(struct sdhci_host *host)
{
	struct sdhci_pltfm_host *pltfm_host = sdhci_priv(host);
	struct sdhci_msm_host *msm_host = sdhci_pltfm_priv(pltfm_host);
	const struct sdhci_msm_offset *msm_offset = msm_host->offset;

	int tbsel, tbsel2;
	int i, index = 0;
	u32 test_bus_val = 0;
	u32 debug_reg[MAX_TEST_BUS] = {0};

	SDHCI_MSM_DUMP("----------- VENDOR REGISTER DUMP -----------\n");

	if (msm_host->cq_host)
		sdhci_msm_cqe_dump_debug_ram(host);

	mmc_log_string(host->mmc, "Data cnt: 0x%08x | Fifo cnt: 0x%08x\n",
		readl_relaxed(host->ioaddr + msm_offset->core_mci_data_cnt),
		readl_relaxed(host->ioaddr + msm_offset->core_mci_fifo_cnt));

	SDHCI_MSM_DUMP(
			"Data cnt: 0x%08x | Fifo cnt: 0x%08x | Int sts: 0x%08x\n",
		readl_relaxed(host->ioaddr + msm_offset->core_mci_data_cnt),
		readl_relaxed(host->ioaddr + msm_offset->core_mci_fifo_cnt),
		readl_relaxed(host->ioaddr + msm_offset->core_mci_status));
	SDHCI_MSM_DUMP(
			"DLL sts: 0x%08x | DLL cfg:  0x%08x | DLL cfg2: 0x%08x\n",
		readl_relaxed(host->ioaddr + msm_offset->core_dll_status),
		readl_relaxed(host->ioaddr + msm_offset->core_dll_config),
		readl_relaxed(host->ioaddr + msm_offset->core_dll_config_2));
	SDHCI_MSM_DUMP(
			"DLL cfg3: 0x%08x | DLL usr ctl:  0x%08x | DDR cfg: 0x%08x\n",
		readl_relaxed(host->ioaddr + msm_offset->core_dll_config_3),
		readl_relaxed(host->ioaddr + msm_offset->core_dll_usr_ctl),
		readl_relaxed(host->ioaddr + msm_offset->core_ddr_config));
	SDHCI_MSM_DUMP(
			"SDCC ver: 0x%08x | Vndr adma err : addr0: 0x%08x addr1: 0x%08x\n",
		readl_relaxed(host->ioaddr + msm_offset->core_mci_version),
		readl_relaxed(host->ioaddr +
				msm_offset->core_vendor_spec_adma_err_addr0),
		readl_relaxed(host->ioaddr +
				msm_offset->core_vendor_spec_adma_err_addr1));
	SDHCI_MSM_DUMP(
			"Vndr func: 0x%08x | Vndr func2 : 0x%08x Vndr func3: 0x%08x\n",
		readl_relaxed(host->ioaddr + msm_offset->core_vendor_spec),
		readl_relaxed(host->ioaddr +
			msm_offset->core_vendor_spec_func2),
		readl_relaxed(host->ioaddr + msm_offset->core_vendor_spec3));

	/*
	 * tbsel indicates [2:0] bits and tbsel2 indicates [7:4] bits
	 * of core_testbus_config register.
	 *
	 * To select test bus 0 to 7 use tbsel and to select any test bus
	 * above 7 use (tbsel2 | tbsel) to get the test bus number. For eg,
	 * to select test bus 14, write 0x1E to core_testbus_config register
	 * i.e., tbsel2[7:4] = 0001, tbsel[2:0] = 110.
	 */
	for (tbsel2 = 0; tbsel2 < 7; tbsel2++) {
		for (tbsel = 0; tbsel < 8; tbsel++) {
			if (index >= MAX_TEST_BUS)
				break;
			test_bus_val =
			(tbsel2 << msm_offset->core_testbus_sel2_bit) |
				tbsel | msm_offset->core_testbus_ena;
			writel_relaxed(test_bus_val, host->ioaddr +
				msm_offset->core_testbus_config);
			debug_reg[index++] = readl_relaxed(host->ioaddr +
					msm_offset->core_sdcc_debug_reg);
		}
	}
	for (i = 0; i < MAX_TEST_BUS; i = i + 4)
		SDHCI_MSM_DUMP(
				" Test bus[%d to %d]: 0x%08x 0x%08x 0x%08x 0x%08x\n",
				i, i + 3, debug_reg[i], debug_reg[i+1],
				debug_reg[i+2], debug_reg[i+3]);
}

static int sdhci_msm_notify_load(struct sdhci_host *host, enum mmc_load state)
{
	struct sdhci_pltfm_host *pltfm_host = sdhci_priv(host);
	struct sdhci_msm_host *msm_host = sdhci_pltfm_priv(pltfm_host);
	int ret = 0;
	u32 clk_rate = 0;

	if (!IS_ERR(msm_host->bulk_clks[2].clk)) {
		clk_rate = (state == MMC_LOAD_LOW) ?
			msm_host->ice_clk_min :
			msm_host->ice_clk_max;
		if (msm_host->ice_clk_rate == clk_rate)
			return 0;
		pr_debug("%s: changing ICE clk rate to %u\n",
				mmc_hostname(host->mmc), clk_rate);
		ret = clk_set_rate(msm_host->bulk_clks[2].clk, clk_rate);
		if (ret) {
			pr_err("%s: ICE_CLK rate set failed (%d) for %u\n",
				mmc_hostname(host->mmc), ret, clk_rate);
			return ret;
		}
		msm_host->ice_clk_rate = clk_rate;
	}
	return 0;
}
#endif

static const struct sdhci_msm_variant_ops mci_var_ops = {
	.msm_readl_relaxed = sdhci_msm_mci_variant_readl_relaxed,
	.msm_writel_relaxed = sdhci_msm_mci_variant_writel_relaxed,
};

static const struct sdhci_msm_variant_ops v5_var_ops = {
	.msm_readl_relaxed = sdhci_msm_v5_variant_readl_relaxed,
	.msm_writel_relaxed = sdhci_msm_v5_variant_writel_relaxed,
};

static const struct sdhci_msm_variant_info sdhci_msm_mci_var = {
	.var_ops = &mci_var_ops,
	.offset = &sdhci_msm_mci_offset,
};

static const struct sdhci_msm_variant_info sdhci_msm_v5_var = {
	.mci_removed = true,
	.var_ops = &v5_var_ops,
	.offset = &sdhci_msm_v5_offset,
};

static const struct sdhci_msm_variant_info sdm845_sdhci_var = {
	.mci_removed = true,
	.restore_dll_config = true,
	.var_ops = &v5_var_ops,
	.offset = &sdhci_msm_v5_offset,
};

static const struct of_device_id sdhci_msm_dt_match[] = {
	{.compatible = "qcom,sdhci-msm-v4", .data = &sdhci_msm_mci_var},
	{.compatible = "qcom,sdhci-msm-v5", .data = &sdhci_msm_v5_var},
<<<<<<< HEAD
	{.compatible = "qcom,sdm845-sdhci", .data = &sdm845_sdhci_var},
	{},
};

MODULE_DEVICE_TABLE(of, sdhci_msm_dt_match);

static void sdhci_msm_hw_reset(struct sdhci_host *host)
{
	struct sdhci_pltfm_host *pltfm_host = sdhci_priv(host);
	struct sdhci_msm_host *msm_host = sdhci_pltfm_priv(pltfm_host);
	struct platform_device *pdev = msm_host->pdev;
	int ret = -EOPNOTSUPP;

	if (!msm_host->core_reset) {
		dev_err(&pdev->dev, "%s: failed, err = %d\n", __func__,
				ret);
		return;
	}

	msm_host->reg_store = true;
	sdhci_msm_registers_save(host);
	if (host->mmc->caps2 & MMC_CAP2_CQE) {
		host->mmc->cqe_ops->cqe_disable(host->mmc);
		host->mmc->cqe_enabled = false;
	}

	ret = reset_control_assert(msm_host->core_reset);
	if (ret) {
		dev_err(&pdev->dev, "%s: core_reset assert failed, err = %d\n",
				__func__, ret);
		goto out;
	}

	/*
	 * The hardware requirement for delay between assert/deassert
	 * is at least 3-4 sleep clock (32.7KHz) cycles, which comes to
	 * ~125us (4/32768). To be on the safe side add 200us delay.
	 */
	usleep_range(200, 210);

	ret = reset_control_deassert(msm_host->core_reset);
	if (ret)
		dev_err(&pdev->dev, "%s: core_reset deassert failed, err = %d\n",
				__func__, ret);
	usleep_range(200, 210);

	sdhci_msm_registers_restore(host);
	msm_host->reg_store = false;

#if defined(CONFIG_SDC_QTI)
	if (host->mmc->card)
		mmc_power_cycle(host->mmc, host->mmc->card->ocr);
#endif
out:
	return;
}

static const struct sdhci_ops sdhci_msm_ops = {
	.reset = sdhci_msm_reset,
	.set_clock = sdhci_msm_set_clock,
	.get_min_clock = sdhci_msm_get_min_clock,
	.get_max_clock = sdhci_msm_get_max_clock,
	.set_bus_width = sdhci_set_bus_width,
	.set_uhs_signaling = sdhci_msm_set_uhs_signaling,
	.get_max_timeout_count = sdhci_msm_get_max_timeout_count,
#if defined(CONFIG_SDC_QTI)
	.dump_vendor_regs = sdhci_msm_dump_vendor_regs,
#endif

	.write_w = sdhci_msm_writew,
	.write_b = sdhci_msm_writeb,
	.irq	= sdhci_msm_cqe_irq,
#if defined(CONFIG_SDC_QTI)
	.get_current_limit = sdhci_msm_get_current_limit,
	.notify_load = sdhci_msm_notify_load,
#endif
	.hw_reset = sdhci_msm_hw_reset,
	.set_timeout = sdhci_msm_set_timeout,
};

static const struct sdhci_pltfm_data sdhci_msm_pdata = {
	.quirks = SDHCI_QUIRK_BROKEN_CARD_DETECTION |
		  SDHCI_QUIRK_SINGLE_POWER_WRITE |
		  SDHCI_QUIRK_CAP_CLOCK_BASE_BROKEN |
		  SDHCI_QUIRK_NO_ENDATTR_IN_NOPDESC |
		  SDHCI_QUIRK_MULTIBLOCK_READ_ACMD12 |
		  SDHCI_QUIRK_DATA_TIMEOUT_USES_SDCLK,

	.quirks2 = SDHCI_QUIRK2_PRESET_VALUE_BROKEN,
	.ops = &sdhci_msm_ops,
};

static void sdhci_set_default_hw_caps(struct sdhci_msm_host *msm_host,
		struct sdhci_host *host)
{
	u32 version, caps = 0;
	u16 minor;
	u8 major;
	const struct sdhci_msm_offset *msm_offset =
					sdhci_priv_msm_offset(host);

	version =  msm_host_readl(msm_host, host,
				 msm_offset->core_mci_version);

	major = (version & CORE_VERSION_MAJOR_MASK) >>
			CORE_VERSION_MAJOR_SHIFT;
	minor = version & CORE_VERSION_TARGET_MASK;

	caps = readl_relaxed(host->ioaddr + SDHCI_CAPABILITIES);

	/*
	 * SDCC 5 controller with major version 1, minor version 0x34 and later
	 * with HS 400 mode support will use CM DLL instead of CDC LP 533 DLL.
	 */
	if ((major == 1) && (minor < 0x34))
		msm_host->use_cdclp533 = true;


	if (major == 1 && minor >= 0x42)
		msm_host->use_14lpp_dll_reset = true;

	/* Fake 3.0V support for SDIO devices which requires such voltage */
	if (msm_host->fake_core_3_0v_support) {
		caps |= CORE_3_0V_SUPPORT;
			writel_relaxed((readl_relaxed(host->ioaddr +
			SDHCI_CAPABILITIES) | caps), host->ioaddr +
			msm_offset->core_vendor_spec_capabilities0);
	}

	writel_relaxed(caps, host->ioaddr +
		msm_offset->core_vendor_spec_capabilities0);

	/* keep track of the value in SDHCI_CAPABILITIES */
	msm_host->caps_0 = caps;

	/* 7FF projects with 7nm DLL */
	if ((major == 1) && ((minor == 0x6e) || (minor == 0x71) ||
				(minor == 0x72)))
		msm_host->use_7nm_dll = true;
}

static void sdhci_msm_clkgate_bus_delayed_work(struct work_struct *work)
{
	struct sdhci_msm_host *msm_host = container_of(work,
			struct sdhci_msm_host, clk_gating_work.work);
	struct sdhci_host *host = mmc_priv(msm_host->mmc);

	sdhci_msm_registers_save(host);
	clk_bulk_disable_unprepare(ARRAY_SIZE(msm_host->bulk_clks),
					msm_host->bulk_clks);
	sdhci_msm_bus_voting(host, false);
}

static int sdhci_msm_ungate_clocks(struct sdhci_host *host)
{
	struct sdhci_pltfm_host *pltfm_host = sdhci_priv(host);
	struct sdhci_msm_host *msm_host = sdhci_pltfm_priv(pltfm_host);
	int ret = 0;

	sdhci_msm_bus_voting(host, true);
	ret = clk_bulk_prepare_enable(ARRAY_SIZE(msm_host->bulk_clks),
				       msm_host->bulk_clks);
	if (ret) {
		dev_err(&msm_host->pdev->dev, "Failed to enable clocks %d\n", ret);
		sdhci_msm_bus_voting(host, false);
		return ret;
	}

	sdhci_msm_registers_restore(host);
	sdhci_msm_toggle_fifo_write_clk(host);
	/*
	 * Whenever core-clock is gated dynamically, it's needed to
	 * restore the SDR DLL settings when the clock is ungated.
	 */
	if (msm_host->restore_dll_config && msm_host->clk_rate)
		sdhci_msm_restore_sdr_dll_config(host);

	return ret;
}

/* Find cpu group qos from a given cpu */
static struct qos_cpu_group *cpu_to_group(struct sdhci_msm_qos_req *r, int cpu)
{
	int i;
	struct qos_cpu_group *g = r->qcg;

	if (cpu < 0 || cpu > num_possible_cpus())
		return NULL;

	for (i = 0; i < r->num_groups; i++, g++) {
		if (cpumask_test_cpu(cpu, &g->mask))
			return &r->qcg[i];
	}

	return NULL;
}

/*
 * Function to put qos vote. This takes qos cpu group of
 * host and type of vote as input
 */
static int sdhci_msm_update_qos_constraints(struct qos_cpu_group *qcg,
							enum constraint type)
{
	unsigned int vote;
	int cpu, err;
	struct dev_pm_qos_request *qos_req = qcg->qos_req;

	if (type == QOS_MAX)
		vote = S32_MAX;
	else
		vote = qcg->votes[type];

	if (qcg->curr_vote == vote)
		return 0;

	for_each_cpu(cpu, &qcg->mask) {
		err = dev_pm_qos_update_request(qos_req, vote);
		if (err < 0)
			return err;
		++qos_req;
	}

	if (type == QOS_MAX)
		qcg->voted = false;
	else
		qcg->voted = true;

	qcg->curr_vote = vote;

	return 0;
}

/* Unregister pm qos requests */
static int remove_group_qos(struct qos_cpu_group *qcg)
{
	int err, cpu;
	struct dev_pm_qos_request *qos_req = qcg->qos_req;

	for_each_cpu(cpu, &qcg->mask) {
		if (!dev_pm_qos_request_active(qos_req)) {
			++qos_req;
			continue;
		}
		err = dev_pm_qos_remove_request(qos_req);
		if (err < 0)
			return err;
		qos_req++;
	}

	return 0;
}

/* Register pm qos request */
static int add_group_qos(struct qos_cpu_group *qcg, enum constraint type)
{
	int cpu, err;
	struct dev_pm_qos_request *qos_req = qcg->qos_req;

	for_each_cpu(cpu, &qcg->mask) {
		memset(qos_req, 0,
				sizeof(struct dev_pm_qos_request));
		err = dev_pm_qos_add_request(get_cpu_device(cpu),
				qos_req,
				DEV_PM_QOS_RESUME_LATENCY,
				type);
		if (err < 0)
			return err;
		qos_req++;
	}
	return 0;
}

/* Function to remove pm qos vote */
static void sdhci_msm_unvote_qos_all(struct sdhci_msm_host *msm_host)
{
	struct sdhci_msm_qos_req *qos_req = msm_host->sdhci_qos;
	struct qos_cpu_group *qcg;
	int i, err;

	if (!qos_req)
		return;
	qcg = qos_req->qcg;
	for (i = 0; ((i < qos_req->num_groups) && qcg->initialized); i++,
								qcg++) {
		err = sdhci_msm_update_qos_constraints(qcg, QOS_MAX);
		if (err)
			dev_err(&msm_host->pdev->dev,
				"Failed (%d) removing qos vote(%d)\n", err, i);
	}
}

/* Function to vote pmqos from sdcc. */
static void sdhci_msm_vote_pmqos(struct mmc_host *mmc, int cpu)
{
	struct sdhci_host *host = mmc_priv(mmc);
	struct sdhci_pltfm_host *pltfm_host = sdhci_priv(host);
	struct sdhci_msm_host *msm_host = sdhci_pltfm_priv(pltfm_host);
	struct qos_cpu_group *qcg;

	qcg = cpu_to_group(msm_host->sdhci_qos, cpu);
	if (!qcg) {
		dev_dbg(&msm_host->pdev->dev, "QoS group is undefined\n");
		return;
	}

	if (qcg->voted)
		return;

	if (sdhci_msm_update_qos_constraints(qcg, QOS_PERF))
		dev_err(&qcg->host->pdev->dev, "%s: update qos - failed\n",
				__func__);
	dev_dbg(&msm_host->pdev->dev, "Voted pmqos - cpu: %d\n", cpu);
}

/**
 * sdhci_msm_irq_affinity_notify - Callback for affinity changes
 * @notify: context as to what irq was changed
 * @mask: the new affinity mask
 *
 * This is a callback function used by the irq_set_affinity_notifier function
 * so that we may register to receive changes to the irq affinity masks.
 */
static void
sdhci_msm_irq_affinity_notify(struct irq_affinity_notify *notify,
		const cpumask_t *mask)
{
	struct sdhci_msm_host *msm_host =
		container_of(notify, struct sdhci_msm_host, affinity_notify);
	struct platform_device *pdev = msm_host->pdev;
	struct sdhci_msm_qos_req *qos_req = msm_host->sdhci_qos;
	struct qos_cpu_group *qcg;
	int i, err;

	if (!qos_req)
		return;
	/*
	 * If device is in suspend mode, just update the active mask,
	 * vote would be taken care when device resumes.
	 */
	msm_host->sdhci_qos->active_mask = cpumask_first(mask);
	if (pm_runtime_status_suspended(&pdev->dev))
		return;

	/* Cancel previous scheduled work and unvote votes */
	qcg = qos_req->qcg;
	for (i = 0; i < qos_req->num_groups; i++, qcg++) {
		err = sdhci_msm_update_qos_constraints(qcg, QOS_MAX);
		if (err)
			pr_err("%s: Failed (%d) removing qos vote of grp(%d)\n",
					mmc_hostname(msm_host->mmc), err, i);
	}

	sdhci_msm_vote_pmqos(msm_host->mmc,
			msm_host->sdhci_qos->active_mask);
}

/**
 * sdhci_msm_irq_affinity_release - Callback for affinity notifier release
 * @ref: internal core kernel usage
 *
 * This is a callback function used by the irq_set_affinity_notifier function
 * to inform the current notification subscriber that they will no longer
 * receive notifications.
 */
static void
inline sdhci_msm_irq_affinity_release(struct kref __always_unused *ref)
{ }

/* Function for settig up qos based on parsed dt entries */
static int sdhci_msm_setup_qos(struct sdhci_msm_host *msm_host)
{
	struct platform_device *pdev = msm_host->pdev;
	struct sdhci_msm_qos_req *qr = msm_host->sdhci_qos;
	struct qos_cpu_group *qcg = qr->qcg;
	struct mmc_host *mmc = msm_host->mmc;
	struct sdhci_host *host = mmc_priv(mmc);
	int i, err;

	if (!msm_host->sdhci_qos)
		return 0;

#ifdef CONFIG_SMP
	/* Affine irq to first set of mask for multiple CPU's*/
	WARN_ON(irq_set_affinity_hint(host->irq, &qcg->mask));
#endif

	/* Setup notifier for case of affinity change/migration */
	msm_host->affinity_notify.notify = sdhci_msm_irq_affinity_notify;
	msm_host->affinity_notify.release = sdhci_msm_irq_affinity_release;
	irq_set_affinity_notifier(host->irq, &msm_host->affinity_notify);

	for (i = 0; i < qr->num_groups; i++, qcg++) {
		qcg->qos_req = kcalloc(cpumask_weight(&qcg->mask),
				sizeof(struct dev_pm_qos_request),
				GFP_KERNEL);
		if (!qcg->qos_req) {
			dev_err(&pdev->dev, "Memory allocation failed\n");
			if (!i)
				return -ENOMEM;
			goto free_mem;
		}
		err = add_group_qos(qcg, S32_MAX);
		if (err < 0) {
			dev_err(&pdev->dev, "Fail (%d) add qos-req: grp-%d\n",
					err, i);
			if (!i) {
				kfree(qcg->qos_req);
				return err;
			}
			goto free_mem;
		}
		qcg->initialized = true;
		dev_dbg(&pdev->dev, "%s: qcg: 0x%08x | mask: 0x%08x\n",
				 __func__, qcg, qcg->mask);
	}

	/* Vote pmqos during setup for first set of mask*/
	sdhci_msm_update_qos_constraints(qr->qcg, QOS_PERF);
	qr->active_mask = cpumask_first(&qr->qcg->mask);
	return 0;

free_mem:
	while (i--) {
		kfree(qcg->qos_req);
		qcg--;
	}

	return err;
}

/*
 * QoS init function. It parses dt entries and intializes data
 * structures.
 */
static void sdhci_msm_qos_init(struct sdhci_msm_host *msm_host)
{
	struct platform_device *pdev = msm_host->pdev;
	struct device_node *np = pdev->dev.of_node;
	struct device_node *group_node;
	struct sdhci_msm_qos_req *qr;
	struct qos_cpu_group *qcg;
	int i, err, mask = 0;

	qr = kzalloc(sizeof(*qr), GFP_KERNEL);
	if (!qr)
		return;

	msm_host->sdhci_qos = qr;

	/* find numbers of qos child node present */
	qr->num_groups = of_get_available_child_count(np);
	dev_dbg(&pdev->dev, "num-groups: %d\n", qr->num_groups);
	if (!qr->num_groups) {
		dev_err(&pdev->dev, "QoS groups undefined\n");
		kfree(qr);
		msm_host->sdhci_qos = NULL;
		return;
	}
	qcg = kzalloc(sizeof(*qcg) * qr->num_groups, GFP_KERNEL);
	if (!qcg) {
		msm_host->sdhci_qos = NULL;
		kfree(qr);
		return;
	}

	/*
	 * Assign qos cpu group/cluster to host qos request and
	 * read child entries of qos node
	 */
	qr->qcg = qcg;
	for_each_available_child_of_node(np, group_node) {
		err = of_property_read_u32(group_node, "mask", &mask);
		if (err) {
			dev_dbg(&pdev->dev, "Error reading group mask: %d\n",
					err);
			continue;
		}
		qcg->mask.bits[0] = mask;
		if (!cpumask_subset(&qcg->mask, cpu_possible_mask)) {
			dev_err(&pdev->dev, "Invalid group mask\n");
			goto out_vote_err;
		}

		err = of_property_count_u32_elems(group_node, "vote");
		if (err <= 0) {
			dev_err(&pdev->dev, "1 vote is needed, bailing out\n");
			goto out_vote_err;
		}
		qcg->votes = kmalloc(sizeof(*qcg->votes) * err, GFP_KERNEL);
		if (!qcg->votes)
			goto out_vote_err;
		for (i = 0; i < err; i++) {
			if (of_property_read_u32_index(group_node, "vote", i,
						&qcg->votes[i]))
				goto out_vote_err;
		}
		qcg->host = msm_host;
		++qcg;
	}
	err = sdhci_msm_setup_qos(msm_host);
	if (!err)
		return;
	dev_err(&pdev->dev, "Failed to setup PM QoS.\n");

out_vote_err:
	for (i = 0, qcg = qr->qcg; i < qr->num_groups; i++, qcg++)
		kfree(qcg->votes);
	kfree(qr->qcg);
	kfree(qr);
	msm_host->sdhci_qos = NULL;
}

static ssize_t show_sdhci_msm_clk_gating(struct device *dev,
		struct device_attribute *attr, char *buf)
{
	struct sdhci_host *host = dev_get_drvdata(dev);
	struct sdhci_pltfm_host *pltfm_host = sdhci_priv(host);
	struct sdhci_msm_host *msm_host = sdhci_pltfm_priv(pltfm_host);

	return scnprintf(buf, PAGE_SIZE, "%u\n", msm_host->clk_gating_delay);
}

static ssize_t store_sdhci_msm_clk_gating(struct device *dev,
		struct device_attribute *attr, const char *buf, size_t count)
{
	struct sdhci_host *host = dev_get_drvdata(dev);
	struct sdhci_pltfm_host *pltfm_host = sdhci_priv(host);
	struct sdhci_msm_host *msm_host = sdhci_pltfm_priv(pltfm_host);
	uint32_t value;

	if (!kstrtou32(buf, 0, &value)) {
		msm_host->clk_gating_delay = value;
		dev_info(dev, "set clk scaling work delay (%u)\n", value);
	}

	return count;
}

static ssize_t show_sdhci_msm_pm_qos(struct device *dev,
		struct device_attribute *attr, char *buf)
{
	struct sdhci_host *host = dev_get_drvdata(dev);
	struct sdhci_pltfm_host *pltfm_host = sdhci_priv(host);
	struct sdhci_msm_host *msm_host = sdhci_pltfm_priv(pltfm_host);

	return scnprintf(buf, PAGE_SIZE, "%u\n", msm_host->pm_qos_delay);
}
=======
	{.compatible = "qcom,sdm670-sdhci", .data = &sdm845_sdhci_var},
	{.compatible = "qcom,sdm845-sdhci", .data = &sdm845_sdhci_var},
	{},
};
>>>>>>> d72fdcc7

static ssize_t store_sdhci_msm_pm_qos(struct device *dev,
		struct device_attribute *attr, const char *buf, size_t count)
{
	struct sdhci_host *host = dev_get_drvdata(dev);
	struct sdhci_pltfm_host *pltfm_host = sdhci_priv(host);
	struct sdhci_msm_host *msm_host = sdhci_pltfm_priv(pltfm_host);
	uint32_t value;

	if (!kstrtou32(buf, 0, &value)) {
		msm_host->pm_qos_delay = value;
		dev_info(dev, "set pm qos work delay (%u)\n", value);
	}

	return count;
}

static void sdhci_msm_init_sysfs_gating_qos(struct device *dev)
{
	struct sdhci_host *host = dev_get_drvdata(dev);
	struct sdhci_pltfm_host *pltfm_host = sdhci_priv(host);
	struct sdhci_msm_host *msm_host = sdhci_pltfm_priv(pltfm_host);
	int ret;

	msm_host->clk_gating.show = show_sdhci_msm_clk_gating;
	msm_host->clk_gating.store = store_sdhci_msm_clk_gating;
	sysfs_attr_init(&msm_host->clk_gating.attr);
	msm_host->clk_gating.attr.name = "clk_gating";
	msm_host->clk_gating.attr.mode = 0644;
	ret = device_create_file(dev, &msm_host->clk_gating);
	if (ret) {
		pr_err("%s: %s: failed creating clk gating attr: %d\n",
				mmc_hostname(host->mmc), __func__, ret);
	}

	msm_host->pm_qos.show = show_sdhci_msm_pm_qos;
	msm_host->pm_qos.store = store_sdhci_msm_pm_qos;
	sysfs_attr_init(&msm_host->pm_qos.attr);
	msm_host->pm_qos.attr.name = "pm_qos";
	msm_host->pm_qos.attr.mode = 0644;
	ret = device_create_file(dev, &msm_host->pm_qos);
	if (ret) {
		pr_err("%s: %s: failed creating pm qos attr: %d\n",
				mmc_hostname(host->mmc), __func__, ret);
	}
}

static void sdhci_msm_setup_pm(struct platform_device *pdev,
			struct sdhci_msm_host *msm_host)
{
	pm_runtime_get_noresume(&pdev->dev);
	pm_runtime_set_active(&pdev->dev);
	pm_runtime_enable(&pdev->dev);
	if (!(msm_host->mmc->caps & MMC_CAP_SYNC_RUNTIME_PM)) {
		pm_runtime_set_autosuspend_delay(&pdev->dev,
					 MSM_MMC_AUTOSUSPEND_DELAY_MS);
		pm_runtime_use_autosuspend(&pdev->dev);
	}
}

static int sdhci_msm_setup_ice_clk(struct sdhci_msm_host *msm_host,
						struct platform_device *pdev)
{
	int ret = 0;
	struct clk *clk;

	msm_host->bulk_clks[2].clk = NULL;

	/* Setup SDC ICE clock */
	clk = devm_clk_get(&pdev->dev, "ice_core");
	if (!IS_ERR(clk)) {
		msm_host->bulk_clks[2].clk = clk;

		/* Set maximum clock rate for ice clk */
		ret = clk_set_rate(clk, msm_host->ice_clk_max);
		if (ret) {
			dev_err(&pdev->dev, "ICE_CLK rate set failed (%d) for %u\n",
				ret, msm_host->ice_clk_max);
			return ret;
		}

		msm_host->ice_clk_rate = msm_host->ice_clk_max;
	}

	return ret;
}

#if defined(CONFIG_SDC_QTI)
static ssize_t err_state_show(struct device *dev,
			struct device_attribute *attr, char *buf)
{
	struct sdhci_host *host = dev_get_drvdata(dev);

	if (!host || !host->mmc)
		return -EINVAL;

	return scnprintf(buf, PAGE_SIZE, "%d\n", !!host->mmc->err_occurred);
}

static ssize_t err_state_store(struct device *dev,
				struct device_attribute *attr,
				const char *buf, size_t count)
{
	struct sdhci_host *host = dev_get_drvdata(dev);
	unsigned int val;

	if (kstrtouint(buf, 0, &val))
		return -EINVAL;
	if (!host || !host->mmc)
		return -EINVAL;

	host->mmc->err_occurred = !!val;
	if (!val)
		memset(host->mmc->err_stats, 0, sizeof(host->mmc->err_stats));

	return count;
}
static DEVICE_ATTR_RW(err_state);

static ssize_t err_stats_show(struct device *dev,
				struct device_attribute *attr, char *buf)
{
	struct sdhci_host *host = dev_get_drvdata(dev);
	char tmp[100];

	if (!host || !host->mmc)
		return -EINVAL;

	scnprintf(tmp, sizeof(tmp), "# Command Timeout Error: %d\n",
		host->mmc->err_stats[MMC_ERR_CMD_TIMEOUT]);
	strlcpy(buf, tmp, PAGE_SIZE);

	scnprintf(tmp, sizeof(tmp), "# Command CRC Error: %d\n",
		host->mmc->err_stats[MMC_ERR_CMD_CRC]);
	strlcat(buf, tmp, PAGE_SIZE);

	scnprintf(tmp, sizeof(tmp), "# Data Timeout Error: %d\n",
		host->mmc->err_stats[MMC_ERR_DAT_TIMEOUT]);
	strlcat(buf, tmp, PAGE_SIZE);

	scnprintf(tmp, sizeof(tmp), "# Data CRC Error: %d\n",
		host->mmc->err_stats[MMC_ERR_DAT_CRC]);
	strlcat(buf, tmp, PAGE_SIZE);

	scnprintf(tmp, sizeof(tmp), "# Auto-Cmd Error: %d\n",
		host->mmc->err_stats[MMC_ERR_ADMA]);
	strlcat(buf, tmp, PAGE_SIZE);

	scnprintf(tmp, sizeof(tmp), "# ADMA Error: %d\n",
		host->mmc->err_stats[MMC_ERR_ADMA]);
	strlcat(buf, tmp, PAGE_SIZE);

	scnprintf(tmp, sizeof(tmp), "# Tuning Error: %d\n",
		host->mmc->err_stats[MMC_ERR_TUNING]);
	strlcat(buf, tmp, PAGE_SIZE);

	scnprintf(tmp, sizeof(tmp), "# CMDQ RED Errors: %d\n",
		host->mmc->err_stats[MMC_ERR_CMDQ_RED]);
	strlcat(buf, tmp, PAGE_SIZE);

	scnprintf(tmp, sizeof(tmp), "# CMDQ GCE Errors: %d\n",
		host->mmc->err_stats[MMC_ERR_CMDQ_GCE]);
	strlcat(buf, tmp, PAGE_SIZE);

	scnprintf(tmp, sizeof(tmp), "# CMDQ ICCE Errors: %d\n",
		host->mmc->err_stats[MMC_ERR_CMDQ_ICCE]);
	strlcat(buf, tmp, PAGE_SIZE);

	scnprintf(tmp, sizeof(tmp), "# CMDQ Request Timedout: %d\n",
		host->mmc->err_stats[MMC_ERR_CMDQ_REQ_TIMEOUT]);
	strlcat(buf, tmp, PAGE_SIZE);

	scnprintf(tmp, sizeof(tmp), "# Request Timedout Error: %d\n",
		host->mmc->err_stats[MMC_ERR_REQ_TIMEOUT]);
	strlcat(buf, tmp, PAGE_SIZE);

	return strlen(buf);
}
static DEVICE_ATTR_RO(err_stats);

static ssize_t dbg_state_show(struct device *dev,
			struct device_attribute *attr, char *buf)
{
	int dbg_en = 0;

#if defined(CONFIG_MMC_IPC_LOGGING)
	dbg_en = 1;
#endif

	return scnprintf(buf, PAGE_SIZE, "%d\n", dbg_en);
}
static DEVICE_ATTR_RO(dbg_state);

static struct attribute *sdhci_msm_sysfs_attrs[] = {
	&dev_attr_err_state.attr,
	&dev_attr_err_stats.attr,
	&dev_attr_dbg_state.attr,
	NULL
};

static const struct attribute_group sdhci_msm_sysfs_group = {
	.name = "qcom",
	.attrs = sdhci_msm_sysfs_attrs,
};

static int sdhci_msm_init_sysfs(struct platform_device *pdev)
{
	int ret;

	ret = sysfs_create_group(&pdev->dev.kobj, &sdhci_msm_sysfs_group);
	if (ret)
		dev_err(&pdev->dev, "%s: Failed sdhci_msm sysfs group err=%d\n",
			__func__, ret);
	return ret;
}
#endif

static void sdhci_msm_set_caps(struct sdhci_msm_host *msm_host)
{
	msm_host->mmc->caps |= MMC_CAP_AGGRESSIVE_PM;
	msm_host->mmc->caps |= MMC_CAP_WAIT_WHILE_BUSY | MMC_CAP_NEED_RSP_BUSY;
}

static int sdhci_msm_probe(struct platform_device *pdev)
{
	struct sdhci_host *host;
	struct sdhci_pltfm_host *pltfm_host;
	struct sdhci_msm_host *msm_host;
	struct resource *core_memres;
	struct clk *clk;
	int ret;
	u16 host_version, core_minor;
	u32 core_version, config;
	u8 core_major;
	const struct sdhci_msm_offset *msm_offset;
	const struct sdhci_msm_variant_info *var_info;
	struct device *dev = &pdev->dev;
	struct device_node *node = pdev->dev.of_node;
	unsigned long flags;

	host = sdhci_pltfm_init(pdev, &sdhci_msm_pdata, sizeof(*msm_host));
	if (IS_ERR(host))
		return PTR_ERR(host);

	host->sdma_boundary = 0;
	pltfm_host = sdhci_priv(host);
	msm_host = sdhci_pltfm_priv(pltfm_host);
	msm_host->mmc = host->mmc;
	msm_host->pdev = pdev;

	ret = mmc_of_parse(host->mmc);
	if (ret)
		goto pltfm_free;

	if (pdev->dev.of_node) {
		ret = of_alias_get_id(pdev->dev.of_node, "sdhc");
		if (ret < 0)
			dev_err(&pdev->dev, "get slot index failed %d\n", ret);
		else if (ret <= 1)
			sdhci_slot[ret] = msm_host;
	}

	/*
	 * Based on the compatible string, load the required msm host info from
	 * the data associated with the version info.
	 */
	var_info = of_device_get_match_data(&pdev->dev);

	if (!var_info) {
		dev_err(&pdev->dev, "Compatible string not found\n");
		goto pltfm_free;
	}

	msm_host->mci_removed = var_info->mci_removed;
	msm_host->restore_dll_config = var_info->restore_dll_config;
	msm_host->var_ops = var_info->var_ops;
	msm_host->offset = var_info->offset;

	msm_offset = msm_host->offset;

	sdhci_get_of_property(pdev);

	msm_host->saved_tuning_phase = INVALID_TUNING_PHASE;

	ret = sdhci_msm_populate_pdata(dev, msm_host);
	if (ret) {
		dev_err(&pdev->dev, "DT parsing error\n");
		goto pltfm_free;
	}

	msm_host->regs_restore.is_supported =
		of_property_read_bool(dev->of_node,
			"qcom,restore-after-cx-collapse");

	/* Setup SDCC bus voter clock. */
	msm_host->bus_clk = devm_clk_get(&pdev->dev, "bus");
	if (!IS_ERR(msm_host->bus_clk)) {
		/* Vote for max. clk rate for max. performance */
		ret = clk_set_rate(msm_host->bus_clk, INT_MAX);
		if (ret)
			goto pltfm_free;
		ret = clk_prepare_enable(msm_host->bus_clk);
		if (ret)
			goto pltfm_free;
	}

	/* Setup main peripheral bus clock */
	clk = devm_clk_get(&pdev->dev, "iface");
	if (IS_ERR(clk)) {
		ret = PTR_ERR(clk);
		dev_err(&pdev->dev, "Peripheral clk setup failed (%d)\n", ret);
		goto bus_clk_disable;
	}
	msm_host->bulk_clks[1].clk = clk;

	/* Setup SDC MMC clock */
	clk = devm_clk_get(&pdev->dev, "core");
	if (IS_ERR(clk)) {
		ret = PTR_ERR(clk);
		dev_err(&pdev->dev, "SDC MMC clk setup failed (%d)\n", ret);
		goto bus_clk_disable;
	}
	msm_host->bulk_clks[0].clk = clk;

	/* Vote for maximum clock rate for maximum performance */
	ret = clk_set_rate(clk, INT_MAX);
	if (ret)
		dev_warn(&pdev->dev, "core clock boost failed\n");

	ret = sdhci_msm_setup_ice_clk(msm_host, pdev);
	if (ret)
		goto bus_clk_disable;

	clk = devm_clk_get(&pdev->dev, "cal");
	if (IS_ERR(clk))
		clk = NULL;
	msm_host->bulk_clks[3].clk = clk;

	clk = devm_clk_get(&pdev->dev, "sleep");
	if (IS_ERR(clk))
		clk = NULL;
	msm_host->bulk_clks[4].clk = clk;

	ret = clk_bulk_prepare_enable(ARRAY_SIZE(msm_host->bulk_clks),
				      msm_host->bulk_clks);
	if (ret)
		goto bus_clk_disable;
	ret = qcom_clk_set_flags(msm_host->bulk_clks[0].clk,
			CLKFLAG_NORETAIN_MEM);
	if (ret)
		dev_err(&pdev->dev, "Failed to set core clk NORETAIN_MEM: %d\n",
				ret);
	ret = qcom_clk_set_flags(msm_host->bulk_clks[2].clk,
			CLKFLAG_RETAIN_MEM);
	if (ret)
		dev_err(&pdev->dev, "Failed to set ice clk RETAIN_MEM: %d\n",
				ret);
	/*
	 * xo clock is needed for FLL feature of cm_dll.
	 * In case if xo clock is not mentioned in DT, warn and proceed.
	 */
	msm_host->xo_clk = devm_clk_get(&pdev->dev, "xo");
	if (IS_ERR(msm_host->xo_clk)) {
		ret = PTR_ERR(msm_host->xo_clk);
		dev_warn(&pdev->dev, "TCXO clk not present (%d)\n", ret);
	}

	INIT_DELAYED_WORK(&msm_host->clk_gating_work,
			sdhci_msm_clkgate_bus_delayed_work);

	ret = sdhci_msm_bus_register(msm_host, pdev);
	if (ret && !msm_host->skip_bus_bw_voting) {
		dev_err(&pdev->dev, "Bus registration failed (%d)\n", ret);
		goto clk_disable;
	}

	if (!msm_host->skip_bus_bw_voting)
		sdhci_msm_bus_voting(host, true);

	/* Setup regulators */
	ret = sdhci_msm_vreg_init(&pdev->dev, msm_host, true);
	if (ret) {
		dev_err(&pdev->dev, "Regulator setup failed (%d)\n", ret);
		goto bus_unregister;
	}

	if (!msm_host->mci_removed) {
		core_memres = platform_get_resource(pdev, IORESOURCE_MEM, 1);
		msm_host->core_mem = devm_ioremap_resource(&pdev->dev,
				core_memres);

		if (IS_ERR(msm_host->core_mem)) {
			ret = PTR_ERR(msm_host->core_mem);
			goto vreg_deinit;
		}
	}

	/* Toggle wlan_en pin to reset SDIO card to correct state */
	if (host->mmc->pm_caps & MMC_PM_KEEP_POWER) {
		pinctrl_pm_select_sleep_state(&pdev->dev);
		mdelay(1);
		pinctrl_pm_select_default_state(&pdev->dev);
	}

	/* Reset the vendor spec register to power on reset state */
	writel_relaxed(CORE_VENDOR_SPEC_POR_VAL,
			host->ioaddr + msm_offset->core_vendor_spec);

	/* Ensure SDHCI FIFO is enabled by disabling alternative FIFO */
	config = readl_relaxed(host->ioaddr + msm_offset->core_vendor_spec3);
	config &= ~CORE_FIFO_ALT_EN;
	writel_relaxed(config, host->ioaddr + msm_offset->core_vendor_spec3);

	if (!msm_host->mci_removed) {
		/* Set HC_MODE_EN bit in HC_MODE register */
		msm_host_writel(msm_host, HC_MODE_EN, host,
				msm_offset->core_hc_mode);
		config = msm_host_readl(msm_host, host,
				msm_offset->core_hc_mode);
		config |= FF_CLK_SW_RST_DIS;
		msm_host_writel(msm_host, config, host,
				msm_offset->core_hc_mode);
	}

	host_version = readw_relaxed((host->ioaddr + SDHCI_HOST_VERSION));
	dev_dbg(&pdev->dev, "Host Version: 0x%x Vendor Version 0x%x\n",
		host_version, ((host_version & SDHCI_VENDOR_VER_MASK) >>
			       SDHCI_VENDOR_VER_SHIFT));

	core_version = msm_host_readl(msm_host, host,
			msm_offset->core_mci_version);
	core_major = (core_version & CORE_VERSION_MAJOR_MASK) >>
		      CORE_VERSION_MAJOR_SHIFT;
	core_minor = core_version & CORE_VERSION_MINOR_MASK;
	dev_dbg(&pdev->dev, "MCI Version: 0x%08x, major: 0x%04x, minor: 0x%02x\n",
		core_version, core_major, core_minor);

	sdhci_set_default_hw_caps(msm_host, host);

	/*
	 * Support for some capabilities is not advertised by newer
	 * controller versions and must be explicitly enabled.
	 */
	if (core_major >= 1 && core_minor != 0x11 && core_minor != 0x12) {
		config = readl_relaxed(host->ioaddr + SDHCI_CAPABILITIES);
		config |= SDHCI_CAN_VDD_300 | SDHCI_CAN_DO_8BIT;
		writel_relaxed(config, host->ioaddr +
				msm_offset->core_vendor_spec_capabilities0);
	}

	if (core_major == 1 && core_minor >= 0x49)
		msm_host->updated_ddr_cfg = true;

	/* For SDHC v5.0.0 onwards, ICE 3.0 specific registers are added
	 * in CQ register space, due to which few CQ registers are
	 * shifted. Set cqhci_offset_changed boolean to use updated address.
	 */
	if (core_major == 1 && core_minor >= 0x6B)
		msm_host->cqhci_offset_changed = true;

	/*
	 * Power on reset state may trigger power irq if previous status of
	 * PWRCTL was either BUS_ON or IO_HIGH_V. So before enabling pwr irq
	 * interrupt in GIC, any pending power irq interrupt should be
	 * acknowledged. Otherwise power irq interrupt handler would be
	 * fired prematurely.
	 */
	sdhci_msm_handle_pwr_irq(host, 0);

	/*
	 * Ensure that above writes are propogated before interrupt enablement
	 * in GIC.
	 */
	mb();

	/* Setup IRQ for handling power/voltage tasks with PMIC */
	msm_host->pwr_irq = platform_get_irq_byname(pdev, "pwr_irq");
	if (msm_host->pwr_irq < 0) {
		ret = msm_host->pwr_irq;
		goto vreg_deinit;
	}

	sdhci_msm_init_pwr_irq_wait(msm_host);
	/* Enable pwr irq interrupts */
	msm_host_writel(msm_host, INT_MASK, host,
		msm_offset->core_pwrctl_mask);

	ret = devm_request_threaded_irq(&pdev->dev, msm_host->pwr_irq, NULL,
					sdhci_msm_pwr_irq, IRQF_ONESHOT,
					dev_name(&pdev->dev), host);
	if (ret) {
		dev_err(&pdev->dev, "Request IRQ failed (%d)\n", ret);
		goto vreg_deinit;
	}

	sdhci_msm_set_caps(msm_host);

#if defined(CONFIG_SDC_QTI)
	host->timeout_clk_div = 4;
	msm_host->mmc->caps2 |= MMC_CAP2_CLK_SCALE;
#endif
	sdhci_msm_setup_pm(pdev, msm_host);

	host->mmc_host_ops.execute_tuning = sdhci_msm_execute_tuning;

	msm_host->workq = create_workqueue("sdhci_msm_generic_swq");
	if (!msm_host->workq)
		dev_err(&pdev->dev, "Generic swq creation failed\n");

	msm_host->clk_gating_delay = MSM_CLK_GATING_DELAY_MS;
	msm_host->pm_qos_delay = MSM_MMC_AUTOSUSPEND_DELAY_MS;
	/* Initialize pmqos */
	sdhci_msm_qos_init(msm_host);
	/* Initialize sysfs entries */
	sdhci_msm_init_sysfs_gating_qos(dev);

	if (of_property_read_bool(node, "supports-cqe"))
		ret = sdhci_msm_cqe_add_host(host, pdev);
	else
		ret = sdhci_add_host(host);
	if (ret)
		goto pm_runtime_disable;

	msm_host->sdiowakeup_irq = platform_get_irq_byname(pdev,
							  "sdiowakeup_irq");
	if (sdhci_is_valid_gpio_wakeup_int(msm_host)) {
		dev_info(&pdev->dev, "%s: sdiowakeup_irq = %d\n", __func__,
				msm_host->sdiowakeup_irq);
		msm_host->is_sdiowakeup_enabled = true;
		ret = request_irq(msm_host->sdiowakeup_irq,
				  sdhci_msm_sdiowakeup_irq,
				  IRQF_SHARED | IRQF_TRIGGER_HIGH,
				  "sdhci-msm sdiowakeup", host);
		if (ret) {
			dev_err(&pdev->dev, "%s: request sdiowakeup IRQ %d: failed: %d\n",
				__func__, msm_host->sdiowakeup_irq, ret);
			msm_host->sdiowakeup_irq = -1;
			msm_host->is_sdiowakeup_enabled = false;
			goto vreg_deinit;
		} else {
			spin_lock_irqsave(&host->lock, flags);
			sdhci_msm_cfg_sdiowakeup_gpio_irq(host, false);
			msm_host->sdio_pending_processing = false;
			spin_unlock_irqrestore(&host->lock, flags);
		}
	}

	sdhci_msm_set_regulator_caps(msm_host);

#if defined(CONFIG_SDC_QTI)
	sdhci_msm_init_sysfs(pdev);
#endif
	/*
	 * Set platfm_init_done only after sdhci_add_host().
	 * So that we don't turn off vqmmc while we reset sdhc as
	 * part of sdhci_add_host().
	 */
	msm_host->pltfm_init_done = true;

	pm_runtime_mark_last_busy(&pdev->dev);
	pm_runtime_put_autosuspend(&pdev->dev);

	return 0;

pm_runtime_disable:
	pm_runtime_disable(&pdev->dev);
	pm_runtime_set_suspended(&pdev->dev);
	pm_runtime_put_noidle(&pdev->dev);
vreg_deinit:
	sdhci_msm_vreg_init(&pdev->dev, msm_host, false);
bus_unregister:
	if (!msm_host->skip_bus_bw_voting) {
		sdhci_msm_bus_get_and_set_vote(host, 0);
		sdhci_msm_bus_unregister(&pdev->dev, msm_host);
	}
clk_disable:
	clk_bulk_disable_unprepare(ARRAY_SIZE(msm_host->bulk_clks),
				   msm_host->bulk_clks);
bus_clk_disable:
	if (!IS_ERR(msm_host->bus_clk))
		clk_disable_unprepare(msm_host->bus_clk);
pltfm_free:
	sdhci_pltfm_free(pdev);
	return ret;
}

static int sdhci_msm_remove(struct platform_device *pdev)
{
	struct sdhci_host *host = platform_get_drvdata(pdev);
	struct sdhci_pltfm_host *pltfm_host = sdhci_priv(host);
	struct sdhci_msm_host *msm_host = sdhci_pltfm_priv(pltfm_host);
	struct sdhci_msm_qos_req *r = msm_host->sdhci_qos;
	struct qos_cpu_group *qcg;
	int i;
	int dead = (readl_relaxed(host->ioaddr + SDHCI_INT_STATUS) ==
		    0xffffffff);

	sdhci_remove_host(host, dead);

	sdhci_msm_vreg_init(&pdev->dev, msm_host, false);

	pm_runtime_get_sync(&pdev->dev);

	/* Add delay to complete resume where qos vote is scheduled */
	if (!r)
		goto skip_removing_qos;
	qcg = r->qcg;
	msleep(50);
	for (i = 0; i < r->num_groups; i++, qcg++) {
		sdhci_msm_update_qos_constraints(qcg, QOS_MAX);
		remove_group_qos(qcg);
	}
	destroy_workqueue(msm_host->workq);

skip_removing_qos:
	pm_runtime_disable(&pdev->dev);
	pm_runtime_put_noidle(&pdev->dev);

	clk_bulk_disable_unprepare(ARRAY_SIZE(msm_host->bulk_clks),
				   msm_host->bulk_clks);
	if (!IS_ERR(msm_host->bus_clk))
		clk_disable_unprepare(msm_host->bus_clk);
	if (!msm_host->skip_bus_bw_voting) {
		sdhci_msm_bus_get_and_set_vote(host, 0);
		sdhci_msm_bus_unregister(&pdev->dev, msm_host);
	}
	sdhci_pltfm_free(pdev);
	return 0;
}

static int sdhci_msm_cfg_sdio_wakeup(struct sdhci_host *host, bool enable)
{
	struct sdhci_pltfm_host *pltfm_host = sdhci_priv(host);
	struct sdhci_msm_host *msm_host = sdhci_pltfm_priv(pltfm_host);
	unsigned long flags;
	int ret = 0;

	if (!(host->mmc->card && mmc_card_sdio(host->mmc->card) &&
	      sdhci_is_valid_gpio_wakeup_int(msm_host) &&
	      mmc_card_wake_sdio_irq(host->mmc))) {
		msm_host->sdio_pending_processing = false;
		return 1;
	}

	spin_lock_irqsave(&host->lock, flags);
	if (enable) {
		/* configure DAT1 gpio if applicable */
		if (sdhci_is_valid_gpio_wakeup_int(msm_host)) {
			msm_host->sdio_pending_processing = false;
			ret = enable_irq_wake(msm_host->sdiowakeup_irq);
			if (!ret)
				sdhci_msm_cfg_sdiowakeup_gpio_irq(host, true);
			goto out;
		} else {
			pr_err("%s: sdiowakeup_irq(%d) invalid\n",
					mmc_hostname(host->mmc), enable);
		}
	} else {
		if (sdhci_is_valid_gpio_wakeup_int(msm_host)) {
			ret = disable_irq_wake(msm_host->sdiowakeup_irq);
			sdhci_msm_cfg_sdiowakeup_gpio_irq(host, false);
			msm_host->sdio_pending_processing = false;
		} else {
			pr_err("%s: sdiowakeup_irq(%d)invalid\n",
					mmc_hostname(host->mmc), enable);

		}
	}
out:
	if (ret)
		pr_err("%s: %s: %sable wakeup: failed: %d gpio: %d\n",
		       mmc_hostname(host->mmc), __func__, enable ? "en" : "dis",
		       ret, msm_host->sdiowakeup_irq);
	spin_unlock_irqrestore(&host->lock, flags);
	return ret;
}

static __maybe_unused int sdhci_msm_runtime_suspend(struct device *dev)
{
	struct sdhci_host *host = dev_get_drvdata(dev);
	struct sdhci_pltfm_host *pltfm_host = sdhci_priv(host);
	struct sdhci_msm_host *msm_host = sdhci_pltfm_priv(pltfm_host);
	struct sdhci_msm_qos_req *qos_req = msm_host->sdhci_qos;

	if (!qos_req)
		goto skip_qos;
	sdhci_msm_unvote_qos_all(msm_host);

skip_qos:
	if (host->mmc->card && mmc_card_sdio(host->mmc->card))
		goto skip_clk_gating;

	queue_delayed_work(msm_host->workq,
			&msm_host->clk_gating_work,
			msecs_to_jiffies(msm_host->clk_gating_delay));

skip_clk_gating:
	return 0;
}

static int sdhci_msm_resume_early(struct device *dev)
{
	struct sdhci_host *host = dev_get_drvdata(dev);
	struct sdhci_pltfm_host *pltfm_host = sdhci_priv(host);
	struct sdhci_msm_host *msm_host = sdhci_pltfm_priv(pltfm_host);
	int ret = 0;

	if (host->mmc->card && mmc_card_sdio(host->mmc->card)) {
		if (msm_host->is_sdiowakeup_enabled)
			sdhci_msm_cfg_sdio_wakeup(host, false);

		ret = sdhci_msm_ungate_clocks(host);
		if (ret)
			return ret;
	}
	return 0;
}

static __maybe_unused int sdhci_msm_runtime_resume(struct device *dev)
{
	struct sdhci_host *host = dev_get_drvdata(dev);
	struct sdhci_pltfm_host *pltfm_host = sdhci_priv(host);
	struct sdhci_msm_host *msm_host = sdhci_pltfm_priv(pltfm_host);
	struct sdhci_msm_qos_req *qos_req = msm_host->sdhci_qos;
	int ret;

	if (host->mmc->card && mmc_card_sdio(host->mmc->card))
		goto skip_clk_ungating;

	ret = cancel_delayed_work_sync(&msm_host->clk_gating_work);
	if (!ret) {
		ret = sdhci_msm_ungate_clocks(host);
		if (ret)
			return ret;
	}

skip_clk_ungating:
	if (!qos_req)
		return 0;
	sdhci_msm_vote_pmqos(msm_host->mmc,
					msm_host->sdhci_qos->active_mask);

	return 0;
}

static int sdhci_msm_suspend_late(struct device *dev)
{
	struct sdhci_host *host = dev_get_drvdata(dev);
	struct sdhci_pltfm_host *pltfm_host = sdhci_priv(host);
	struct sdhci_msm_host *msm_host = sdhci_pltfm_priv(pltfm_host);

	if (host->mmc->card && mmc_card_sdio(host->mmc->card)) {
		sdhci_msm_cfg_sdio_wakeup(host, true);

		/* Start gating work asap for SDIO card in late suspend */
		queue_delayed_work(msm_host->workq,
				&msm_host->clk_gating_work, 0);
	}

	if (flush_delayed_work(&msm_host->clk_gating_work))
		dev_dbg(dev, "%s Waited for clk_gating_work to finish\n",
			 __func__);
	return 0;
}

static int sdhci_msm_suspend_noirq(struct device *dev)
{
	struct sdhci_host *host = dev_get_drvdata(dev);
	struct sdhci_pltfm_host *pltfm_host = sdhci_priv(host);
	struct sdhci_msm_host *msm_host = sdhci_pltfm_priv(pltfm_host);
	int ret = 0;

	if (host->mmc->card && mmc_card_sdio(host->mmc->card))
		if (msm_host->sdio_pending_processing)
			ret = -EBUSY;

	return ret;
}

static const struct dev_pm_ops sdhci_msm_pm_ops = {
	SET_SYSTEM_SLEEP_PM_OPS(pm_runtime_force_suspend,
				pm_runtime_force_resume)
	SET_LATE_SYSTEM_SLEEP_PM_OPS(sdhci_msm_suspend_late, sdhci_msm_resume_early)
	SET_RUNTIME_PM_OPS(sdhci_msm_runtime_suspend,
			   sdhci_msm_runtime_resume,
			   NULL)
	.suspend_noirq = sdhci_msm_suspend_noirq,
};

static struct platform_driver sdhci_msm_driver = {
	.probe = sdhci_msm_probe,
	.remove = sdhci_msm_remove,
	.driver = {
		   .name = "sdhci_msm",
		   .probe_type = PROBE_PREFER_ASYNCHRONOUS,
		   .of_match_table = sdhci_msm_dt_match,
		   .pm = &sdhci_msm_pm_ops,
	},
};

module_platform_driver(sdhci_msm_driver);

MODULE_DESCRIPTION("Qualcomm Secure Digital Host Controller Interface driver");
MODULE_LICENSE("GPL v2");<|MERGE_RESOLUTION|>--- conflicted
+++ resolved
@@ -3498,7 +3498,7 @@
 static const struct of_device_id sdhci_msm_dt_match[] = {
 	{.compatible = "qcom,sdhci-msm-v4", .data = &sdhci_msm_mci_var},
 	{.compatible = "qcom,sdhci-msm-v5", .data = &sdhci_msm_v5_var},
-<<<<<<< HEAD
+	{.compatible = "qcom,sdm670-sdhci", .data = &sdm845_sdhci_var},
 	{.compatible = "qcom,sdm845-sdhci", .data = &sdm845_sdhci_var},
 	{},
 };
@@ -4047,12 +4047,6 @@
 
 	return scnprintf(buf, PAGE_SIZE, "%u\n", msm_host->pm_qos_delay);
 }
-=======
-	{.compatible = "qcom,sdm670-sdhci", .data = &sdm845_sdhci_var},
-	{.compatible = "qcom,sdm845-sdhci", .data = &sdm845_sdhci_var},
-	{},
-};
->>>>>>> d72fdcc7
 
 static ssize_t store_sdhci_msm_pm_qos(struct device *dev,
 		struct device_attribute *attr, const char *buf, size_t count)
