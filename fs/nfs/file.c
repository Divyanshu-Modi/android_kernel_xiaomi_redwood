/*
 *  linux/fs/nfs/file.c
 *
 *  Copyright (C) 1992  Rick Sladkey
 *
 *  Changes Copyright (C) 1994 by Florian La Roche
 *   - Do not copy data too often around in the kernel.
 *   - In nfs_file_read the return value of kmalloc wasn't checked.
 *   - Put in a better version of read look-ahead buffering. Original idea
 *     and implementation by Wai S Kok elekokws@ee.nus.sg.
 *
 *  Expire cache on write to a file by Wai S Kok (Oct 1994).
 *
 *  Total rewrite of read side for new NFS buffer cache.. Linus.
 *
 *  nfs regular file handling functions
 */

#include <linux/time.h>
#include <linux/kernel.h>
#include <linux/errno.h>
#include <linux/fcntl.h>
#include <linux/stat.h>
#include <linux/nfs_fs.h>
#include <linux/nfs_mount.h>
#include <linux/mm.h>
#include <linux/slab.h>
#include <linux/pagemap.h>
#include <linux/smp_lock.h>
#include <linux/aio.h>

#include <asm/uaccess.h>
#include <asm/system.h>

#include "delegation.h"
#include "internal.h"
#include "iostat.h"

#define NFSDBG_FACILITY		NFSDBG_FILE

static int nfs_file_open(struct inode *, struct file *);
static int nfs_file_release(struct inode *, struct file *);
static loff_t nfs_file_llseek(struct file *file, loff_t offset, int origin);
static int  nfs_file_mmap(struct file *, struct vm_area_struct *);
static ssize_t nfs_file_splice_read(struct file *filp, loff_t *ppos,
					struct pipe_inode_info *pipe,
					size_t count, unsigned int flags);
static ssize_t nfs_file_read(struct kiocb *, const struct iovec *iov,
				unsigned long nr_segs, loff_t pos);
static ssize_t nfs_file_write(struct kiocb *, const struct iovec *iov,
				unsigned long nr_segs, loff_t pos);
static int  nfs_file_flush(struct file *, fl_owner_t id);
static int  nfs_file_fsync(struct file *, struct dentry *dentry, int datasync);
static int nfs_check_flags(int flags);
static int nfs_lock(struct file *filp, int cmd, struct file_lock *fl);
static int nfs_flock(struct file *filp, int cmd, struct file_lock *fl);
static int nfs_setlease(struct file *file, long arg, struct file_lock **fl);

static struct vm_operations_struct nfs_file_vm_ops;

const struct file_operations nfs_file_operations = {
	.llseek		= nfs_file_llseek,
	.read		= do_sync_read,
	.write		= do_sync_write,
	.aio_read	= nfs_file_read,
	.aio_write	= nfs_file_write,
#ifdef CONFIG_MMU
	.mmap		= nfs_file_mmap,
#else
	.mmap		= generic_file_mmap,
#endif
	.open		= nfs_file_open,
	.flush		= nfs_file_flush,
	.release	= nfs_file_release,
	.fsync		= nfs_file_fsync,
	.lock		= nfs_lock,
	.flock		= nfs_flock,
	.splice_read	= nfs_file_splice_read,
	.check_flags	= nfs_check_flags,
	.setlease	= nfs_setlease,
};

const struct inode_operations nfs_file_inode_operations = {
	.permission	= nfs_permission,
	.getattr	= nfs_getattr,
	.setattr	= nfs_setattr,
};

#ifdef CONFIG_NFS_V3
const struct inode_operations nfs3_file_inode_operations = {
	.permission	= nfs_permission,
	.getattr	= nfs_getattr,
	.setattr	= nfs_setattr,
	.listxattr	= nfs3_listxattr,
	.getxattr	= nfs3_getxattr,
	.setxattr	= nfs3_setxattr,
	.removexattr	= nfs3_removexattr,
};
#endif  /* CONFIG_NFS_v3 */

/* Hack for future NFS swap support */
#ifndef IS_SWAPFILE
# define IS_SWAPFILE(inode)	(0)
#endif

static int nfs_check_flags(int flags)
{
	if ((flags & (O_APPEND | O_DIRECT)) == (O_APPEND | O_DIRECT))
		return -EINVAL;

	return 0;
}

/*
 * Open file
 */
static int
nfs_file_open(struct inode *inode, struct file *filp)
{
	int res;

	dprintk("NFS: open file(%s/%s)\n",
			filp->f_path.dentry->d_parent->d_name.name,
			filp->f_path.dentry->d_name.name);

	res = nfs_check_flags(filp->f_flags);
	if (res)
		return res;

	nfs_inc_stats(inode, NFSIOS_VFSOPEN);
	lock_kernel();
	res = nfs_open(inode, filp);
	unlock_kernel();
	return res;
}

static int
nfs_file_release(struct inode *inode, struct file *filp)
{
	struct dentry *dentry = filp->f_path.dentry;

	dprintk("NFS: release(%s/%s)\n",
			dentry->d_parent->d_name.name,
			dentry->d_name.name);

	/* Ensure that dirty pages are flushed out with the right creds */
	if (filp->f_mode & FMODE_WRITE)
		nfs_wb_all(dentry->d_inode);
	nfs_inc_stats(inode, NFSIOS_VFSRELEASE);
	return nfs_release(inode, filp);
}

/**
 * nfs_revalidate_size - Revalidate the file size
 * @inode - pointer to inode struct
 * @file - pointer to struct file
 *
 * Revalidates the file length. This is basically a wrapper around
 * nfs_revalidate_inode() that takes into account the fact that we may
 * have cached writes (in which case we don't care about the server's
 * idea of what the file length is), or O_DIRECT (in which case we
 * shouldn't trust the cache).
 */
static int nfs_revalidate_file_size(struct inode *inode, struct file *filp)
{
	struct nfs_server *server = NFS_SERVER(inode);
	struct nfs_inode *nfsi = NFS_I(inode);

	if (server->flags & NFS_MOUNT_NOAC)
		goto force_reval;
	if (filp->f_flags & O_DIRECT)
		goto force_reval;
	if (nfsi->npages != 0)
		return 0;
	if (!(nfsi->cache_validity & NFS_INO_REVAL_PAGECACHE) && !nfs_attribute_timeout(inode))
		return 0;
force_reval:
	return __nfs_revalidate_inode(server, inode);
}

static loff_t nfs_file_llseek(struct file *filp, loff_t offset, int origin)
{
<<<<<<< HEAD
	loff_t loff;
=======
	dprintk("NFS: llseek file(%s/%s, %lld, %d)\n",
			filp->f_path.dentry->d_parent->d_name.name,
			filp->f_path.dentry->d_name.name,
			offset, origin);

>>>>>>> d67d1c7b
	/* origin == SEEK_END => we must revalidate the cached file length */
	if (origin == SEEK_END) {
		struct inode *inode = filp->f_mapping->host;
		int retval = nfs_revalidate_file_size(inode, filp);
		if (retval < 0)
			return (loff_t)retval;
	}
	lock_kernel();	/* BKL needed? */
	loff = generic_file_llseek_unlocked(filp, offset, origin);
	unlock_kernel();
	return loff;
}

/*
 * Helper for nfs_file_flush() and nfs_file_fsync()
 *
 * Notice that it clears the NFS_CONTEXT_ERROR_WRITE before synching to
 * disk, but it retrieves and clears ctx->error after synching, despite
 * the two being set at the same time in nfs_context_set_write_error().
 * This is because the former is used to notify the _next_ call to
 * nfs_file_write() that a write error occured, and hence cause it to
 * fall back to doing a synchronous write.
 */
static int nfs_do_fsync(struct nfs_open_context *ctx, struct inode *inode)
{
	int have_error, status;
	int ret = 0;

	have_error = test_and_clear_bit(NFS_CONTEXT_ERROR_WRITE, &ctx->flags);
	status = nfs_wb_all(inode);
	have_error |= test_bit(NFS_CONTEXT_ERROR_WRITE, &ctx->flags);
	if (have_error)
		ret = xchg(&ctx->error, 0);
	if (!ret)
		ret = status;
	return ret;
}

/*
 * Flush all dirty pages, and check for write errors.
 */
static int
nfs_file_flush(struct file *file, fl_owner_t id)
{
	struct nfs_open_context *ctx = nfs_file_open_context(file);
	struct dentry	*dentry = file->f_path.dentry;
	struct inode	*inode = dentry->d_inode;
	int		status;

	dprintk("NFS: flush(%s/%s)\n",
			dentry->d_parent->d_name.name,
			dentry->d_name.name);

	if ((file->f_mode & FMODE_WRITE) == 0)
		return 0;
	nfs_inc_stats(inode, NFSIOS_VFSFLUSH);

	/* Ensure that data+attribute caches are up to date after close() */
	status = nfs_do_fsync(ctx, inode);
	if (!status)
		nfs_revalidate_inode(NFS_SERVER(inode), inode);
	return status;
}

static ssize_t
nfs_file_read(struct kiocb *iocb, const struct iovec *iov,
		unsigned long nr_segs, loff_t pos)
{
	struct dentry * dentry = iocb->ki_filp->f_path.dentry;
	struct inode * inode = dentry->d_inode;
	ssize_t result;
	size_t count = iov_length(iov, nr_segs);

	if (iocb->ki_filp->f_flags & O_DIRECT)
		return nfs_file_direct_read(iocb, iov, nr_segs, pos);

	dprintk("NFS: read(%s/%s, %lu@%lu)\n",
		dentry->d_parent->d_name.name, dentry->d_name.name,
		(unsigned long) count, (unsigned long) pos);

	result = nfs_revalidate_mapping(inode, iocb->ki_filp->f_mapping);
	nfs_add_stats(inode, NFSIOS_NORMALREADBYTES, count);
	if (!result)
		result = generic_file_aio_read(iocb, iov, nr_segs, pos);
	return result;
}

static ssize_t
nfs_file_splice_read(struct file *filp, loff_t *ppos,
		     struct pipe_inode_info *pipe, size_t count,
		     unsigned int flags)
{
	struct dentry *dentry = filp->f_path.dentry;
	struct inode *inode = dentry->d_inode;
	ssize_t res;

	dprintk("NFS: splice_read(%s/%s, %lu@%Lu)\n",
		dentry->d_parent->d_name.name, dentry->d_name.name,
		(unsigned long) count, (unsigned long long) *ppos);

	res = nfs_revalidate_mapping(inode, filp->f_mapping);
	if (!res)
		res = generic_file_splice_read(filp, ppos, pipe, count, flags);
	return res;
}

static int
nfs_file_mmap(struct file * file, struct vm_area_struct * vma)
{
	struct dentry *dentry = file->f_path.dentry;
	struct inode *inode = dentry->d_inode;
	int	status;

	dprintk("NFS: mmap(%s/%s)\n",
		dentry->d_parent->d_name.name, dentry->d_name.name);

	status = nfs_revalidate_mapping(inode, file->f_mapping);
	if (!status) {
		vma->vm_ops = &nfs_file_vm_ops;
		vma->vm_flags |= VM_CAN_NONLINEAR;
		file_accessed(file);
	}
	return status;
}

/*
 * Flush any dirty pages for this process, and check for write errors.
 * The return status from this call provides a reliable indication of
 * whether any write errors occurred for this process.
 */
static int
nfs_file_fsync(struct file *file, struct dentry *dentry, int datasync)
{
	struct nfs_open_context *ctx = nfs_file_open_context(file);
	struct inode *inode = dentry->d_inode;

	dprintk("NFS: fsync file(%s/%s) datasync %d\n",
			dentry->d_parent->d_name.name, dentry->d_name.name,
			datasync);

	nfs_inc_stats(inode, NFSIOS_VFSFSYNC);
	return nfs_do_fsync(ctx, inode);
}

/*
 * This does the "real" work of the write. We must allocate and lock the
 * page to be sent back to the generic routine, which then copies the
 * data from user space.
 *
 * If the writer ends up delaying the write, the writer needs to
 * increment the page use counts until he is done with the page.
 */
static int nfs_write_begin(struct file *file, struct address_space *mapping,
			loff_t pos, unsigned len, unsigned flags,
			struct page **pagep, void **fsdata)
{
	int ret;
	pgoff_t index;
	struct page *page;
	index = pos >> PAGE_CACHE_SHIFT;

	dfprintk(PAGECACHE, "NFS: write_begin(%s/%s(%ld), %u@%lld)\n",
		file->f_path.dentry->d_parent->d_name.name,
		file->f_path.dentry->d_name.name,
		mapping->host->i_ino, len, (long long) pos);

	page = __grab_cache_page(mapping, index);
	if (!page)
		return -ENOMEM;
	*pagep = page;

	ret = nfs_flush_incompatible(file, page);
	if (ret) {
		unlock_page(page);
		page_cache_release(page);
	}
	return ret;
}

static int nfs_write_end(struct file *file, struct address_space *mapping,
			loff_t pos, unsigned len, unsigned copied,
			struct page *page, void *fsdata)
{
	unsigned offset = pos & (PAGE_CACHE_SIZE - 1);
	int status;

	dfprintk(PAGECACHE, "NFS: write_end(%s/%s(%ld), %u@%lld)\n",
		file->f_path.dentry->d_parent->d_name.name,
		file->f_path.dentry->d_name.name,
		mapping->host->i_ino, len, (long long) pos);

	/*
	 * Zero any uninitialised parts of the page, and then mark the page
	 * as up to date if it turns out that we're extending the file.
	 */
	if (!PageUptodate(page)) {
		unsigned pglen = nfs_page_length(page);
		unsigned end = offset + len;

		if (pglen == 0) {
			zero_user_segments(page, 0, offset,
					end, PAGE_CACHE_SIZE);
			SetPageUptodate(page);
		} else if (end >= pglen) {
			zero_user_segment(page, end, PAGE_CACHE_SIZE);
			if (offset == 0)
				SetPageUptodate(page);
		} else
			zero_user_segment(page, pglen, PAGE_CACHE_SIZE);
	}

	lock_kernel();
	status = nfs_updatepage(file, page, offset, copied);
	unlock_kernel();

	unlock_page(page);
	page_cache_release(page);

	if (status < 0)
		return status;
	return copied;
}

static void nfs_invalidate_page(struct page *page, unsigned long offset)
{
	dfprintk(PAGECACHE, "NFS: invalidate_page(%p, %lu)\n", page, offset);

	if (offset != 0)
		return;
	/* Cancel any unstarted writes on this page */
	nfs_wb_page_cancel(page->mapping->host, page);
}

static int nfs_release_page(struct page *page, gfp_t gfp)
{
	dfprintk(PAGECACHE, "NFS: release_page(%p)\n", page);

	/* If PagePrivate() is set, then the page is not freeable */
	return 0;
}

static int nfs_launder_page(struct page *page)
{
	struct inode *inode = page->mapping->host;

	dfprintk(PAGECACHE, "NFS: launder_page(%ld, %llu)\n",
		inode->i_ino, (long long)page_offset(page));

	return nfs_wb_page(inode, page);
}

const struct address_space_operations nfs_file_aops = {
	.readpage = nfs_readpage,
	.readpages = nfs_readpages,
	.set_page_dirty = __set_page_dirty_nobuffers,
	.writepage = nfs_writepage,
	.writepages = nfs_writepages,
	.write_begin = nfs_write_begin,
	.write_end = nfs_write_end,
	.invalidatepage = nfs_invalidate_page,
	.releasepage = nfs_release_page,
	.direct_IO = nfs_direct_IO,
	.launder_page = nfs_launder_page,
};

static int nfs_vm_page_mkwrite(struct vm_area_struct *vma, struct page *page)
{
	struct file *filp = vma->vm_file;
	struct dentry *dentry = filp->f_path.dentry;
	unsigned pagelen;
	int ret = -EINVAL;
	struct address_space *mapping;

	dfprintk(PAGECACHE, "NFS: vm_page_mkwrite(%s/%s(%ld), offset %lld)\n",
		dentry->d_parent->d_name.name, dentry->d_name.name,
		filp->f_mapping->host->i_ino,
		(long long)page_offset(page));

	lock_page(page);
	mapping = page->mapping;
	if (mapping != dentry->d_inode->i_mapping)
		goto out_unlock;

	ret = 0;
	pagelen = nfs_page_length(page);
	if (pagelen == 0)
		goto out_unlock;

	ret = nfs_flush_incompatible(filp, page);
	if (ret != 0)
		goto out_unlock;

	ret = nfs_updatepage(filp, page, 0, pagelen);
	if (ret == 0)
		ret = pagelen;
out_unlock:
	unlock_page(page);
	return ret;
}

static struct vm_operations_struct nfs_file_vm_ops = {
	.fault = filemap_fault,
	.page_mkwrite = nfs_vm_page_mkwrite,
};

static int nfs_need_sync_write(struct file *filp, struct inode *inode)
{
	struct nfs_open_context *ctx;

	if (IS_SYNC(inode) || (filp->f_flags & O_SYNC))
		return 1;
	ctx = nfs_file_open_context(filp);
	if (test_bit(NFS_CONTEXT_ERROR_WRITE, &ctx->flags))
		return 1;
	return 0;
}

static ssize_t nfs_file_write(struct kiocb *iocb, const struct iovec *iov,
				unsigned long nr_segs, loff_t pos)
{
	struct dentry * dentry = iocb->ki_filp->f_path.dentry;
	struct inode * inode = dentry->d_inode;
	ssize_t result;
	size_t count = iov_length(iov, nr_segs);

	if (iocb->ki_filp->f_flags & O_DIRECT)
		return nfs_file_direct_write(iocb, iov, nr_segs, pos);

	dprintk("NFS: write(%s/%s, %lu@%Ld)\n",
		dentry->d_parent->d_name.name, dentry->d_name.name,
		(unsigned long) count, (long long) pos);

	result = -EBUSY;
	if (IS_SWAPFILE(inode))
		goto out_swapfile;
	/*
	 * O_APPEND implies that we must revalidate the file length.
	 */
	if (iocb->ki_filp->f_flags & O_APPEND) {
		result = nfs_revalidate_file_size(inode, iocb->ki_filp);
		if (result)
			goto out;
	}

	result = count;
	if (!count)
		goto out;

	nfs_add_stats(inode, NFSIOS_NORMALWRITTENBYTES, count);
	result = generic_file_aio_write(iocb, iov, nr_segs, pos);
	/* Return error values for O_SYNC and IS_SYNC() */
	if (result >= 0 && nfs_need_sync_write(iocb->ki_filp, inode)) {
		int err = nfs_do_fsync(nfs_file_open_context(iocb->ki_filp), inode);
		if (err < 0)
			result = err;
	}
out:
	return result;

out_swapfile:
	printk(KERN_INFO "NFS: attempt to write to active swap file!\n");
	goto out;
}

static int do_getlk(struct file *filp, int cmd, struct file_lock *fl)
{
	struct inode *inode = filp->f_mapping->host;
	int status = 0;

	lock_kernel();
	/* Try local locking first */
	posix_test_lock(filp, fl);
	if (fl->fl_type != F_UNLCK) {
		/* found a conflict */
		goto out;
	}

	if (nfs_have_delegation(inode, FMODE_READ))
		goto out_noconflict;

	if (NFS_SERVER(inode)->flags & NFS_MOUNT_NONLM)
		goto out_noconflict;

	status = NFS_PROTO(inode)->lock(filp, cmd, fl);
out:
	unlock_kernel();
	return status;
out_noconflict:
	fl->fl_type = F_UNLCK;
	goto out;
}

static int do_vfs_lock(struct file *file, struct file_lock *fl)
{
	int res = 0;
	switch (fl->fl_flags & (FL_POSIX|FL_FLOCK)) {
		case FL_POSIX:
			res = posix_lock_file_wait(file, fl);
			break;
		case FL_FLOCK:
			res = flock_lock_file_wait(file, fl);
			break;
		default:
			BUG();
	}
	if (res < 0)
		dprintk(KERN_WARNING "%s: VFS is out of sync with lock manager"
			" - error %d!\n",
				__func__, res);
	return res;
}

static int do_unlk(struct file *filp, int cmd, struct file_lock *fl)
{
	struct inode *inode = filp->f_mapping->host;
	int status;

	/*
	 * Flush all pending writes before doing anything
	 * with locks..
	 */
	nfs_sync_mapping(filp->f_mapping);

	/* NOTE: special case
	 * 	If we're signalled while cleaning up locks on process exit, we
	 * 	still need to complete the unlock.
	 */
	lock_kernel();
	/* Use local locking if mounted with "-onolock" */
	if (!(NFS_SERVER(inode)->flags & NFS_MOUNT_NONLM))
		status = NFS_PROTO(inode)->lock(filp, cmd, fl);
	else
		status = do_vfs_lock(filp, fl);
	unlock_kernel();
	return status;
}

static int do_setlk(struct file *filp, int cmd, struct file_lock *fl)
{
	struct inode *inode = filp->f_mapping->host;
	int status;

	/*
	 * Flush all pending writes before doing anything
	 * with locks..
	 */
	status = nfs_sync_mapping(filp->f_mapping);
	if (status != 0)
		goto out;

	lock_kernel();
	/* Use local locking if mounted with "-onolock" */
	if (!(NFS_SERVER(inode)->flags & NFS_MOUNT_NONLM))
		status = NFS_PROTO(inode)->lock(filp, cmd, fl);
	else
		status = do_vfs_lock(filp, fl);
	unlock_kernel();
	if (status < 0)
		goto out;
	/*
	 * Make sure we clear the cache whenever we try to get the lock.
	 * This makes locking act as a cache coherency point.
	 */
	nfs_sync_mapping(filp->f_mapping);
	if (!nfs_have_delegation(inode, FMODE_READ))
		nfs_zap_caches(inode);
out:
	return status;
}

/*
 * Lock a (portion of) a file
 */
static int nfs_lock(struct file *filp, int cmd, struct file_lock *fl)
{
	struct inode *inode = filp->f_mapping->host;
	int ret = -ENOLCK;

	dprintk("NFS: lock(%s/%s, t=%x, fl=%x, r=%lld:%lld)\n",
			filp->f_path.dentry->d_parent->d_name.name,
			filp->f_path.dentry->d_name.name,
			fl->fl_type, fl->fl_flags,
			(long long)fl->fl_start, (long long)fl->fl_end);

	nfs_inc_stats(inode, NFSIOS_VFSLOCK);

	/* No mandatory locks over NFS */
	if (__mandatory_lock(inode) && fl->fl_type != F_UNLCK)
		goto out_err;

	if (NFS_PROTO(inode)->lock_check_bounds != NULL) {
		ret = NFS_PROTO(inode)->lock_check_bounds(fl);
		if (ret < 0)
			goto out_err;
	}

	if (IS_GETLK(cmd))
		ret = do_getlk(filp, cmd, fl);
	else if (fl->fl_type == F_UNLCK)
		ret = do_unlk(filp, cmd, fl);
	else
		ret = do_setlk(filp, cmd, fl);
out_err:
	return ret;
}

/*
 * Lock a (portion of) a file
 */
static int nfs_flock(struct file *filp, int cmd, struct file_lock *fl)
{
	dprintk("NFS: flock(%s/%s, t=%x, fl=%x)\n",
			filp->f_path.dentry->d_parent->d_name.name,
			filp->f_path.dentry->d_name.name,
			fl->fl_type, fl->fl_flags);

	/*
	 * No BSD flocks over NFS allowed.
	 * Note: we could try to fake a POSIX lock request here by
	 * using ((u32) filp | 0x80000000) or some such as the pid.
	 * Not sure whether that would be unique, though, or whether
	 * that would break in other places.
	 */
	if (!(fl->fl_flags & FL_FLOCK))
		return -ENOLCK;

	/* We're simulating flock() locks using posix locks on the server */
	fl->fl_owner = (fl_owner_t)filp;
	fl->fl_start = 0;
	fl->fl_end = OFFSET_MAX;

	if (fl->fl_type == F_UNLCK)
		return do_unlk(filp, cmd, fl);
	return do_setlk(filp, cmd, fl);
}

/*
 * There is no protocol support for leases, so we have no way to implement
 * them correctly in the face of opens by other clients.
 */
static int nfs_setlease(struct file *file, long arg, struct file_lock **fl)
{
	dprintk("NFS: setlease(%s/%s, arg=%ld)\n",
			file->f_path.dentry->d_parent->d_name.name,
			file->f_path.dentry->d_name.name, arg);

	return -EINVAL;
}<|MERGE_RESOLUTION|>--- conflicted
+++ resolved
@@ -180,15 +180,13 @@
 
 static loff_t nfs_file_llseek(struct file *filp, loff_t offset, int origin)
 {
-<<<<<<< HEAD
 	loff_t loff;
-=======
+
 	dprintk("NFS: llseek file(%s/%s, %lld, %d)\n",
 			filp->f_path.dentry->d_parent->d_name.name,
 			filp->f_path.dentry->d_name.name,
 			offset, origin);
 
->>>>>>> d67d1c7b
 	/* origin == SEEK_END => we must revalidate the cached file length */
 	if (origin == SEEK_END) {
 		struct inode *inode = filp->f_mapping->host;
