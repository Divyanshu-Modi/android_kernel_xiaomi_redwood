--- conflicted
+++ resolved
@@ -217,11 +217,7 @@
 {
 	struct nfsd4_blocked_lock *cur, *found = NULL;
 
-<<<<<<< HEAD
-	spin_lock(&nn->client_lock);
-=======
 	spin_lock(&nn->blocked_locks_lock);
->>>>>>> d06e622d
 	list_for_each_entry(cur, &lo->lo_blocked, nbl_list) {
 		if (fh_match(fh, &cur->nbl_fh)) {
 			list_del_init(&cur->nbl_list);
@@ -230,11 +226,7 @@
 			break;
 		}
 	}
-<<<<<<< HEAD
-	spin_unlock(&nn->client_lock);
-=======
 	spin_unlock(&nn->blocked_locks_lock);
->>>>>>> d06e622d
 	if (found)
 		posix_unblock_lock(&found->nbl_lock);
 	return found;
@@ -4671,11 +4663,7 @@
 	 * indefinitely once the lock does become free.
 	 */
 	BUG_ON(!list_empty(&reaplist));
-<<<<<<< HEAD
-	spin_lock(&nn->client_lock);
-=======
 	spin_lock(&nn->blocked_locks_lock);
->>>>>>> d06e622d
 	while (!list_empty(&nn->blocked_locks_lru)) {
 		nbl = list_first_entry(&nn->blocked_locks_lru,
 					struct nfsd4_blocked_lock, nbl_lru);
@@ -4688,11 +4676,7 @@
 		list_move(&nbl->nbl_lru, &reaplist);
 		list_del_init(&nbl->nbl_list);
 	}
-<<<<<<< HEAD
-	spin_unlock(&nn->client_lock);
-=======
 	spin_unlock(&nn->blocked_locks_lock);
->>>>>>> d06e622d
 
 	while (!list_empty(&reaplist)) {
 		nbl = list_first_entry(&nn->blocked_locks_lru,
@@ -5453,21 +5437,13 @@
 	bool queue = false;
 
 	/* An empty list means that something else is going to be using it */
-<<<<<<< HEAD
-	spin_lock(&nn->client_lock);
-=======
 	spin_lock(&nn->blocked_locks_lock);
->>>>>>> d06e622d
 	if (!list_empty(&nbl->nbl_list)) {
 		list_del_init(&nbl->nbl_list);
 		list_del_init(&nbl->nbl_lru);
 		queue = true;
 	}
-<<<<<<< HEAD
-	spin_unlock(&nn->client_lock);
-=======
 	spin_unlock(&nn->blocked_locks_lock);
->>>>>>> d06e622d
 
 	if (queue)
 		nfsd4_run_cb(&nbl->nbl_cb);
@@ -5890,17 +5866,10 @@
 
 	if (fl_flags & FL_SLEEP) {
 		nbl->nbl_time = jiffies;
-<<<<<<< HEAD
-		spin_lock(&nn->client_lock);
-		list_add_tail(&nbl->nbl_list, &lock_sop->lo_blocked);
-		list_add_tail(&nbl->nbl_lru, &nn->blocked_locks_lru);
-		spin_unlock(&nn->client_lock);
-=======
 		spin_lock(&nn->blocked_locks_lock);
 		list_add_tail(&nbl->nbl_list, &lock_sop->lo_blocked);
 		list_add_tail(&nbl->nbl_lru, &nn->blocked_locks_lru);
 		spin_unlock(&nn->blocked_locks_lock);
->>>>>>> d06e622d
 	}
 
 	err = vfs_lock_file(filp, F_SETLK, file_lock, conflock);
@@ -5929,17 +5898,10 @@
 	if (nbl) {
 		/* dequeue it if we queued it before */
 		if (fl_flags & FL_SLEEP) {
-<<<<<<< HEAD
-			spin_lock(&nn->client_lock);
-			list_del_init(&nbl->nbl_list);
-			list_del_init(&nbl->nbl_lru);
-			spin_unlock(&nn->client_lock);
-=======
 			spin_lock(&nn->blocked_locks_lock);
 			list_del_init(&nbl->nbl_list);
 			list_del_init(&nbl->nbl_lru);
 			spin_unlock(&nn->blocked_locks_lock);
->>>>>>> d06e622d
 		}
 		free_blocked_lock(nbl);
 	}
@@ -6979,7 +6941,6 @@
 	INIT_LIST_HEAD(&nn->client_lru);
 	INIT_LIST_HEAD(&nn->close_lru);
 	INIT_LIST_HEAD(&nn->del_recall_lru);
-	INIT_LIST_HEAD(&nn->blocked_locks_lru);
 	spin_lock_init(&nn->client_lock);
 
 	spin_lock_init(&nn->blocked_locks_lock);
@@ -7102,22 +7063,14 @@
 	}
 
 	BUG_ON(!list_empty(&reaplist));
-<<<<<<< HEAD
-	spin_lock(&nn->client_lock);
-=======
 	spin_lock(&nn->blocked_locks_lock);
->>>>>>> d06e622d
 	while (!list_empty(&nn->blocked_locks_lru)) {
 		nbl = list_first_entry(&nn->blocked_locks_lru,
 					struct nfsd4_blocked_lock, nbl_lru);
 		list_move(&nbl->nbl_lru, &reaplist);
 		list_del_init(&nbl->nbl_list);
 	}
-<<<<<<< HEAD
-	spin_unlock(&nn->client_lock);
-=======
 	spin_unlock(&nn->blocked_locks_lock);
->>>>>>> d06e622d
 
 	while (!list_empty(&reaplist)) {
 		nbl = list_first_entry(&nn->blocked_locks_lru,
